.. raw:: html

    <meta http-equiv="refresh" content="1; url=./compose.html" />
    <script>
      window.location.href = "./compose.html";
    </script>

<<<<<<< HEAD
.. _pipeline:

Pipeline: chaining estimators
=============================

.. currentmodule:: sklearn.pipeline

:class:`Pipeline` can be used to chain multiple estimators
into one. This is useful as there is often a fixed sequence
of steps in processing the data, for example feature selection, normalization
and classification. :class:`Pipeline` serves multiple purposes here:

Convenience and encapsulation
    You only have to call ``fit`` and ``predict`` once on your
    data to fit a whole sequence of estimators.
Joint parameter selection
    You can :ref:`grid search <grid_search>`
    over parameters of all estimators in the pipeline at once.
Safety
    Pipelines help avoid leaking statistics from your test data into the
    trained model in cross-validation, by ensuring that the same samples are
    used to train the transformers and predictors.

All estimators in a pipeline, except the last one, must be transformers
(i.e. must have a ``transform`` method).
The last estimator may be any type (transformer, classifier, etc.).


Usage
-----

The :class:`Pipeline` is built using a list of ``(key, value)`` pairs, where
the ``key`` is a string containing the name you want to give this step and ``value``
is an estimator object::

    >>> from sklearn.pipeline import Pipeline
    >>> from sklearn.svm import SVC
    >>> from sklearn.decomposition import PCA
    >>> estimators = [('reduce_dim', PCA()), ('clf', SVC())]
    >>> pipe = Pipeline(estimators)
    >>> pipe # doctest: +NORMALIZE_WHITESPACE, +ELLIPSIS
    Pipeline(memory=None,
             steps=[('reduce_dim', PCA(copy=True,...)),
                    ('clf', SVC(C=1.0,...))], verbose=False)

The utility function :func:`make_pipeline` is a shorthand
for constructing pipelines;
it takes a variable number of estimators and returns a pipeline,
filling in the names automatically::

    >>> from sklearn.pipeline import make_pipeline
    >>> from sklearn.naive_bayes import MultinomialNB
    >>> from sklearn.preprocessing import Binarizer
    >>> make_pipeline(Binarizer(), MultinomialNB()) # doctest: +NORMALIZE_WHITESPACE
    Pipeline(memory=None,
             steps=[('binarizer', Binarizer(copy=True, threshold=0.0)),
                    ('multinomialnb', MultinomialNB(alpha=1.0,
                                                    class_prior=None,
                                                    fit_prior=True))], verbose=False)

The estimators of a pipeline are stored as a list in the ``steps`` attribute::

    >>> pipe.steps[0]
    ('reduce_dim', PCA(copy=True, iterated_power='auto', n_components=None, random_state=None,
      svd_solver='auto', tol=0.0, whiten=False))

and as a ``dict`` in ``named_steps``::

    >>> pipe.named_steps['reduce_dim']
    PCA(copy=True, iterated_power='auto', n_components=None, random_state=None,
      svd_solver='auto', tol=0.0, whiten=False)

Parameters of the estimators in the pipeline can be accessed using the
``<estimator>__<parameter>`` syntax::

    >>> pipe.set_params(clf__C=10) # doctest: +NORMALIZE_WHITESPACE, +ELLIPSIS
    Pipeline(memory=None,
             steps=[('reduce_dim', PCA(copy=True, iterated_power='auto',...)),
                    ('clf', SVC(C=10, cache_size=200, class_weight=None,...))],
                    verbose=False)

Attributes of named_steps map to keys, enabling tab completion in interactive environments::

    >>> pipe.named_steps.reduce_dim is pipe.named_steps['reduce_dim']
    True

This is particularly important for doing grid searches::

    >>> from sklearn.model_selection import GridSearchCV
    >>> param_grid = dict(reduce_dim__n_components=[2, 5, 10],
    ...                   clf__C=[0.1, 10, 100])
    >>> grid_search = GridSearchCV(pipe, param_grid=param_grid)

Individual steps may also be replaced as parameters, and non-final steps may be
ignored by setting them to ``None``::

    >>> from sklearn.linear_model import LogisticRegression
    >>> param_grid = dict(reduce_dim=[None, PCA(5), PCA(10)],
    ...                   clf=[SVC(), LogisticRegression()],
    ...                   clf__C=[0.1, 10, 100])
    >>> grid_search = GridSearchCV(pipe, param_grid=param_grid)

.. topic:: Examples:

 * :ref:`sphx_glr_auto_examples_feature_selection_plot_feature_selection_pipeline.py`
 * :ref:`sphx_glr_auto_examples_model_selection_grid_search_text_feature_extraction.py`
 * :ref:`sphx_glr_auto_examples_plot_digits_pipe.py`
 * :ref:`sphx_glr_auto_examples_plot_kernel_approximation.py`
 * :ref:`sphx_glr_auto_examples_svm_plot_svm_anova.py`
 * :ref:`sphx_glr_auto_examples_plot_compare_reduction.py`

.. topic:: See also:

 * :ref:`grid_search`


Notes
-----

Calling ``fit`` on the pipeline is the same as calling ``fit`` on
each estimator in turn, ``transform`` the input and pass it on to the next step.
The pipeline has all the methods that the last estimator in the pipeline has,
i.e. if the last estimator is a classifier, the :class:`Pipeline` can be used
as a classifier. If the last estimator is a transformer, again, so is the
pipeline.

.. _pipeline_cache:

Caching transformers: avoid repeated computation
-------------------------------------------------

.. currentmodule:: sklearn.pipeline

Fitting transformers may be computationally expensive. With its
``memory`` parameter set, :class:`Pipeline` will cache each transformer
after calling ``fit``.
This feature is used to avoid computing the fit transformers within a pipeline
if the parameters and input data are identical. A typical example is the case of
a grid search in which the transformers can be fitted only once and reused for
each configuration.

The parameter ``memory`` is needed in order to cache the transformers.
``memory`` can be either a string containing the directory where to cache the
transformers or a `joblib.Memory <https://pythonhosted.org/joblib/memory.html>`_
object::

    >>> from tempfile import mkdtemp
    >>> from shutil import rmtree
    >>> from sklearn.decomposition import PCA
    >>> from sklearn.svm import SVC
    >>> from sklearn.pipeline import Pipeline
    >>> estimators = [('reduce_dim', PCA()), ('clf', SVC())]
    >>> cachedir = mkdtemp()
    >>> pipe = Pipeline(estimators, memory=cachedir)
    >>> pipe # doctest: +NORMALIZE_WHITESPACE, +ELLIPSIS
    Pipeline(...,
             steps=[('reduce_dim', PCA(copy=True,...)),
                    ('clf', SVC(C=1.0,...))], verbose=False)
    >>> # Clear the cache directory when you don't need it anymore
    >>> rmtree(cachedir)

.. warning:: **Side effect of caching transformers**

   Using a :class:`Pipeline` without cache enabled, it is possible to
   inspect the original instance such as::

     >>> from sklearn.datasets import load_digits
     >>> digits = load_digits()
     >>> pca1 = PCA()
     >>> svm1 = SVC()
     >>> pipe = Pipeline([('reduce_dim', pca1), ('clf', svm1)])
     >>> pipe.fit(digits.data, digits.target)
     ... # doctest: +NORMALIZE_WHITESPACE, +ELLIPSIS
     Pipeline(memory=None,
              steps=[('reduce_dim', PCA(...)), ('clf', SVC(...))], verbose=False)
     >>> # The pca instance can be inspected directly
     >>> print(pca1.components_) # doctest: +NORMALIZE_WHITESPACE, +ELLIPSIS
         [[ -1.77484909e-19  ... 4.07058917e-18]]

   Enabling caching triggers a clone of the transformers before fitting.
   Therefore, the transformer instance given to the pipeline cannot be
   inspected directly.
   In following example, accessing the :class:`PCA` instance ``pca2``
   will raise an ``AttributeError`` since ``pca2`` will be an unfitted
   transformer.
   Instead, use the attribute ``named_steps`` to inspect estimators within
   the pipeline::

     >>> cachedir = mkdtemp()
     >>> pca2 = PCA()
     >>> svm2 = SVC()
     >>> cached_pipe = Pipeline([('reduce_dim', pca2), ('clf', svm2)],
     ...                        memory=cachedir)
     >>> cached_pipe.fit(digits.data, digits.target)
     ... # doctest: +NORMALIZE_WHITESPACE, +ELLIPSIS
      Pipeline(memory=...,
               steps=[('reduce_dim', PCA(...)), ('clf', SVC(...))], verbose=False)
     >>> print(cached_pipe.named_steps['reduce_dim'].components_)
     ... # doctest: +NORMALIZE_WHITESPACE, +ELLIPSIS
         [[ -1.77484909e-19  ... 4.07058917e-18]]
     >>> # Remove the cache directory
     >>> rmtree(cachedir)

.. topic:: Examples:

 * :ref:`sphx_glr_auto_examples_plot_compare_reduction.py`

.. _feature_union:

FeatureUnion: composite feature spaces
======================================

.. currentmodule:: sklearn.pipeline

:class:`FeatureUnion` combines several transformer objects into a new
transformer that combines their output. A :class:`FeatureUnion` takes
a list of transformer objects. During fitting, each of these
is fit to the data independently. For transforming data, the
transformers are applied in parallel, and the sample vectors they output
are concatenated end-to-end into larger vectors.

:class:`FeatureUnion` serves the same purposes as :class:`Pipeline` -
convenience and joint parameter estimation and validation.

:class:`FeatureUnion` and :class:`Pipeline` can be combined to
create complex models.

(A :class:`FeatureUnion` has no way of checking whether two transformers
might produce identical features. It only produces a union when the
feature sets are disjoint, and making sure they are the caller's
responsibility.)


Usage
-----

A :class:`FeatureUnion` is built using a list of ``(key, value)`` pairs,
where the ``key`` is the name you want to give to a given transformation
(an arbitrary string; it only serves as an identifier)
and ``value`` is an estimator object::

    >>> from sklearn.pipeline import FeatureUnion
    >>> from sklearn.decomposition import PCA
    >>> from sklearn.decomposition import KernelPCA
    >>> estimators = [('linear_pca', PCA()), ('kernel_pca', KernelPCA())]
    >>> combined = FeatureUnion(estimators)
    >>> combined # doctest: +NORMALIZE_WHITESPACE, +ELLIPSIS
    FeatureUnion(n_jobs=1,
                 transformer_list=[('linear_pca', PCA(copy=True,...)),
                                   ('kernel_pca', KernelPCA(alpha=1.0,...))],
                 transformer_weights=None, verbose=False)


Like pipelines, feature unions have a shorthand constructor called
:func:`make_union` that does not require explicit naming of the components.


Like ``Pipeline``, individual steps may be replaced using ``set_params``,
and ignored by setting to ``None``::

    >>> combined.set_params(kernel_pca=None)
    ... # doctest: +NORMALIZE_WHITESPACE, +ELLIPSIS
    FeatureUnion(n_jobs=1,
                 transformer_list=[('linear_pca', PCA(copy=True,...)),
                                   ('kernel_pca', None)],
                 transformer_weights=None, verbose=False)

.. topic:: Examples:

 * :ref:`sphx_glr_auto_examples_plot_feature_stacker.py`
 * :ref:`sphx_glr_auto_examples_hetero_feature_union.py`
=======
This content is now at :ref:`combining_estimators`.
>>>>>>> d7b560c2
<|MERGE_RESOLUTION|>--- conflicted
+++ resolved
@@ -5,278 +5,4 @@
       window.location.href = "./compose.html";
     </script>
 
-<<<<<<< HEAD
-.. _pipeline:
-
-Pipeline: chaining estimators
-=============================
-
-.. currentmodule:: sklearn.pipeline
-
-:class:`Pipeline` can be used to chain multiple estimators
-into one. This is useful as there is often a fixed sequence
-of steps in processing the data, for example feature selection, normalization
-and classification. :class:`Pipeline` serves multiple purposes here:
-
-Convenience and encapsulation
-    You only have to call ``fit`` and ``predict`` once on your
-    data to fit a whole sequence of estimators.
-Joint parameter selection
-    You can :ref:`grid search <grid_search>`
-    over parameters of all estimators in the pipeline at once.
-Safety
-    Pipelines help avoid leaking statistics from your test data into the
-    trained model in cross-validation, by ensuring that the same samples are
-    used to train the transformers and predictors.
-
-All estimators in a pipeline, except the last one, must be transformers
-(i.e. must have a ``transform`` method).
-The last estimator may be any type (transformer, classifier, etc.).
-
-
-Usage
------
-
-The :class:`Pipeline` is built using a list of ``(key, value)`` pairs, where
-the ``key`` is a string containing the name you want to give this step and ``value``
-is an estimator object::
-
-    >>> from sklearn.pipeline import Pipeline
-    >>> from sklearn.svm import SVC
-    >>> from sklearn.decomposition import PCA
-    >>> estimators = [('reduce_dim', PCA()), ('clf', SVC())]
-    >>> pipe = Pipeline(estimators)
-    >>> pipe # doctest: +NORMALIZE_WHITESPACE, +ELLIPSIS
-    Pipeline(memory=None,
-             steps=[('reduce_dim', PCA(copy=True,...)),
-                    ('clf', SVC(C=1.0,...))], verbose=False)
-
-The utility function :func:`make_pipeline` is a shorthand
-for constructing pipelines;
-it takes a variable number of estimators and returns a pipeline,
-filling in the names automatically::
-
-    >>> from sklearn.pipeline import make_pipeline
-    >>> from sklearn.naive_bayes import MultinomialNB
-    >>> from sklearn.preprocessing import Binarizer
-    >>> make_pipeline(Binarizer(), MultinomialNB()) # doctest: +NORMALIZE_WHITESPACE
-    Pipeline(memory=None,
-             steps=[('binarizer', Binarizer(copy=True, threshold=0.0)),
-                    ('multinomialnb', MultinomialNB(alpha=1.0,
-                                                    class_prior=None,
-                                                    fit_prior=True))], verbose=False)
-
-The estimators of a pipeline are stored as a list in the ``steps`` attribute::
-
-    >>> pipe.steps[0]
-    ('reduce_dim', PCA(copy=True, iterated_power='auto', n_components=None, random_state=None,
-      svd_solver='auto', tol=0.0, whiten=False))
-
-and as a ``dict`` in ``named_steps``::
-
-    >>> pipe.named_steps['reduce_dim']
-    PCA(copy=True, iterated_power='auto', n_components=None, random_state=None,
-      svd_solver='auto', tol=0.0, whiten=False)
-
-Parameters of the estimators in the pipeline can be accessed using the
-``<estimator>__<parameter>`` syntax::
-
-    >>> pipe.set_params(clf__C=10) # doctest: +NORMALIZE_WHITESPACE, +ELLIPSIS
-    Pipeline(memory=None,
-             steps=[('reduce_dim', PCA(copy=True, iterated_power='auto',...)),
-                    ('clf', SVC(C=10, cache_size=200, class_weight=None,...))],
-                    verbose=False)
-
-Attributes of named_steps map to keys, enabling tab completion in interactive environments::
-
-    >>> pipe.named_steps.reduce_dim is pipe.named_steps['reduce_dim']
-    True
-
-This is particularly important for doing grid searches::
-
-    >>> from sklearn.model_selection import GridSearchCV
-    >>> param_grid = dict(reduce_dim__n_components=[2, 5, 10],
-    ...                   clf__C=[0.1, 10, 100])
-    >>> grid_search = GridSearchCV(pipe, param_grid=param_grid)
-
-Individual steps may also be replaced as parameters, and non-final steps may be
-ignored by setting them to ``None``::
-
-    >>> from sklearn.linear_model import LogisticRegression
-    >>> param_grid = dict(reduce_dim=[None, PCA(5), PCA(10)],
-    ...                   clf=[SVC(), LogisticRegression()],
-    ...                   clf__C=[0.1, 10, 100])
-    >>> grid_search = GridSearchCV(pipe, param_grid=param_grid)
-
-.. topic:: Examples:
-
- * :ref:`sphx_glr_auto_examples_feature_selection_plot_feature_selection_pipeline.py`
- * :ref:`sphx_glr_auto_examples_model_selection_grid_search_text_feature_extraction.py`
- * :ref:`sphx_glr_auto_examples_plot_digits_pipe.py`
- * :ref:`sphx_glr_auto_examples_plot_kernel_approximation.py`
- * :ref:`sphx_glr_auto_examples_svm_plot_svm_anova.py`
- * :ref:`sphx_glr_auto_examples_plot_compare_reduction.py`
-
-.. topic:: See also:
-
- * :ref:`grid_search`
-
-
-Notes
------
-
-Calling ``fit`` on the pipeline is the same as calling ``fit`` on
-each estimator in turn, ``transform`` the input and pass it on to the next step.
-The pipeline has all the methods that the last estimator in the pipeline has,
-i.e. if the last estimator is a classifier, the :class:`Pipeline` can be used
-as a classifier. If the last estimator is a transformer, again, so is the
-pipeline.
-
-.. _pipeline_cache:
-
-Caching transformers: avoid repeated computation
--------------------------------------------------
-
-.. currentmodule:: sklearn.pipeline
-
-Fitting transformers may be computationally expensive. With its
-``memory`` parameter set, :class:`Pipeline` will cache each transformer
-after calling ``fit``.
-This feature is used to avoid computing the fit transformers within a pipeline
-if the parameters and input data are identical. A typical example is the case of
-a grid search in which the transformers can be fitted only once and reused for
-each configuration.
-
-The parameter ``memory`` is needed in order to cache the transformers.
-``memory`` can be either a string containing the directory where to cache the
-transformers or a `joblib.Memory <https://pythonhosted.org/joblib/memory.html>`_
-object::
-
-    >>> from tempfile import mkdtemp
-    >>> from shutil import rmtree
-    >>> from sklearn.decomposition import PCA
-    >>> from sklearn.svm import SVC
-    >>> from sklearn.pipeline import Pipeline
-    >>> estimators = [('reduce_dim', PCA()), ('clf', SVC())]
-    >>> cachedir = mkdtemp()
-    >>> pipe = Pipeline(estimators, memory=cachedir)
-    >>> pipe # doctest: +NORMALIZE_WHITESPACE, +ELLIPSIS
-    Pipeline(...,
-             steps=[('reduce_dim', PCA(copy=True,...)),
-                    ('clf', SVC(C=1.0,...))], verbose=False)
-    >>> # Clear the cache directory when you don't need it anymore
-    >>> rmtree(cachedir)
-
-.. warning:: **Side effect of caching transformers**
-
-   Using a :class:`Pipeline` without cache enabled, it is possible to
-   inspect the original instance such as::
-
-     >>> from sklearn.datasets import load_digits
-     >>> digits = load_digits()
-     >>> pca1 = PCA()
-     >>> svm1 = SVC()
-     >>> pipe = Pipeline([('reduce_dim', pca1), ('clf', svm1)])
-     >>> pipe.fit(digits.data, digits.target)
-     ... # doctest: +NORMALIZE_WHITESPACE, +ELLIPSIS
-     Pipeline(memory=None,
-              steps=[('reduce_dim', PCA(...)), ('clf', SVC(...))], verbose=False)
-     >>> # The pca instance can be inspected directly
-     >>> print(pca1.components_) # doctest: +NORMALIZE_WHITESPACE, +ELLIPSIS
-         [[ -1.77484909e-19  ... 4.07058917e-18]]
-
-   Enabling caching triggers a clone of the transformers before fitting.
-   Therefore, the transformer instance given to the pipeline cannot be
-   inspected directly.
-   In following example, accessing the :class:`PCA` instance ``pca2``
-   will raise an ``AttributeError`` since ``pca2`` will be an unfitted
-   transformer.
-   Instead, use the attribute ``named_steps`` to inspect estimators within
-   the pipeline::
-
-     >>> cachedir = mkdtemp()
-     >>> pca2 = PCA()
-     >>> svm2 = SVC()
-     >>> cached_pipe = Pipeline([('reduce_dim', pca2), ('clf', svm2)],
-     ...                        memory=cachedir)
-     >>> cached_pipe.fit(digits.data, digits.target)
-     ... # doctest: +NORMALIZE_WHITESPACE, +ELLIPSIS
-      Pipeline(memory=...,
-               steps=[('reduce_dim', PCA(...)), ('clf', SVC(...))], verbose=False)
-     >>> print(cached_pipe.named_steps['reduce_dim'].components_)
-     ... # doctest: +NORMALIZE_WHITESPACE, +ELLIPSIS
-         [[ -1.77484909e-19  ... 4.07058917e-18]]
-     >>> # Remove the cache directory
-     >>> rmtree(cachedir)
-
-.. topic:: Examples:
-
- * :ref:`sphx_glr_auto_examples_plot_compare_reduction.py`
-
-.. _feature_union:
-
-FeatureUnion: composite feature spaces
-======================================
-
-.. currentmodule:: sklearn.pipeline
-
-:class:`FeatureUnion` combines several transformer objects into a new
-transformer that combines their output. A :class:`FeatureUnion` takes
-a list of transformer objects. During fitting, each of these
-is fit to the data independently. For transforming data, the
-transformers are applied in parallel, and the sample vectors they output
-are concatenated end-to-end into larger vectors.
-
-:class:`FeatureUnion` serves the same purposes as :class:`Pipeline` -
-convenience and joint parameter estimation and validation.
-
-:class:`FeatureUnion` and :class:`Pipeline` can be combined to
-create complex models.
-
-(A :class:`FeatureUnion` has no way of checking whether two transformers
-might produce identical features. It only produces a union when the
-feature sets are disjoint, and making sure they are the caller's
-responsibility.)
-
-
-Usage
------
-
-A :class:`FeatureUnion` is built using a list of ``(key, value)`` pairs,
-where the ``key`` is the name you want to give to a given transformation
-(an arbitrary string; it only serves as an identifier)
-and ``value`` is an estimator object::
-
-    >>> from sklearn.pipeline import FeatureUnion
-    >>> from sklearn.decomposition import PCA
-    >>> from sklearn.decomposition import KernelPCA
-    >>> estimators = [('linear_pca', PCA()), ('kernel_pca', KernelPCA())]
-    >>> combined = FeatureUnion(estimators)
-    >>> combined # doctest: +NORMALIZE_WHITESPACE, +ELLIPSIS
-    FeatureUnion(n_jobs=1,
-                 transformer_list=[('linear_pca', PCA(copy=True,...)),
-                                   ('kernel_pca', KernelPCA(alpha=1.0,...))],
-                 transformer_weights=None, verbose=False)
-
-
-Like pipelines, feature unions have a shorthand constructor called
-:func:`make_union` that does not require explicit naming of the components.
-
-
-Like ``Pipeline``, individual steps may be replaced using ``set_params``,
-and ignored by setting to ``None``::
-
-    >>> combined.set_params(kernel_pca=None)
-    ... # doctest: +NORMALIZE_WHITESPACE, +ELLIPSIS
-    FeatureUnion(n_jobs=1,
-                 transformer_list=[('linear_pca', PCA(copy=True,...)),
-                                   ('kernel_pca', None)],
-                 transformer_weights=None, verbose=False)
-
-.. topic:: Examples:
-
- * :ref:`sphx_glr_auto_examples_plot_feature_stacker.py`
- * :ref:`sphx_glr_auto_examples_hetero_feature_union.py`
-=======
-This content is now at :ref:`combining_estimators`.
->>>>>>> d7b560c2
+This content is now at :ref:`combining_estimators`.
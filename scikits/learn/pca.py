--- conflicted
+++ resolved
@@ -7,12 +7,8 @@
 from .base import BaseEstimator
 from .utils.extmath import fast_logdet
 
-<<<<<<< HEAD
-
-def _assess_dimension_(spect, rk, n, dim):
-=======
+
 def _assess_dimension_(spect, rk, n_samples, dim):
->>>>>>> 0c6b21b8
     """
     Compute the likelihood of a rank rk dataset
     embedded in gaussian noise of shape(n, dimf) having spectrum spect
@@ -79,10 +75,7 @@
     ll = np.array(ll)
     return ll.argmax()
 
-<<<<<<< HEAD
-        
-=======
->>>>>>> 0c6b21b8
+
 class PCA(BaseEstimator):
     """Principal component analysis (PCA)
 
@@ -189,13 +182,7 @@
         if self.dim <= self.n_comp:
             delta = np.zeros(self.dim)
         elif homoscedastic:
-<<<<<<< HEAD
             delta = (Xr**2).sum()/(n_samples*(self.dim)) * np.ones(self.dim)
-=======
-            #delta = (Xr**2).sum()/(n_samples*(self.dim-self.n_comp)) *\
-            #        np.ones(self.dim)
-            delta = (Xr**2).sum() / (n_samples * self.dim) * np.ones(self.dim)
->>>>>>> 0c6b21b8
         else:
             delta = (Xr**2).mean(0) / (self.dim-self.n_comp)
         self.covariance_ = np.diag(delta)

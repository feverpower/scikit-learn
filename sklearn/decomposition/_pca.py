""" Principal Component Analysis
"""

# Author: Alexandre Gramfort <alexandre.gramfort@inria.fr>
#         Olivier Grisel <olivier.grisel@ensta.org>
#         Mathieu Blondel <mathieu@mblondel.org>
#         Denis A. Engemann <denis-alexander.engemann@inria.fr>
#         Michael Eickenberg <michael.eickenberg@inria.fr>
#         Giorgio Patrini <giorgio.patrini@anu.edu.au>
#
# License: BSD 3 clause

from math import log, sqrt
import numbers

import numpy as np
from scipy.special import gammaln
from scipy.sparse import issparse
from scipy.sparse.linalg import svds

from ._base import _BasePCA
from ..utils import check_random_state
from ..utils import check_array
from ..utils.extmath import fast_logdet, randomized_svd, svd_flip
from ..utils.extmath import stable_cumsum
from ..utils.validation import check_is_fitted
from ..utils.validation import _deprecate_positional_args
from ..utils import _get_array_module


def _assess_dimension(spectrum, rank, n_samples):
    """Compute the log-likelihood of a rank ``rank`` dataset.

    The dataset is assumed to be embedded in gaussian noise of shape(n,
    dimf) having spectrum ``spectrum``.

    Parameters
    ----------
    spectrum : array of shape (n_features)
        Data spectrum.
    rank : int
        Tested rank value. It should be strictly lower than n_features,
        otherwise the method isn't specified (division by zero in equation
        (31) from the paper).
    n_samples : int
        Number of samples.

    Returns
    -------
    ll : float,
        The log-likelihood

    Notes
    -----
    This implements the method of `Thomas P. Minka:
    Automatic Choice of Dimensionality for PCA. NIPS 2000: 598-604`
    """

    n_features = spectrum.shape[0]
    if not 1 <= rank < n_features:
        raise ValueError("the tested rank should be in [1, n_features - 1]")

    eps = 1e-15

    if spectrum[rank - 1] < eps:
        # When the tested rank is associated with a small eigenvalue, there's
        # no point in computing the log-likelihood: it's going to be very
        # small and won't be the max anyway. Also, it can lead to numerical
        # issues below when computing pa, in particular in log((spectrum[i] -
        # spectrum[j]) because this will take the log of something very small.
        return -np.inf

    pu = -rank * log(2.)
    for i in range(1, rank + 1):
        pu += (gammaln((n_features - i + 1) / 2.) -
               log(np.pi) * (n_features - i + 1) / 2.)

    pl = np.sum(np.log(spectrum[:rank]))
    pl = -pl * n_samples / 2.

    v = max(eps, np.sum(spectrum[rank:]) / (n_features - rank))
    pv = -np.log(v) * n_samples * (n_features - rank) / 2.

    m = n_features * rank - rank * (rank + 1.) / 2.
    pp = log(2. * np.pi) * (m + rank) / 2.

    pa = 0.
    spectrum_ = spectrum.copy()
    spectrum_[rank:n_features] = v
    for i in range(rank):
        for j in range(i + 1, len(spectrum)):
            pa += log((spectrum[i] - spectrum[j]) *
                      (1. / spectrum_[j] - 1. / spectrum_[i])) + log(n_samples)

    ll = pu + pl + pv + pp - pa / 2. - rank * log(n_samples) / 2.

    return ll


def _infer_dimension(spectrum, n_samples):
    """Infers the dimension of a dataset with a given spectrum.

    The returned value will be in [1, n_features - 1].
    """
    ll = np.empty_like(spectrum)
    ll[0] = -np.inf  # we don't want to return n_components = 0
    for rank in range(1, spectrum.shape[0]):
        ll[rank] = _assess_dimension(spectrum, rank, n_samples)
    return ll.argmax()


class PCA(_BasePCA):
    """Principal component analysis (PCA).

    Linear dimensionality reduction using Singular Value Decomposition of the
    data to project it to a lower dimensional space. The input data is centered
    but not scaled for each feature before applying the SVD.

    It uses the LAPACK implementation of the full SVD or a randomized truncated
    SVD by the method of Halko et al. 2009, depending on the shape of the input
    data and the number of components to extract.

    It can also use the scipy.sparse.linalg ARPACK implementation of the
    truncated SVD.

    Notice that this class does not support sparse input. See
    :class:`TruncatedSVD` for an alternative with sparse data.

    Read more in the :ref:`User Guide <PCA>`.

    Parameters
    ----------
    n_components : int, float, None or str
        Number of components to keep.
        if n_components is not set all components are kept::

            n_components == min(n_samples, n_features)

        If ``n_components == 'mle'`` and ``svd_solver == 'full'``, Minka's
        MLE is used to guess the dimension. Use of ``n_components == 'mle'``
        will interpret ``svd_solver == 'auto'`` as ``svd_solver == 'full'``.

        If ``0 < n_components < 1`` and ``svd_solver == 'full'``, select the
        number of components such that the amount of variance that needs to be
        explained is greater than the percentage specified by n_components.

        If ``svd_solver == 'arpack'``, the number of components must be
        strictly less than the minimum of n_features and n_samples.

        Hence, the None case results in::

            n_components == min(n_samples, n_features) - 1

    copy : bool, default=True
        If False, data passed to fit are overwritten and running
        fit(X).transform(X) will not yield the expected results,
        use fit_transform(X) instead.

    whiten : bool, optional (default False)
        When True (False by default) the `components_` vectors are multiplied
        by the square root of n_samples and then divided by the singular values
        to ensure uncorrelated outputs with unit component-wise variances.

        Whitening will remove some information from the transformed signal
        (the relative variance scales of the components) but can sometime
        improve the predictive accuracy of the downstream estimators by
        making their data respect some hard-wired assumptions.

    svd_solver : str {'auto', 'full', 'arpack', 'randomized'}
        If auto :
            The solver is selected by a default policy based on `X.shape` and
            `n_components`: if the input data is larger than 500x500 and the
            number of components to extract is lower than 80% of the smallest
            dimension of the data, then the more efficient 'randomized'
            method is enabled. Otherwise the exact full SVD is computed and
            optionally truncated afterwards.
        If full :
            run exact full SVD calling the standard LAPACK solver via
            `scipy.linalg.svd` and select the components by postprocessing
        If arpack :
            run SVD truncated to n_components calling ARPACK solver via
            `scipy.sparse.linalg.svds`. It requires strictly
            0 < n_components < min(X.shape)
        If randomized :
            run randomized SVD by the method of Halko et al.

        .. versionadded:: 0.18.0

    tol : float >= 0, optional (default .0)
        Tolerance for singular values computed by svd_solver == 'arpack'.

        .. versionadded:: 0.18.0

    iterated_power : int >= 0, or 'auto', (default 'auto')
        Number of iterations for the power method computed by
        svd_solver == 'randomized'.

        .. versionadded:: 0.18.0

    random_state : int, RandomState instance, default=None
        Used when the 'arpack' or 'randomized' solvers are used. Pass an int
        for reproducible results across multiple function calls.
        See :term:`Glossary <random_state>`.

        .. versionadded:: 0.18.0

    Attributes
    ----------
    components_ : array, shape (n_components, n_features)
        Principal axes in feature space, representing the directions of
        maximum variance in the data. The components are sorted by
        ``explained_variance_``.

    explained_variance_ : array, shape (n_components,)
        The amount of variance explained by each of the selected components.

        Equal to n_components largest eigenvalues
        of the covariance matrix of X.

        .. versionadded:: 0.18

    explained_variance_ratio_ : array, shape (n_components,)
        Percentage of variance explained by each of the selected components.

        If ``n_components`` is not set then all components are stored and the
        sum of the ratios is equal to 1.0.

    singular_values_ : array, shape (n_components,)
        The singular values corresponding to each of the selected components.
        The singular values are equal to the 2-norms of the ``n_components``
        variables in the lower-dimensional space.

        .. versionadded:: 0.19

    mean_ : array, shape (n_features,)
        Per-feature empirical mean, estimated from the training set.

        Equal to `X.mean(axis=0)`.

    n_components_ : int
        The estimated number of components. When n_components is set
        to 'mle' or a number between 0 and 1 (with svd_solver == 'full') this
        number is estimated from input data. Otherwise it equals the parameter
        n_components, or the lesser value of n_features and n_samples
        if n_components is None.

    n_features_ : int
        Number of features in the training data.

    n_samples_ : int
        Number of samples in the training data.

    noise_variance_ : float
        The estimated noise covariance following the Probabilistic PCA model
        from Tipping and Bishop 1999. See "Pattern Recognition and
        Machine Learning" by C. Bishop, 12.2.1 p. 574 or
        http://www.miketipping.com/papers/met-mppca.pdf. It is required to
        compute the estimated data covariance and score samples.

        Equal to the average of (min(n_features, n_samples) - n_components)
        smallest eigenvalues of the covariance matrix of X.

    See Also
    --------
    KernelPCA : Kernel Principal Component Analysis.
    SparsePCA : Sparse Principal Component Analysis.
    TruncatedSVD : Dimensionality reduction using truncated SVD.
    IncrementalPCA : Incremental Principal Component Analysis.

    References
    ----------
    For n_components == 'mle', this class uses the method of *Minka, T. P.
    "Automatic choice of dimensionality for PCA". In NIPS, pp. 598-604*

    Implements the probabilistic PCA model from:
    Tipping, M. E., and Bishop, C. M. (1999). "Probabilistic principal
    component analysis". Journal of the Royal Statistical Society:
    Series B (Statistical Methodology), 61(3), 611-622.
    via the score and score_samples methods.
    See http://www.miketipping.com/papers/met-mppca.pdf

    For svd_solver == 'arpack', refer to `scipy.sparse.linalg.svds`.

    For svd_solver == 'randomized', see:
    *Halko, N., Martinsson, P. G., and Tropp, J. A. (2011).
    "Finding structure with randomness: Probabilistic algorithms for
    constructing approximate matrix decompositions".
    SIAM review, 53(2), 217-288.* and also
    *Martinsson, P. G., Rokhlin, V., and Tygert, M. (2011).
    "A randomized algorithm for the decomposition of matrices".
    Applied and Computational Harmonic Analysis, 30(1), 47-68.*

    Examples
    --------
    >>> import numpy as np
    >>> from sklearn.decomposition import PCA
    >>> X = np.array([[-1, -1], [-2, -1], [-3, -2], [1, 1], [2, 1], [3, 2]])
    >>> pca = PCA(n_components=2)
    >>> pca.fit(X)
    PCA(n_components=2)
    >>> print(pca.explained_variance_ratio_)
    [0.9924... 0.0075...]
    >>> print(pca.singular_values_)
    [6.30061... 0.54980...]

    >>> pca = PCA(n_components=2, svd_solver='full')
    >>> pca.fit(X)
    PCA(n_components=2, svd_solver='full')
    >>> print(pca.explained_variance_ratio_)
    [0.9924... 0.00755...]
    >>> print(pca.singular_values_)
    [6.30061... 0.54980...]

    >>> pca = PCA(n_components=1, svd_solver='arpack')
    >>> pca.fit(X)
    PCA(n_components=1, svd_solver='arpack')
    >>> print(pca.explained_variance_ratio_)
    [0.99244...]
    >>> print(pca.singular_values_)
    [6.30061...]
    """
    @_deprecate_positional_args
    def __init__(self, n_components=None, *, copy=True, whiten=False,
                 svd_solver='auto', tol=0.0, iterated_power='auto',
                 random_state=None):
        self.n_components = n_components
        self.copy = copy
        self.whiten = whiten
        self.svd_solver = svd_solver
        self.tol = tol
        self.iterated_power = iterated_power
        self.random_state = random_state

    def fit(self, X, y=None):
        """Fit the model with X.

        Parameters
        ----------
        X : array-like, shape (n_samples, n_features)
            Training data, where n_samples is the number of samples
            and n_features is the number of features.

        y : None
            Ignored variable.

        Returns
        -------
        self : object
            Returns the instance itself.
        """
        self._fit(X)
        return self

    def fit_transform(self, X, y=None):
        """Fit the model with X and apply the dimensionality reduction on X.

        Parameters
        ----------
        X : array-like, shape (n_samples, n_features)
            Training data, where n_samples is the number of samples
            and n_features is the number of features.

        y : None
            Ignored variable.

        Returns
        -------
        X_new : array-like, shape (n_samples, n_components)
            Transformed values.

        Notes
        -----
        This method returns a Fortran-ordered array. To convert it to a
        C-ordered array, use 'np.ascontiguousarray'.
        """
        U, S, Vt = self._fit(X)
        U = U[:, :self.n_components_]

        if self.whiten:
            # X_new = X * V / S * sqrt(n_samples) = U * sqrt(n_samples)
            U *= sqrt(X.shape[0] - 1)
        else:
            # X_new = X * V = U * S * Vt * V = U * S
            U *= S[:self.n_components_]

        return U

    def _fit(self, X):
        """Dispatch to the right submethod depending on the chosen solver."""

        # Raise an error for sparse input.
        # This is more informative than the generic one raised by check_array.
        if issparse(X):
            raise TypeError('PCA does not support sparse input. See '
                            'TruncatedSVD for a possible alternative.')

        X = self._validate_data(X, dtype=[np.float64, np.float32],
                                ensure_2d=True, copy=self.copy)
        npx = _get_array_module(X)

        # Handle n_components==None
        if self.n_components is None:
            if self.svd_solver != 'arpack':
                n_components = min(X.shape)
            else:
                n_components = min(X.shape) - 1
        else:
            n_components = self.n_components

        # Handle svd_solver
        self._fit_svd_solver = self.svd_solver
        if self._fit_svd_solver == 'auto':
            # Small problem or n_components == 'mle', just call full PCA
            if max(X.shape) <= 500 or n_components == 'mle':
                self._fit_svd_solver = 'full'
            elif n_components >= 1 and n_components < .8 * min(X.shape):
                self._fit_svd_solver = 'randomized'
            # This is also the case of n_components in (0,1)
            else:
                self._fit_svd_solver = 'full'

        # Call different fits for either full or truncated SVD
        if self._fit_svd_solver == 'full':
            return self._fit_full(X, n_components, npx=npx)
        elif self._fit_svd_solver in ['arpack', 'randomized']:
            return self._fit_truncated(X, n_components, self._fit_svd_solver)
        else:
            raise ValueError("Unrecognized svd_solver='{0}'"
                             "".format(self._fit_svd_solver))

    def _fit_full(self, X, n_components, npx=np):
        """Fit the model by computing full SVD on X"""
        n_samples, n_features = X.shape

        if n_components == 'mle':
            if n_samples < n_features:
                raise ValueError("n_components='mle' is only supported "
                                 "if n_samples >= n_features")
        elif not 0 <= n_components <= min(n_samples, n_features):
            raise ValueError("n_components=%r must be between 0 and "
                             "min(n_samples, n_features)=%r with "
                             "svd_solver='full'"
                             % (n_components, min(n_samples, n_features)))
        elif n_components >= 1:
            if not isinstance(n_components, numbers.Integral):
                raise ValueError("n_components=%r must be of type int "
                                 "when greater than or equal to 1, "
                                 "was of type=%r"
                                 % (n_components, type(n_components)))

        # Center data
        self.mean_ = npx.mean(X, axis=0)
        X -= self.mean_

<<<<<<< HEAD
        U, S, V = npx.linalg.svd(X, full_matrices=False)
        # flip eigenvectors' sign to enforce deterministic output
        U, V = svd_flip(U, V, npx=np)
=======
        U, S, Vt = linalg.svd(X, full_matrices=False)
        # flip eigenvectors' sign to enforce deterministic output
        U, Vt = svd_flip(U, Vt)
>>>>>>> 19eda89f

        components_ = Vt

        # Get variance explained by singular values
        explained_variance_ = (S ** 2) / (n_samples - 1)
        total_var = explained_variance_.sum()
        explained_variance_ratio_ = explained_variance_ / total_var
        singular_values_ = S.copy()  # Store the singular values.

        # Postprocess the number of components required
        if n_components == 'mle':
            n_components = \
                _infer_dimension(explained_variance_, n_samples)
        elif 0 < n_components < 1.0:
            # number of components for which the cumulated explained
            # variance percentage is superior to the desired threshold
            # side='right' ensures that number of features selected
            # their variance is always greater than n_components float
            # passed. More discussion in issue: #15669
            ratio_cumsum = stable_cumsum(explained_variance_ratio_)
            n_components = np.searchsorted(ratio_cumsum, n_components,
                                           side='right') + 1
        # Compute noise covariance using Probabilistic PCA model
        # The sigma2 maximum likelihood (cf. eq. 12.46)
        if n_components < min(n_features, n_samples):
            self.noise_variance_ = explained_variance_[n_components:].mean()
        else:
            self.noise_variance_ = 0.

        self.n_samples_, self.n_features_ = n_samples, n_features
        self.components_ = components_[:n_components]
        self.n_components_ = n_components
        self.explained_variance_ = explained_variance_[:n_components]
        self.explained_variance_ratio_ = \
            explained_variance_ratio_[:n_components]
        self.singular_values_ = singular_values_[:n_components]

        return U, S, Vt

    def _fit_truncated(self, X, n_components, svd_solver):
        """Fit the model by computing truncated SVD (by ARPACK or randomized)
        on X
        """
        n_samples, n_features = X.shape

        if isinstance(n_components, str):
            raise ValueError("n_components=%r cannot be a string "
                             "with svd_solver='%s'"
                             % (n_components, svd_solver))
        elif not 1 <= n_components <= min(n_samples, n_features):
            raise ValueError("n_components=%r must be between 1 and "
                             "min(n_samples, n_features)=%r with "
                             "svd_solver='%s'"
                             % (n_components, min(n_samples, n_features),
                                svd_solver))
        elif not isinstance(n_components, numbers.Integral):
            raise ValueError("n_components=%r must be of type int "
                             "when greater than or equal to 1, was of type=%r"
                             % (n_components, type(n_components)))
        elif svd_solver == 'arpack' and n_components == min(n_samples,
                                                            n_features):
            raise ValueError("n_components=%r must be strictly less than "
                             "min(n_samples, n_features)=%r with "
                             "svd_solver='%s'"
                             % (n_components, min(n_samples, n_features),
                                svd_solver))

        random_state = check_random_state(self.random_state)

        # Center data
        self.mean_ = np.mean(X, axis=0)
        X -= self.mean_

        if svd_solver == 'arpack':
            # random init solution, as ARPACK does it internally
            v0 = random_state.uniform(-1, 1, size=min(X.shape))
            U, S, Vt = svds(X, k=n_components, tol=self.tol, v0=v0)
            # svds doesn't abide by scipy.linalg.svd/randomized_svd
            # conventions, so reverse its outputs.
            S = S[::-1]
            # flip eigenvectors' sign to enforce deterministic output
            U, Vt = svd_flip(U[:, ::-1], Vt[::-1])

        elif svd_solver == 'randomized':
            # sign flipping is done inside
            U, S, Vt = randomized_svd(X, n_components=n_components,
                                      n_iter=self.iterated_power,
                                      flip_sign=True,
                                      random_state=random_state)

        self.n_samples_, self.n_features_ = n_samples, n_features
        self.components_ = Vt
        self.n_components_ = n_components

        # Get variance explained by singular values
        self.explained_variance_ = (S ** 2) / (n_samples - 1)
        total_var = np.var(X, ddof=1, axis=0)
        self.explained_variance_ratio_ = \
            self.explained_variance_ / total_var.sum()
        self.singular_values_ = S.copy()  # Store the singular values.

        if self.n_components_ < min(n_features, n_samples):
            self.noise_variance_ = (total_var.sum() -
                                    self.explained_variance_.sum())
            self.noise_variance_ /= min(n_features, n_samples) - n_components
        else:
            self.noise_variance_ = 0.

        return U, S, Vt

    def score_samples(self, X):
        """Return the log-likelihood of each sample.

        See. "Pattern Recognition and Machine Learning"
        by C. Bishop, 12.2.1 p. 574
        or http://www.miketipping.com/papers/met-mppca.pdf

        Parameters
        ----------
        X : array, shape(n_samples, n_features)
            The data.

        Returns
        -------
        ll : array, shape (n_samples,)
            Log-likelihood of each sample under the current model.
        """
        check_is_fitted(self)

        X = check_array(X)
        Xr = X - self.mean_
        n_features = X.shape[1]
        precision = self.get_precision()
        log_like = -.5 * (Xr * (np.dot(Xr, precision))).sum(axis=1)
        log_like -= .5 * (n_features * log(2. * np.pi) -
                          fast_logdet(precision))
        return log_like

    def score(self, X, y=None):
        """Return the average log-likelihood of all samples.

        See. "Pattern Recognition and Machine Learning"
        by C. Bishop, 12.2.1 p. 574
        or http://www.miketipping.com/papers/met-mppca.pdf

        Parameters
        ----------
        X : array, shape(n_samples, n_features)
            The data.

        y : None
            Ignored variable.

        Returns
        -------
        ll : float
            Average log-likelihood of the samples under the current model.
        """
        return np.mean(self.score_samples(X))<|MERGE_RESOLUTION|>--- conflicted
+++ resolved
@@ -452,15 +452,9 @@
         self.mean_ = npx.mean(X, axis=0)
         X -= self.mean_
 
-<<<<<<< HEAD
-        U, S, V = npx.linalg.svd(X, full_matrices=False)
+        U, S, Vt = npx.linalg.svd(X, full_matrices=False)
         # flip eigenvectors' sign to enforce deterministic output
-        U, V = svd_flip(U, V, npx=np)
-=======
-        U, S, Vt = linalg.svd(X, full_matrices=False)
-        # flip eigenvectors' sign to enforce deterministic output
-        U, Vt = svd_flip(U, Vt)
->>>>>>> 19eda89f
+        U, Vt = svd_flip(U, Vt, npx=npx)
 
         components_ = Vt
 

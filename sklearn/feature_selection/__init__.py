--- conflicted
+++ resolved
@@ -20,13 +20,7 @@
 from ._rfe import RFE
 from ._rfe import RFECV
 
-<<<<<<< HEAD
-from .sequential import SequentialFeatureSelector
-
-from .from_model import SelectFromModel
-=======
 from ._from_model import SelectFromModel
->>>>>>> 89fcef7a
 
 from ._mutual_info import mutual_info_regression, mutual_info_classif
 

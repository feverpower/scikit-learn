--- conflicted
+++ resolved
@@ -852,15 +852,9 @@
         # Store a list of param dicts at the key 'params'
         results['params'] = candidate_params
 
-<<<<<<< HEAD
         test_scores = _aggregate_score_dicts(out["test_scores"])
         if self.return_train_score:
             train_scores = _aggregate_score_dicts(out["train_scores"])
-=======
-        # NOTE test_sample counts (weights) remain the same for all candidates
-        test_sample_counts = np.array(test_sample_counts[:n_splits],
-                                      dtype=int)
->>>>>>> 1e08459c
 
         for scorer_name in test_scores:
             # Computed the (weighted) mean and std for test scores alone

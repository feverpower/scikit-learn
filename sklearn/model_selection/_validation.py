--- conflicted
+++ resolved
@@ -575,23 +575,6 @@
         score_time = time.time() - start_time - fit_time
         if return_train_score:
             train_scores = _score(estimator, X_train, y_train, scorer)
-<<<<<<< HEAD
-
-    if verbose > 2:
-        if isinstance(test_scores, dict):
-            for scorer_name in sorted(test_scores):
-                msg += ", %s=" % scorer_name
-                if return_train_score:
-                    msg += "(train=%.3f," % train_scores[scorer_name]
-                    msg += " test=%.3f)" % test_scores[scorer_name]
-                else:
-                    msg += "%.3f" % test_scores[scorer_name]
-        else:
-            msg += ", score="
-            msg += ("%.3f" % test_scores if not return_train_score else
-                    "(train=%.3f, test=%.3f)" % (train_scores, test_scores))
-=======
->>>>>>> 1e08459c
 
     if verbose > 1:
         total_time = score_time + fit_time

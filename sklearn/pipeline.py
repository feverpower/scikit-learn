"""
The :mod:`sklearn.pipeline` module implements utilities to build a composite
estimator, as a chain of transforms and estimators.
"""
# Author: Edouard Duchesnay
#         Gael Varoquaux
#         Virgile Fritsch
#         Alexandre Gramfort
#         Lars Buitinck
# License: BSD

from collections import defaultdict

import numpy as np
from scipy import sparse

from .base import clone, TransformerMixin
from .externals.joblib import Parallel, delayed
from .externals import six
from .utils.metaestimators import if_delegate_has_method
from .utils import Bunch, log_elapsed
from .utils.validation import check_memory

from .utils.metaestimators import _BaseComposition

__all__ = ['Pipeline', 'FeatureUnion', 'make_pipeline', 'make_union']


class Pipeline(_BaseComposition):
    """Pipeline of transforms with a final estimator.

    Sequentially apply a list of transforms and a final estimator.
    Intermediate steps of the pipeline must be 'transforms', that is, they
    must implement fit and transform methods.
    The final estimator only needs to implement fit.
    The transformers in the pipeline can be cached using ``memory`` argument.

    The purpose of the pipeline is to assemble several steps that can be
    cross-validated together while setting different parameters.
    For this, it enables setting parameters of the various steps using their
    names and the parameter name separated by a '__', as in the example below.
    A step's estimator may be replaced entirely by setting the parameter
    with its name to another estimator, or a transformer removed by setting
    to None.

    Read more in the :ref:`User Guide <pipeline>`.

    Parameters
    ----------
    steps : list
        List of (name, transform) tuples (implementing fit/transform) that are
        chained, in the order in which they are chained, with the last object
        an estimator.

    memory : None, str or object with the joblib.Memory interface, optional
        Used to cache the fitted transformers of the pipeline. By default,
        no caching is performed. If a string is given, it is the path to
        the caching directory. Enabling caching triggers a clone of
        the transformers before fitting. Therefore, the transformer
        instance given to the pipeline cannot be inspected
        directly. Use the attribute ``named_steps`` or ``steps`` to
        inspect estimators within the pipeline. Caching the
        transformers is advantageous when fitting is time consuming.

    verbose : boolean, optional
        Verbosity mode.  When enabled, the time elapsed while fitting each step
        will be printed as it is completed.

    Attributes
    ----------
    named_steps : bunch object, a dictionary with attribute access
        Read-only attribute to access any step parameter by user given name.
        Keys are step names and values are steps parameters.

    See also
    --------
    sklearn.pipeline.make_pipeline : convenience function for simplified
        pipeline construction.

    Examples
    --------
    >>> from sklearn import svm
    >>> from sklearn.datasets import samples_generator
    >>> from sklearn.feature_selection import SelectKBest
    >>> from sklearn.feature_selection import f_regression
    >>> from sklearn.pipeline import Pipeline
    >>> # generate some data to play with
    >>> X, y = samples_generator.make_classification(
    ...     n_informative=5, n_redundant=0, random_state=42)
    >>> # ANOVA SVM-C
    >>> anova_filter = SelectKBest(f_regression, k=5)
    >>> clf = svm.SVC(kernel='linear')
    >>> anova_svm = Pipeline([('anova', anova_filter), ('svc', clf)])
    >>> # You can set the parameters using the names issued
    >>> # For instance, fit using a k of 10 in the SelectKBest
    >>> # and a parameter 'C' of the svm
    >>> anova_svm.set_params(anova__k=10, svc__C=.1).fit(X, y)
    ...                      # doctest: +ELLIPSIS, +NORMALIZE_WHITESPACE
    Pipeline(memory=None,
             steps=[('anova', SelectKBest(...)),
                    ('svc', SVC(...))], verbose=False)
    >>> prediction = anova_svm.predict(X)
    >>> anova_svm.score(X, y)                        # doctest: +ELLIPSIS
    0.83
    >>> # getting the selected features chosen by anova_filter
    >>> anova_svm.named_steps['anova'].get_support()
    ... # doctest: +NORMALIZE_WHITESPACE
    array([False, False,  True,  True, False, False, True,  True, False,
           True,  False,  True,  True, False, True,  False, True, True,
           False, False])
    >>> # Another way to get selected features chosen by anova_filter
    >>> anova_svm.named_steps.anova.get_support()
    ... # doctest: +NORMALIZE_WHITESPACE
    array([False, False,  True,  True, False, False, True,  True, False,
           True,  False,  True,  True, False, True,  False, True, True,
           False, False])
    """

    # BaseEstimator interface

    def __init__(self, steps, memory=None, verbose=False):
        self.steps = steps
        self._validate_steps()
        self.memory = memory
        self.verbose = verbose

    def get_params(self, deep=True):
        """Get parameters for this estimator.

        Parameters
        ----------
        deep : boolean, optional
            If True, will return the parameters for this estimator and
            contained subobjects that are estimators.

        Returns
        -------
        params : mapping of string to any
            Parameter names mapped to their values.
        """
        return self._get_params('steps', deep=deep)

    def set_params(self, **kwargs):
        """Set the parameters of this estimator.

        Valid parameter keys can be listed with ``get_params()``.

        Returns
        -------
        self
        """
        self._set_params('steps', **kwargs)
        return self

    def _validate_steps(self):
        names, estimators = zip(*self.steps)

        # validate names
        self._validate_names(names)

        # validate estimators
        transformers = estimators[:-1]
        estimator = estimators[-1]

        for t in transformers:
            if t is None:
                continue
            if (not (hasattr(t, "fit") or hasattr(t, "fit_transform")) or not
                    hasattr(t, "transform")):
                raise TypeError("All intermediate steps should be "
                                "transformers and implement fit and transform."
                                " '%s' (type %s) doesn't" % (t, type(t)))

        # We allow last estimator to be None as an identity transformation
        if estimator is not None and not hasattr(estimator, "fit"):
            raise TypeError("Last step of Pipeline should implement fit. "
                            "'%s' (type %s) doesn't"
                            % (estimator, type(estimator)))

    @property
    def _estimator_type(self):
        return self.steps[-1][1]._estimator_type

    @property
    def named_steps(self):
        # Use Bunch object to improve autocomplete
        return Bunch(**dict(self.steps))

    @property
    def _final_estimator(self):
        return self.steps[-1][1]

    def _log_message(self, step_idx):
        if not self.verbose:
            return
        if step_idx < 0:
            step_idx = len(self.steps) + step_idx
        n_steps = len([est for _, est in self.steps
                       if est is not None])
        step_num = len([est for _, est in self.steps[:step_idx + 1]
                        if est is not None])
        return '(step %d of %d) Fitting %s' % (step_num, n_steps,
                                               self.steps[step_idx][0])

    # Estimator interface

    def _fit(self, X, y=None, **fit_params):
        # shallow copy of steps - this should really be steps_
        self.steps = list(self.steps)
        self._validate_steps()
        # Setup the memory
        memory = check_memory(self.memory)

        fit_transform_one_cached = memory.cache(_fit_transform_one)

        fit_params_steps = dict((name, {}) for name, step in self.steps
                                if step is not None)
        for pname, pval in six.iteritems(fit_params):
            step, param = pname.split('__', 1)
            fit_params_steps[step][param] = pval
        Xt = X
        for step_idx, (name, transformer) in enumerate(self.steps[:-1]):
            if transformer is None:
                continue

            if hasattr(memory, 'cachedir') and memory.cachedir is None:
                # we do not clone when caching is disabled to preserve
                # backward compatibility
                cloned_transformer = transformer
            else:
<<<<<<< HEAD
                cloned_transformer = clone(transformer)
            # Fit or load from cache the current transfomer
            Xt, fitted_transformer = fit_transform_one_cached(
                True, 'Pipeline', self._log_message(step_idx),
                cloned_transformer, None, Xt, y,
                **fit_params_steps[name])
            # Replace the transformer of the step with the fitted
            # transformer. This is necessary when loading the transformer
            # from the cache.
            self.steps[step_idx] = (name, fitted_transformer)

=======
                if hasattr(memory, 'cachedir') and memory.cachedir is None:
                    # we do not clone when caching is disabled to preserve
                    # backward compatibility
                    cloned_transformer = transformer
                else:
                    cloned_transformer = clone(transformer)
                # Fit or load from cache the current transfomer
                Xt, fitted_transformer = fit_transform_one_cached(
                    cloned_transformer, Xt, y, None,
                    **fit_params_steps[name])
                # Replace the transformer of the step with the fitted
                # transformer. This is necessary when loading the transformer
                # from the cache.
                self.steps[step_idx] = (name, fitted_transformer)
>>>>>>> 3b5abf76
        if self._final_estimator is None:
            return Xt, {}
        return Xt, fit_params_steps[self.steps[-1][0]]

    def fit(self, X, y=None, **fit_params):
        """Fit the model

        Fit all the transforms one after the other and transform the
        data, then fit the transformed data using the final estimator.

        Parameters
        ----------
        X : iterable
            Training data. Must fulfill input requirements of first step of the
            pipeline.

        y : iterable, default=None
            Training targets. Must fulfill label requirements for all steps of
            the pipeline.

        **fit_params : dict of string -> object
            Parameters passed to the ``fit`` method of each step, where
            each parameter name is prefixed such that parameter ``p`` for step
            ``s`` has key ``s__p``.

        Returns
        -------
        self : Pipeline
            This estimator
        """
        Xt, fit_params = self._fit(X, y, **fit_params)
        if self._final_estimator is not None:
            with log_elapsed('Pipeline', self._log_message(-1)):
                self._final_estimator.fit(Xt, y, **fit_params)
        return self

    def fit_transform(self, X, y=None, **fit_params):
        """Fit the model and transform with the final estimator

        Fits all the transforms one after the other and transforms the
        data, then uses fit_transform on transformed data with the final
        estimator.

        Parameters
        ----------
        X : iterable
            Training data. Must fulfill input requirements of first step of the
            pipeline.

        y : iterable, default=None
            Training targets. Must fulfill label requirements for all steps of
            the pipeline.

        **fit_params : dict of string -> object
            Parameters passed to the ``fit`` method of each step, where
            each parameter name is prefixed such that parameter ``p`` for step
            ``s`` has key ``s__p``.

        Returns
        -------
        Xt : array-like, shape = [n_samples, n_transformed_features]
            Transformed samples
        """
        last_step = self._final_estimator
        Xt, fit_params = self._fit(X, y, **fit_params)
        if last_step is None:
            return Xt
        with log_elapsed('Pipeline', self._log_message(-1)):
            if hasattr(last_step, 'fit_transform'):
                Xt = last_step.fit_transform(Xt, y, **fit_params)
            else:
                Xt = last_step.fit(Xt, y, **fit_params).transform(Xt)
        return Xt

    @if_delegate_has_method(delegate='_final_estimator')
    def predict(self, X, **predict_params):
        """Apply transforms to the data, and predict with the final estimator

        Parameters
        ----------
        X : iterable
            Data to predict on. Must fulfill input requirements of first step
            of the pipeline.

        **predict_params : dict of string -> object
            Parameters to the ``predict`` called at the end of all
            transformations in the pipeline. Note that while this may be
            used to return uncertainties from some models with return_std
            or return_cov, uncertainties that are generated by the
            transformations in the pipeline are not propagated to the
            final estimator.

        Returns
        -------
        y_pred : array-like
        """
        Xt = X
        for name, transform in self.steps[:-1]:
            if transform is not None:
                Xt = transform.transform(Xt)
        return self.steps[-1][-1].predict(Xt, **predict_params)

    @if_delegate_has_method(delegate='_final_estimator')
    def fit_predict(self, X, y=None, **fit_params):
        """Applies fit_predict of last step in pipeline after transforms.

        Applies fit_transforms of a pipeline to the data, followed by the
        fit_predict method of the final estimator in the pipeline. Valid
        only if the final estimator implements fit_predict.

        Parameters
        ----------
        X : iterable
            Training data. Must fulfill input requirements of first step of
            the pipeline.

        y : iterable, default=None
            Training targets. Must fulfill label requirements for all steps
            of the pipeline.

        **fit_params : dict of string -> object
            Parameters passed to the ``fit`` method of each step, where
            each parameter name is prefixed such that parameter ``p`` for step
            ``s`` has key ``s__p``.

        Returns
        -------
        y_pred : array-like
        """
        Xt, fit_params = self._fit(X, y, **fit_params)
        with log_elapsed('Pipeline', self._log_message(-1)):
            y_pred = self.steps[-1][-1].fit_predict(Xt, y, **fit_params)
        return y_pred

    @if_delegate_has_method(delegate='_final_estimator')
    def predict_proba(self, X):
        """Apply transforms, and predict_proba of the final estimator

        Parameters
        ----------
        X : iterable
            Data to predict on. Must fulfill input requirements of first step
            of the pipeline.

        Returns
        -------
        y_proba : array-like, shape = [n_samples, n_classes]
        """
        Xt = X
        for name, transform in self.steps[:-1]:
            if transform is not None:
                Xt = transform.transform(Xt)
        return self.steps[-1][-1].predict_proba(Xt)

    @if_delegate_has_method(delegate='_final_estimator')
    def decision_function(self, X):
        """Apply transforms, and decision_function of the final estimator

        Parameters
        ----------
        X : iterable
            Data to predict on. Must fulfill input requirements of first step
            of the pipeline.

        Returns
        -------
        y_score : array-like, shape = [n_samples, n_classes]
        """
        Xt = X
        for name, transform in self.steps[:-1]:
            if transform is not None:
                Xt = transform.transform(Xt)
        return self.steps[-1][-1].decision_function(Xt)

    @if_delegate_has_method(delegate='_final_estimator')
    def predict_log_proba(self, X):
        """Apply transforms, and predict_log_proba of the final estimator

        Parameters
        ----------
        X : iterable
            Data to predict on. Must fulfill input requirements of first step
            of the pipeline.

        Returns
        -------
        y_score : array-like, shape = [n_samples, n_classes]
        """
        Xt = X
        for name, transform in self.steps[:-1]:
            if transform is not None:
                Xt = transform.transform(Xt)
        return self.steps[-1][-1].predict_log_proba(Xt)

    @property
    def transform(self):
        """Apply transforms, and transform with the final estimator

        This also works where final estimator is ``None``: all prior
        transformations are applied.

        Parameters
        ----------
        X : iterable
            Data to transform. Must fulfill input requirements of first step
            of the pipeline.

        Returns
        -------
        Xt : array-like, shape = [n_samples, n_transformed_features]
        """
        # _final_estimator is None or has transform, otherwise attribute error
        # XXX: Handling the None case means we can't use if_delegate_has_method
        if self._final_estimator is not None:
            self._final_estimator.transform
        return self._transform

    def _transform(self, X):
        Xt = X
        for name, transform in self.steps:
            if transform is not None:
                Xt = transform.transform(Xt)
        return Xt

    @property
    def inverse_transform(self):
        """Apply inverse transformations in reverse order

        All estimators in the pipeline must support ``inverse_transform``.

        Parameters
        ----------
        Xt : array-like, shape = [n_samples, n_transformed_features]
            Data samples, where ``n_samples`` is the number of samples and
            ``n_features`` is the number of features. Must fulfill
            input requirements of last step of pipeline's
            ``inverse_transform`` method.

        Returns
        -------
        Xt : array-like, shape = [n_samples, n_features]
        """
        # raise AttributeError if necessary for hasattr behaviour
        # XXX: Handling the None case means we can't use if_delegate_has_method
        for name, transform in self.steps:
            if transform is not None:
                transform.inverse_transform
        return self._inverse_transform

    def _inverse_transform(self, X):
        Xt = X
        for name, transform in self.steps[::-1]:
            if transform is not None:
                Xt = transform.inverse_transform(Xt)
        return Xt

    @if_delegate_has_method(delegate='_final_estimator')
    def score(self, X, y=None, sample_weight=None):
        """Apply transforms, and score with the final estimator

        Parameters
        ----------
        X : iterable
            Data to predict on. Must fulfill input requirements of first step
            of the pipeline.

        y : iterable, default=None
            Targets used for scoring. Must fulfill label requirements for all
            steps of the pipeline.

        sample_weight : array-like, default=None
            If not None, this argument is passed as ``sample_weight`` keyword
            argument to the ``score`` method of the final estimator.

        Returns
        -------
        score : float
        """
        Xt = X
        for name, transform in self.steps[:-1]:
            if transform is not None:
                Xt = transform.transform(Xt)
        score_params = {}
        if sample_weight is not None:
            score_params['sample_weight'] = sample_weight
        return self.steps[-1][-1].score(Xt, y, **score_params)

    @property
    def classes_(self):
        return self.steps[-1][-1].classes_

    @property
    def _pairwise(self):
        # check if first estimator expects pairwise input
        return getattr(self.steps[0][1], '_pairwise', False)


def _name_estimators(estimators):
    """Generate names for estimators."""

    names = [type(estimator).__name__.lower() for estimator in estimators]
    namecount = defaultdict(int)
    for est, name in zip(estimators, names):
        namecount[name] += 1

    for k, v in list(six.iteritems(namecount)):
        if v == 1:
            del namecount[k]

    for i in reversed(range(len(estimators))):
        name = names[i]
        if name in namecount:
            names[i] += "-%d" % namecount[name]
            namecount[name] -= 1

    return list(zip(names, estimators))


def make_pipeline(*steps, **kwargs):
    """Construct a Pipeline from the given estimators.

    This is a shorthand for the Pipeline constructor; it does not require, and
    does not permit, naming the estimators. Instead, their names will be set
    to the lowercase of their types automatically.

    Parameters
    ----------
    *steps : list of estimators.

    memory : None, str or object with the joblib.Memory interface, optional
        Used to cache the fitted transformers of the pipeline. By default,
        no caching is performed. If a string is given, it is the path to
        the caching directory. Enabling caching triggers a clone of
        the transformers before fitting. Therefore, the transformer
        instance given to the pipeline cannot be inspected
        directly. Use the attribute ``named_steps`` or ``steps`` to
        inspect estimators within the pipeline. Caching the
        transformers is advantageous when fitting is time consuming.

<<<<<<< HEAD
    verbose : boolean, default=False
        Verbosity mode.  When enabled, the time elapsed while fitting each
        transformer will be printed as it is completed.
=======
    See also
    --------
    sklearn.pipeline.Pipeline : Class for creating a pipeline of
        transforms with a final estimator.
>>>>>>> 3b5abf76

    Examples
    --------
    >>> from sklearn.naive_bayes import GaussianNB
    >>> from sklearn.preprocessing import StandardScaler
    >>> make_pipeline(StandardScaler(), GaussianNB(priors=None))
    ...     # doctest: +NORMALIZE_WHITESPACE
    Pipeline(memory=None,
             steps=[('standardscaler',
                     StandardScaler(copy=True, with_mean=True, with_std=True)),
                    ('gaussiannb',
                     GaussianNB(priors=None, var_smoothing=1e-09))],
             verbose=False)

    Returns
    -------
    p : Pipeline
    """
    memory = kwargs.pop('memory', None)
    verbose = kwargs.pop('verbose', False)
    if kwargs:
        raise TypeError('Unknown keyword arguments: "{}"'
                        .format(list(kwargs.keys())[0]))
<<<<<<< HEAD
    return Pipeline(_name_estimators(steps), memory=memory, verbose=verbose)
=======
    return Pipeline(_name_estimators(steps), memory=memory)


# weight and fit_params are not used but it allows _fit_one_transformer,
# _transform_one and _fit_transform_one to have the same signature to
#  factorize the code in ColumnTransformer
def _fit_one_transformer(transformer, X, y, weight=None, **fit_params):
    return transformer.fit(X, y)
>>>>>>> 3b5abf76


def _transform_one(transformer, X, y, weight, **fit_params):
    res = transformer.transform(X)
    # if we have a weight for this transformer, multiply output
    if weight is None:
        return res
    return res * weight


<<<<<<< HEAD
def _fit_transform_one(is_transform, clsname, message,
                       transformer, weight,
                       X, y, **fit_params):
    with log_elapsed(clsname, message):
        if not is_transform:
            return None, transformer.fit(X, y, **fit_params)
        elif hasattr(transformer, 'fit_transform'):
            res = transformer.fit_transform(X, y, **fit_params)
        else:
            res = transformer.fit(X, y, **fit_params).transform(X)

=======
def _fit_transform_one(transformer, X, y, weight, **fit_params):
    if hasattr(transformer, 'fit_transform'):
        res = transformer.fit_transform(X, y, **fit_params)
    else:
        res = transformer.fit(X, y, **fit_params).transform(X)
    # if we have a weight for this transformer, multiply output
>>>>>>> 3b5abf76
    if weight is None:
        return res, transformer
    return res * weight, transformer


class FeatureUnion(_BaseComposition, TransformerMixin):
    """Concatenates results of multiple transformer objects.

    This estimator applies a list of transformer objects in parallel to the
    input data, then concatenates the results. This is useful to combine
    several feature extraction mechanisms into a single transformer.

    Parameters of the transformers may be set using its name and the parameter
    name separated by a '__'. A transformer may be replaced entirely by
    setting the parameter with its name to another transformer,
    or removed by setting to ``None``.

    Read more in the :ref:`User Guide <feature_union>`.

    Parameters
    ----------
    transformer_list : list of (string, transformer) tuples
        List of transformer objects to be applied to the data. The first
        half of each tuple is the name of the transformer.

    n_jobs : int, optional
        Number of jobs to run in parallel (default 1).

    transformer_weights : dict, optional
        Multiplicative weights for features per transformer.
        Keys are transformer names, values the weights.

<<<<<<< HEAD
    verbose : boolean, optional
        Verbosity mode.

=======
    See also
    --------
    sklearn.pipeline.make_union : convenience function for simplified
        feature union construction.

    Examples
    --------
    >>> from sklearn.pipeline import FeatureUnion
    >>> from sklearn.decomposition import PCA, TruncatedSVD
    >>> union = FeatureUnion([("pca", PCA(n_components=1)),
    ...                       ("svd", TruncatedSVD(n_components=2))])
    >>> X = [[0., 1., 3], [2., 2., 5]]
    >>> union.fit_transform(X)    # doctest: +NORMALIZE_WHITESPACE +ELLIPSIS
    array([[ 1.5       ,  3.0...,  0.8...],
           [-1.5       ,  5.7..., -0.4...]])
>>>>>>> 3b5abf76
    """

    def __init__(self, transformer_list, n_jobs=1, transformer_weights=None,
                 verbose=False):
        self.transformer_list = transformer_list
        self.n_jobs = n_jobs
        self.transformer_weights = transformer_weights
        self.verbose = verbose
        self._validate_transformers()

    def get_params(self, deep=True):
        """Get parameters for this estimator.

        Parameters
        ----------
        deep : boolean, optional
            If True, will return the parameters for this estimator and
            contained subobjects that are estimators.

        Returns
        -------
        params : mapping of string to any
            Parameter names mapped to their values.
        """
        return self._get_params('transformer_list', deep=deep)

    def set_params(self, **kwargs):
        """Set the parameters of this estimator.

        Valid parameter keys can be listed with ``get_params()``.

        Returns
        -------
        self
        """
        self._set_params('transformer_list', **kwargs)
        return self

    def _validate_transformers(self):
        names, transformers = zip(*self.transformer_list)

        # validate names
        self._validate_names(names)

        # validate estimators
        for t in transformers:
            if t is None:
                continue
            if (not (hasattr(t, "fit") or hasattr(t, "fit_transform")) or not
                    hasattr(t, "transform")):
                raise TypeError("All estimators should implement fit and "
                                "transform. '%s' (type %s) doesn't" %
                                (t, type(t)))

    def _iter(self):
        """
        Generate (name, trans, weight) tuples excluding None transformers
        """
        get_weight = (self.transformer_weights or {}).get
        return ((name, trans, get_weight(name))
                for name, trans in self.transformer_list
                if trans is not None)

    def get_feature_names(self):
        """Get feature names from all transformers.

        Returns
        -------
        feature_names : list of strings
            Names of the features produced by transform.
        """
        feature_names = []
        for name, trans, weight in self._iter():
            if not hasattr(trans, 'get_feature_names'):
                raise AttributeError("Transformer %s (type %s) does not "
                                     "provide get_feature_names."
                                     % (str(name), type(trans).__name__))
            feature_names.extend([name + "__" + f for f in
                                  trans.get_feature_names()])
        return feature_names

    def fit(self, X, y=None):
        """Fit all transformers using X.

        Parameters
        ----------
        X : iterable or array-like, depending on transformers
            Input data, used to fit transformers.

        y : array-like, shape (n_samples, ...), optional
            Targets for supervised learning.

        Returns
        -------
        self : FeatureUnion
            This estimator
        """
        fit_params = {}  # XXX: this should probably be added to method
        self._fit_transform(X, y, fit_params, is_transform=False)
        return self

    def fit_transform(self, X, y=None, **fit_params):
        """Fit all transformers, transform the data and concatenate results.

        Parameters
        ----------
        X : iterable or array-like, depending on transformers
            Input data to be transformed.

        y : array-like, shape (n_samples, ...), optional
            Targets for supervised learning.

        Returns
        -------
        X_t : array-like or sparse matrix, shape (n_samples, sum_n_components)
            hstack of results of transformers. sum_n_components is the
            sum of n_components (output dimension) over transformers.
        """
        return self._fit_transform(X, y, fit_params, is_transform=True)

    def _fit_transform(self, X, y, fit_params, is_transform):
        self.transformer_list = list(self.transformer_list)
        self._validate_transformers()
        transformers = list(self._iter())
        result = Parallel(n_jobs=self.n_jobs)(
<<<<<<< HEAD
            delayed(_fit_transform_one)(
                is_transform, 'FeatureUnion',
                ('(step %d of %d) Fitting %s' % (idx + 1, len(transformers),
                                                 name)
                 if self.verbose else None),
                transformer, weight, X, y, **fit_params)
            for idx, (name, transformer, weight)
            in enumerate(transformers))
=======
            delayed(_fit_transform_one)(trans, X, y, weight,
                                        **fit_params)
            for name, trans, weight in self._iter())
>>>>>>> 3b5abf76

        if not result:
            # All transformers are None
            return np.zeros((X.shape[0], 0))
        Xs, transformers = zip(*result)
        self._update_transformer_list(transformers)
        if not is_transform:
            return

        if any(sparse.issparse(f) for f in Xs):
            Xs = sparse.hstack(Xs).tocsr()
        else:
            Xs = np.hstack(Xs)
        return Xs

    def transform(self, X):
        """Transform X separately by each transformer, concatenate results.

        Parameters
        ----------
        X : iterable or array-like, depending on transformers
            Input data to be transformed.

        Returns
        -------
        X_t : array-like or sparse matrix, shape (n_samples, sum_n_components)
            hstack of results of transformers. sum_n_components is the
            sum of n_components (output dimension) over transformers.
        """
        Xs = Parallel(n_jobs=self.n_jobs)(
            delayed(_transform_one)(trans, X, None, weight)
            for name, trans, weight in self._iter())
        if not Xs:
            # All transformers are None
            return np.zeros((X.shape[0], 0))
        if any(sparse.issparse(f) for f in Xs):
            Xs = sparse.hstack(Xs).tocsr()
        else:
            Xs = np.hstack(Xs)
        return Xs

    def _update_transformer_list(self, transformers):
        transformers = iter(transformers)
        self.transformer_list[:] = [
            (name, None if old is None else next(transformers))
            for name, old in self.transformer_list
        ]


def make_union(*transformers, **kwargs):
    """Construct a FeatureUnion from the given transformers.

    This is a shorthand for the FeatureUnion constructor; it does not require,
    and does not permit, naming the transformers. Instead, they will be given
    names automatically based on their types. It also does not allow weighting.

    Parameters
    ----------
    *transformers : list of estimators

    n_jobs : int, optional
        Number of jobs to run in parallel (default 1).

    verbose : boolean, optional
         Verbosity mode.

    Returns
    -------
    f : FeatureUnion

    See also
    --------
    sklearn.pipeline.FeatureUnion : Class for concatenating the results
        of multiple transformer objects.

    Examples
    --------
    >>> from sklearn.decomposition import PCA, TruncatedSVD
    >>> from sklearn.pipeline import make_union
    >>> make_union(PCA(), TruncatedSVD())    # doctest: +NORMALIZE_WHITESPACE
    FeatureUnion(n_jobs=1,
           transformer_list=[('pca',
                              PCA(copy=True, iterated_power='auto',
                                  n_components=None, random_state=None,
                                  svd_solver='auto', tol=0.0, whiten=False)),
                             ('truncatedsvd',
                              TruncatedSVD(algorithm='randomized',
                              n_components=2, n_iter=5,
                              random_state=None, tol=0.0))],
           transformer_weights=None, verbose=False)
    """
    n_jobs = kwargs.pop('n_jobs', 1)
    verbose = kwargs.pop('verbose', False)
    if kwargs:
        # We do not currently support `transformer_weights` as we may want to
        # change its type spec in make_union
        raise TypeError('Unknown keyword arguments: "{}"'
                        .format(list(kwargs.keys())[0]))
    return FeatureUnion(_name_estimators(transformers), n_jobs=n_jobs,
                        verbose=verbose)<|MERGE_RESOLUTION|>--- conflicted
+++ resolved
@@ -228,7 +228,6 @@
                 # backward compatibility
                 cloned_transformer = transformer
             else:
-<<<<<<< HEAD
                 cloned_transformer = clone(transformer)
             # Fit or load from cache the current transfomer
             Xt, fitted_transformer = fit_transform_one_cached(
@@ -240,22 +239,6 @@
             # from the cache.
             self.steps[step_idx] = (name, fitted_transformer)
 
-=======
-                if hasattr(memory, 'cachedir') and memory.cachedir is None:
-                    # we do not clone when caching is disabled to preserve
-                    # backward compatibility
-                    cloned_transformer = transformer
-                else:
-                    cloned_transformer = clone(transformer)
-                # Fit or load from cache the current transfomer
-                Xt, fitted_transformer = fit_transform_one_cached(
-                    cloned_transformer, Xt, y, None,
-                    **fit_params_steps[name])
-                # Replace the transformer of the step with the fitted
-                # transformer. This is necessary when loading the transformer
-                # from the cache.
-                self.steps[step_idx] = (name, fitted_transformer)
->>>>>>> 3b5abf76
         if self._final_estimator is None:
             return Xt, {}
         return Xt, fit_params_steps[self.steps[-1][0]]
@@ -595,16 +578,14 @@
         inspect estimators within the pipeline. Caching the
         transformers is advantageous when fitting is time consuming.
 
-<<<<<<< HEAD
     verbose : boolean, default=False
         Verbosity mode.  When enabled, the time elapsed while fitting each
         transformer will be printed as it is completed.
-=======
+
     See also
     --------
     sklearn.pipeline.Pipeline : Class for creating a pipeline of
         transforms with a final estimator.
->>>>>>> 3b5abf76
 
     Examples
     --------
@@ -628,18 +609,7 @@
     if kwargs:
         raise TypeError('Unknown keyword arguments: "{}"'
                         .format(list(kwargs.keys())[0]))
-<<<<<<< HEAD
     return Pipeline(_name_estimators(steps), memory=memory, verbose=verbose)
-=======
-    return Pipeline(_name_estimators(steps), memory=memory)
-
-
-# weight and fit_params are not used but it allows _fit_one_transformer,
-# _transform_one and _fit_transform_one to have the same signature to
-#  factorize the code in ColumnTransformer
-def _fit_one_transformer(transformer, X, y, weight=None, **fit_params):
-    return transformer.fit(X, y)
->>>>>>> 3b5abf76
 
 
 def _transform_one(transformer, X, y, weight, **fit_params):
@@ -650,7 +620,6 @@
     return res * weight
 
 
-<<<<<<< HEAD
 def _fit_transform_one(is_transform, clsname, message,
                        transformer, weight,
                        X, y, **fit_params):
@@ -662,14 +631,6 @@
         else:
             res = transformer.fit(X, y, **fit_params).transform(X)
 
-=======
-def _fit_transform_one(transformer, X, y, weight, **fit_params):
-    if hasattr(transformer, 'fit_transform'):
-        res = transformer.fit_transform(X, y, **fit_params)
-    else:
-        res = transformer.fit(X, y, **fit_params).transform(X)
-    # if we have a weight for this transformer, multiply output
->>>>>>> 3b5abf76
     if weight is None:
         return res, transformer
     return res * weight, transformer
@@ -702,11 +663,9 @@
         Multiplicative weights for features per transformer.
         Keys are transformer names, values the weights.
 
-<<<<<<< HEAD
     verbose : boolean, optional
         Verbosity mode.
 
-=======
     See also
     --------
     sklearn.pipeline.make_union : convenience function for simplified
@@ -722,7 +681,6 @@
     >>> union.fit_transform(X)    # doctest: +NORMALIZE_WHITESPACE +ELLIPSIS
     array([[ 1.5       ,  3.0...,  0.8...],
            [-1.5       ,  5.7..., -0.4...]])
->>>>>>> 3b5abf76
     """
 
     def __init__(self, transformer_list, n_jobs=1, transformer_weights=None,
@@ -848,7 +806,6 @@
         self._validate_transformers()
         transformers = list(self._iter())
         result = Parallel(n_jobs=self.n_jobs)(
-<<<<<<< HEAD
             delayed(_fit_transform_one)(
                 is_transform, 'FeatureUnion',
                 ('(step %d of %d) Fitting %s' % (idx + 1, len(transformers),
@@ -857,11 +814,6 @@
                 transformer, weight, X, y, **fit_params)
             for idx, (name, transformer, weight)
             in enumerate(transformers))
-=======
-            delayed(_fit_transform_one)(trans, X, y, weight,
-                                        **fit_params)
-            for name, trans, weight in self._iter())
->>>>>>> 3b5abf76
 
         if not result:
             # All transformers are None

"""Base and mixin classes for nearest neighbors"""
# Authors: Jake Vanderplas <vanderplas@astro.washington.edu>
#          Fabian Pedregosa <fabian.pedregosa@inria.fr>
#          Alexandre Gramfort <alexandre.gramfort@inria.fr>
#          Sparseness support by Lars Buitinck
#          Multi-output support by Arnaud Joly <a.joly@ulg.ac.be>
#
# License: BSD 3 clause (C) INRIA, University of Amsterdam
from functools import partial
from distutils.version import LooseVersion

import sys
import warnings
from abc import ABCMeta, abstractmethod

import numpy as np
from scipy.sparse import csr_matrix, issparse

from .ball_tree import BallTree
from .kd_tree import KDTree
from ..base import BaseEstimator
from ..metrics import pairwise_distances_chunked
from ..metrics.pairwise import PAIRWISE_DISTANCE_FUNCTIONS
from ..utils import check_X_y, check_array, gen_even_slices
from ..metrics.pairwise import _NAN_METRICS
from ..utils.multiclass import check_classification_targets
from ..utils.validation import check_is_fitted
from ..utils.validation import _num_samples
from ..externals import six
from ..exceptions import DataConversionWarning
from ..utils._joblib import Parallel, delayed, effective_n_jobs
from ..utils._joblib import __version__ as joblib_version

VALID_METRICS = dict(ball_tree=BallTree.valid_metrics,
                     kd_tree=KDTree.valid_metrics,
                     # The following list comes from the
                     # sklearn.metrics.pairwise doc string
                     brute=(list(PAIRWISE_DISTANCE_FUNCTIONS.keys()) +
                            ['braycurtis', 'canberra', 'chebyshev',
                             'correlation', 'cosine', 'dice', 'hamming',
                             'jaccard', 'kulsinski', 'mahalanobis',
                             'matching', 'minkowski', 'rogerstanimoto',
                             'russellrao', 'seuclidean', 'sokalmichener',
                             'sokalsneath', 'sqeuclidean',
                             'yule', 'wminkowski']))


VALID_METRICS_SPARSE = dict(ball_tree=[],
                            kd_tree=[],
                            brute=(set(PAIRWISE_DISTANCE_FUNCTIONS.keys()) -
                                   {'masked_euclidean'}))


def _check_weights(weights):
    """Check to make sure weights are valid"""
    if weights in (None, 'uniform', 'distance'):
        return weights
    elif callable(weights):
        return weights
    else:
        raise ValueError("weights not recognized: should be 'uniform', "
                         "'distance', or a callable function")


def _get_weights(dist, weights):
    """Get the weights from an array of distances and a parameter ``weights``

    Parameters
    ===========
    dist : ndarray
        The input distances
    weights : {'uniform', 'distance' or a callable}
        The kind of weighting used

    Returns
    ========
    weights_arr : array of the same shape as ``dist``
        if ``weights == 'uniform'``, then returns None
    """
    if weights in (None, 'uniform'):
        return None
    elif weights == 'distance':
        # if user attempts to classify a point that was zero distance from one
        # or more training points, those training points are weighted as 1.0
        # and the other points as 0.0
        if dist.dtype is np.dtype(object):
            for point_dist_i, point_dist in enumerate(dist):
                # check if point_dist is iterable
                # (ex: RadiusNeighborClassifier.predict may set an element of
                # dist to 1e-6 to represent an 'outlier')
                if hasattr(point_dist, '__contains__') and 0. in point_dist:
                    dist[point_dist_i] = point_dist == 0.
                else:
                    dist[point_dist_i] = 1. / point_dist
        else:
            with np.errstate(divide='ignore'):
                dist = 1. / dist
            inf_mask = np.isinf(dist)
            inf_row = np.any(inf_mask, axis=1)
            dist[inf_row] = inf_mask[inf_row]
        return dist
    elif callable(weights):
        return weights(dist)
    else:
        raise ValueError("weights not recognized: should be 'uniform', "
                         "'distance', or a callable function")


class NeighborsBase(six.with_metaclass(ABCMeta, BaseEstimator)):
    """Base class for nearest neighbors estimators."""

    @abstractmethod
    def __init__(self, n_neighbors=None, radius=None,
                 algorithm='auto', leaf_size=30, metric='minkowski',
                 p=2, metric_params=None, n_jobs=None):

        self.n_neighbors = n_neighbors
        self.radius = radius
        self.algorithm = algorithm
        self.leaf_size = leaf_size
        self.metric = metric
        self.metric_params = metric_params
        self.p = p
        self.n_jobs = n_jobs
        self._check_algorithm_metric()

    def _check_algorithm_metric(self):
        if self.algorithm not in ['auto', 'brute',
                                  'kd_tree', 'ball_tree']:
            raise ValueError("unrecognized algorithm: '%s'" % self.algorithm)

        if self.algorithm == 'auto':
            if self.metric == 'precomputed':
                alg_check = 'brute'
            elif (callable(self.metric) or
                  self.metric in VALID_METRICS['ball_tree']):
                alg_check = 'ball_tree'
            else:
                alg_check = 'brute'
        else:
            alg_check = self.algorithm

        if callable(self.metric):
            if self.algorithm == 'kd_tree':
                # callable metric is only valid for brute force and ball_tree
                raise ValueError(
                    "kd_tree algorithm does not support callable metric '%s'"
                    % self.metric)
        elif self.metric not in VALID_METRICS[alg_check]:
            raise ValueError("Metric '%s' not valid. Use "
                             "sorted(sklearn.neighbors.VALID_METRICS['%s']) "
                             "to get valid options. "
                             "Metric can also be a callable function."
                             % (self.metric, alg_check))

        if self.metric_params is not None and 'p' in self.metric_params:
            warnings.warn("Parameter p is found in metric_params. "
                          "The corresponding parameter from __init__ "
                          "is ignored.", SyntaxWarning, stacklevel=3)
            effective_p = self.metric_params['p']
        else:
            effective_p = self.p

        if self.metric in ['wminkowski', 'minkowski'] and effective_p < 1:
            raise ValueError("p must be greater than one for minkowski metric")

    def _fit(self, X):
        self._check_algorithm_metric()

        if self.metric_params is None:
            self.effective_metric_params_ = {}
        else:
            self.effective_metric_params_ = self.metric_params.copy()

        effective_p = self.effective_metric_params_.get('p', self.p)
        if self.metric in ['wminkowski', 'minkowski']:
            self.effective_metric_params_['p'] = effective_p

        self.effective_metric_ = self.metric
        # For minkowski distance, use more efficient methods where available
        if self.metric == 'minkowski':
            p = self.effective_metric_params_.pop('p', 2)
            if p < 1:
                raise ValueError("p must be greater than one "
                                 "for minkowski metric")
            elif p == 1:
                self.effective_metric_ = 'manhattan'
            elif p == 2:
                self.effective_metric_ = 'euclidean'
            elif p == np.inf:
                self.effective_metric_ = 'chebyshev'
            else:
                self.effective_metric_params_['p'] = p

        if isinstance(X, NeighborsBase):
            self._fit_X = X._fit_X
            self._tree = X._tree
            self._fit_method = X._fit_method
            return self

        elif isinstance(X, BallTree):
            self._fit_X = X.data
            self._tree = X
            self._fit_method = 'ball_tree'
            return self

        elif isinstance(X, KDTree):
            self._fit_X = X.data
            self._tree = X
            self._fit_method = 'kd_tree'
            return self

        allow_nan = self.metric in _NAN_METRICS or callable(self.metric)
        X = check_array(X, accept_sparse='csr',
                        force_all_finite='allow-nan' if allow_nan else True)

        n_samples = X.shape[0]
        if n_samples == 0:
            raise ValueError("n_samples must be greater than 0")

        if issparse(X):
            if self.algorithm not in ('auto', 'brute'):
                warnings.warn("cannot use tree with sparse input: "
                              "using brute force")
            if self.effective_metric_ not in VALID_METRICS_SPARSE['brute'] \
                    and not callable(self.effective_metric_):
                raise ValueError("Metric '%s' not valid for sparse input. "
                                 "Use sorted(sklearn.neighbors."
                                 "VALID_METRICS_SPARSE['brute']) "
                                 "to get valid options. "
                                 "Metric can also be a callable function."
                                 % (self.effective_metric_))
            self._fit_X = X.copy()
            self._tree = None
            self._fit_method = 'brute'
            return self

        self._fit_method = self.algorithm
        self._fit_X = X

        if self._fit_method == 'auto':
            # A tree approach is better for small number of neighbors,
            # and KDTree is generally faster when available
            if ((self.n_neighbors is None or
                 self.n_neighbors < self._fit_X.shape[0] // 2) and
                    self.metric != 'precomputed'):
                if self.effective_metric_ in VALID_METRICS['kd_tree']:
                    self._fit_method = 'kd_tree'
                elif (callable(self.effective_metric_) or
                        self.effective_metric_ in VALID_METRICS['ball_tree']):
                    self._fit_method = 'ball_tree'
                else:
                    self._fit_method = 'brute'
            else:
                self._fit_method = 'brute'

        if self._fit_method == 'ball_tree':
            self._tree = BallTree(X, self.leaf_size,
                                  metric=self.effective_metric_,
                                  **self.effective_metric_params_)
        elif self._fit_method == 'kd_tree':
            self._tree = KDTree(X, self.leaf_size,
                                metric=self.effective_metric_,
                                **self.effective_metric_params_)
        elif self._fit_method == 'brute':
            self._tree = None
        else:
            raise ValueError("algorithm = '%s' not recognized"
                             % self.algorithm)

        if self.n_neighbors is not None:
            if self.n_neighbors <= 0:
                raise ValueError(
                    "Expected n_neighbors > 0. Got %d" %
                    self.n_neighbors
                )
            else:
                if not np.issubdtype(type(self.n_neighbors), np.integer):
                    raise TypeError(
                        "n_neighbors does not take %s value, "
                        "enter integer value" %
                        type(self.n_neighbors))

        return self

    @property
    def _pairwise(self):
        # For cross-validation routines to split data correctly
        return self.metric == 'precomputed'


def _tree_query_parallel_helper(tree, data, n_neighbors, return_distance):
    """Helper for the Parallel calls in KNeighborsMixin.kneighbors

    The Cython method tree.query is not directly picklable by cloudpickle
    under PyPy.
    """
    return tree.query(data, n_neighbors, return_distance)


class KNeighborsMixin(object):
    """Mixin for k-neighbors searches"""

    def _kneighbors_reduce_func(self, dist, start,
                                n_neighbors, return_distance):
        """Reduce a chunk of distances to the nearest neighbors

        Callback to :func:`sklearn.metrics.pairwise.pairwise_distances_chunked`

        Parameters
        ----------
        dist : array of shape (n_samples_chunk, n_samples)
        start : int
            The index in X which the first row of dist corresponds to.
        n_neighbors : int
        return_distance : bool

        Returns
        -------
        dist : array of shape (n_samples_chunk, n_neighbors), optional
            Returned only if return_distance
        neigh : array of shape (n_samples_chunk, n_neighbors)
        """
        sample_range = np.arange(dist.shape[0])[:, None]
        neigh_ind = np.argpartition(dist, n_neighbors - 1, axis=1)
        neigh_ind = neigh_ind[:, :n_neighbors]
        # argpartition doesn't guarantee sorted order, so we sort again
        neigh_ind = neigh_ind[
            sample_range, np.argsort(dist[sample_range, neigh_ind])]
        if return_distance:
            if self.effective_metric_ in ('euclidean', 'masked_euclidean'):
                result = np.sqrt(dist[sample_range, neigh_ind]), neigh_ind
            else:
                result = dist[sample_range, neigh_ind], neigh_ind
        else:
            result = neigh_ind
        return result

    def kneighbors(self, X=None, n_neighbors=None, return_distance=True):
        """Finds the K-neighbors of a point.
        Returns indices of and distances to the neighbors of each point.

        Parameters
        ----------
        X : array-like, shape (n_query, n_features), \
                or (n_query, n_indexed) if metric == 'precomputed'
            The query point or points.
            If not provided, neighbors of each indexed point are returned.
            In this case, the query point is not considered its own neighbor.

        n_neighbors : int
            Number of neighbors to get (default is the value
            passed to the constructor).

        return_distance : boolean, optional. Defaults to True.
            If False, distances will not be returned

        Returns
        -------
        dist : array
            Array representing the lengths to points, only present if
            return_distance=True

        ind : array
            Indices of the nearest points in the population matrix.

        Examples
        --------
        In the following example, we construct a NeighborsClassifier
        class from an array representing our data set and ask who's
        the closest point to [1,1,1]

        >>> samples = [[0., 0., 0.], [0., .5, 0.], [1., 1., .5]]
        >>> from sklearn.neighbors import NearestNeighbors
        >>> neigh = NearestNeighbors(n_neighbors=1)
        >>> neigh.fit(samples) # doctest: +ELLIPSIS
        NearestNeighbors(algorithm='auto', leaf_size=30, ...)
        >>> print(neigh.kneighbors([[1., 1., 1.]])) # doctest: +ELLIPSIS
        (array([[0.5]]), array([[2]]))

        As you can see, it returns [[0.5]], and [[2]], which means that the
        element is at distance 0.5 and is the third element of samples
        (indexes start at 0). You can also query for multiple points:

        >>> X = [[0., 1., 0.], [1., 0., 1.]]
        >>> neigh.kneighbors(X, return_distance=False) # doctest: +ELLIPSIS
        array([[1],
               [2]]...)

        """
        check_is_fitted(self, ["_fit_method", "_fit_X"], all_or_any=any)

        if n_neighbors is None:
            n_neighbors = self.n_neighbors
        elif n_neighbors <= 0:
            raise ValueError(
                "Expected n_neighbors > 0. Got %d" %
                n_neighbors
            )
        else:
            if not np.issubdtype(type(n_neighbors), np.integer):
                raise TypeError(
                    "n_neighbors does not take %s value, "
                    "enter integer value" %
                    type(n_neighbors))

        if X is not None:
            query_is_train = False
            allow_nan = (callable(self.effective_metric_)
                         or self.effective_metric_ in _NAN_METRICS)
            X = check_array(X, accept_sparse='csr',
                            force_all_finite=('allow-nan' if allow_nan
                                              else True))
        else:
            query_is_train = True
            X = self._fit_X
            # Include an extra neighbor to account for the sample itself being
            # returned, which is removed later
            n_neighbors += 1

        train_size = self._fit_X.shape[0]
        if n_neighbors > train_size:
            raise ValueError(
                "Expected n_neighbors <= n_samples, "
                " but n_samples = %d, n_neighbors = %d" %
                (train_size, n_neighbors)
            )
        n_samples, _ = X.shape
        sample_range = np.arange(n_samples)[:, None]

        n_jobs = effective_n_jobs(self.n_jobs)
        if self._fit_method == 'brute':

            reduce_func = partial(self._kneighbors_reduce_func,
                                  n_neighbors=n_neighbors,
                                  return_distance=return_distance)

            # for efficiency, use squared euclidean distances
            kwds = ({'squared': True}
                    if self.effective_metric_ in ('euclidean',
                                                  'masked_euclidean')
                    else self.effective_metric_params_)

            result = list(pairwise_distances_chunked(
                X, self._fit_X, reduce_func=reduce_func,
                metric=self.effective_metric_, n_jobs=n_jobs,
                **kwds))

        elif self._fit_method in ['ball_tree', 'kd_tree']:
            if issparse(X):
                raise ValueError(
                    "%s does not work with sparse matrices. Densify the data, "
                    "or set algorithm='brute'" % self._fit_method)
            old_joblib = LooseVersion(joblib_version) < LooseVersion('0.12')
            if sys.version_info < (3,) or old_joblib:
                # Deal with change of API in joblib
                check_pickle = False if old_joblib else None
                delayed_query = delayed(_tree_query_parallel_helper,
                                        check_pickle=check_pickle)
                parallel_kwargs = {"backend": "threading"}
            else:
                delayed_query = delayed(_tree_query_parallel_helper)
                parallel_kwargs = {"prefer": "threads"}
            result = Parallel(n_jobs, **parallel_kwargs)(
                delayed_query(
                    self._tree, X[s], n_neighbors, return_distance)
                for s in gen_even_slices(X.shape[0], n_jobs)
            )
        else:
            raise ValueError("internal: _fit_method not recognized")

        if return_distance:
            dist, neigh_ind = zip(*result)
            result = np.vstack(dist), np.vstack(neigh_ind)
        else:
            result = np.vstack(result)

        if not query_is_train:
            return result
        else:
            # If the query data is the same as the indexed data, we would like
            # to ignore the first nearest neighbor of every sample, i.e
            # the sample itself.
            if return_distance:
                dist, neigh_ind = result
            else:
                neigh_ind = result

            sample_mask = neigh_ind != sample_range

            # Corner case: When the number of duplicates are more
            # than the number of neighbors, the first NN will not
            # be the sample, but a duplicate.
            # In that case mask the first duplicate.
            dup_gr_nbrs = np.all(sample_mask, axis=1)
            sample_mask[:, 0][dup_gr_nbrs] = False

            neigh_ind = np.reshape(
                neigh_ind[sample_mask], (n_samples, n_neighbors - 1))

            if return_distance:
                dist = np.reshape(
                    dist[sample_mask], (n_samples, n_neighbors - 1))
                return dist, neigh_ind
            return neigh_ind

    def kneighbors_graph(self, X=None, n_neighbors=None,
                         mode='connectivity'):
        """Computes the (weighted) graph of k-Neighbors for points in X

        Parameters
        ----------
        X : array-like, shape (n_query, n_features), \
                or (n_query, n_indexed) if metric == 'precomputed'
            The query point or points.
            If not provided, neighbors of each indexed point are returned.
            In this case, the query point is not considered its own neighbor.

        n_neighbors : int
            Number of neighbors for each sample.
            (default is value passed to the constructor).

        mode : {'connectivity', 'distance'}, optional
            Type of returned matrix: 'connectivity' will return the
            connectivity matrix with ones and zeros, in 'distance' the
            edges are Euclidean distance between points.

        Returns
        -------
        A : sparse matrix in CSR format, shape = [n_samples, n_samples_fit]
            n_samples_fit is the number of samples in the fitted data
            A[i, j] is assigned the weight of edge that connects i to j.

        Examples
        --------
        >>> X = [[0], [3], [1]]
        >>> from sklearn.neighbors import NearestNeighbors
        >>> neigh = NearestNeighbors(n_neighbors=2)
        >>> neigh.fit(X) # doctest: +ELLIPSIS
        NearestNeighbors(algorithm='auto', leaf_size=30, ...)
        >>> A = neigh.kneighbors_graph(X)
        >>> A.toarray()
        array([[1., 0., 1.],
               [0., 1., 1.],
               [1., 0., 1.]])

        See also
        --------
        NearestNeighbors.radius_neighbors_graph
        """
        check_is_fitted(self, ["_fit_method", "_fit_X"], all_or_any=any)
        if n_neighbors is None:
            n_neighbors = self.n_neighbors

        # kneighbors does the None handling.
        if X is not None:
            n_samples1 = _num_samples(X)
        else:
            n_samples1 = self._fit_X.shape[0]

        n_samples2 = self._fit_X.shape[0]
        n_nonzero = n_samples1 * n_neighbors
        A_indptr = np.arange(0, n_nonzero + 1, n_neighbors)

        # construct CSR matrix representation of the k-NN graph
        if mode == 'connectivity':
            A_data = np.ones(n_samples1 * n_neighbors)
            A_ind = self.kneighbors(X, n_neighbors, return_distance=False)

        elif mode == 'distance':
            A_data, A_ind = self.kneighbors(
                X, n_neighbors, return_distance=True)
            A_data = np.ravel(A_data)

        else:
            raise ValueError(
                'Unsupported mode, must be one of "connectivity" '
                'or "distance" but got "%s" instead' % mode)

        kneighbors_graph = csr_matrix((A_data, A_ind.ravel(), A_indptr),
                                      shape=(n_samples1, n_samples2))

        return kneighbors_graph


def _tree_query_radius_parallel_helper(tree, data, radius, return_distance):
    """Helper for the Parallel calls in RadiusNeighborsMixin.radius_neighbors

    The Cython method tree.query_radius is not directly picklable by
    cloudpickle under PyPy.
    """
    return tree.query_radius(data, radius, return_distance)


class RadiusNeighborsMixin(object):
    """Mixin for radius-based neighbors searches"""

    def _radius_neighbors_reduce_func(self, dist, start,
                                      radius, return_distance):
        """Reduce a chunk of distances to the nearest neighbors

        Callback to :func:`sklearn.metrics.pairwise.pairwise_distances_chunked`

        Parameters
        ----------
        dist : array of shape (n_samples_chunk, n_samples)
        start : int
            The index in X which the first row of dist corresponds to.
        radius : float
        return_distance : bool

        Returns
        -------
        dist : list of n_samples_chunk 1d arrays, optional
            Returned only if return_distance
        neigh : list of n_samples_chunk 1d arrays
        """
        neigh_ind = [np.where(d <= radius)[0] for d in dist]

        if return_distance:
            if self.effective_metric_ in ('masked_euclidean', 'euclidean'):
                dist = [np.sqrt(d[neigh_ind[i]])
                        for i, d in enumerate(dist)]
            else:
                dist = [d[neigh_ind[i]]
                        for i, d in enumerate(dist)]
            results = dist, neigh_ind
        else:
            results = neigh_ind
        return results

    def radius_neighbors(self, X=None, radius=None, return_distance=True):
        """Finds the neighbors within a given radius of a point or points.

        Return the indices and distances of each point from the dataset
        lying in a ball with size ``radius`` around the points of the query
        array. Points lying on the boundary are included in the results.

        The result points are *not* necessarily sorted by distance to their
        query point.

        Parameters
        ----------
        X : array-like, (n_samples, n_features), optional
            The query point or points.
            If not provided, neighbors of each indexed point are returned.
            In this case, the query point is not considered its own neighbor.

        radius : float
            Limiting distance of neighbors to return.
            (default is the value passed to the constructor).

        return_distance : boolean, optional. Defaults to True.
            If False, distances will not be returned

        Returns
        -------
        dist : array, shape (n_samples,) of arrays
            Array representing the distances to each point, only present if
            return_distance=True. The distance values are computed according
            to the ``metric`` constructor parameter.

        ind : array, shape (n_samples,) of arrays
            An array of arrays of indices of the approximate nearest points
            from the population matrix that lie within a ball of size
            ``radius`` around the query points.

        Examples
        --------
        In the following example, we construct a NeighborsClassifier
        class from an array representing our data set and ask who's
        the closest point to [1, 1, 1]:

        >>> import numpy as np
        >>> samples = [[0., 0., 0.], [0., .5, 0.], [1., 1., .5]]
        >>> from sklearn.neighbors import NearestNeighbors
        >>> neigh = NearestNeighbors(radius=1.6)
        >>> neigh.fit(samples) # doctest: +ELLIPSIS
        NearestNeighbors(algorithm='auto', leaf_size=30, ...)
        >>> rng = neigh.radius_neighbors([[1., 1., 1.]])
        >>> print(np.asarray(rng[0][0])) # doctest: +ELLIPSIS
        [1.5 0.5]
        >>> print(np.asarray(rng[1][0])) # doctest: +ELLIPSIS
        [1 2]

        The first array returned contains the distances to all points which
        are closer than 1.6, while the second array returned contains their
        indices.  In general, multiple points can be queried at the same time.

        Notes
        -----
        Because the number of neighbors of each point is not necessarily
        equal, the results for multiple query points cannot be fit in a
        standard data array.
        For efficiency, `radius_neighbors` returns arrays of objects, where
        each object is a 1D array of indices or distances.
        """
        check_is_fitted(self, ["_fit_method", "_fit_X"], all_or_any=any)

        if X is not None:
            query_is_train = False
            allow_nan = (callable(self.effective_metric_)
                         or self.effective_metric_ in _NAN_METRICS)
            X = check_array(X, accept_sparse='csr',
                            force_all_finite=('allow-nan' if allow_nan
                                              else True))
        else:
            query_is_train = True
            X = self._fit_X

        if radius is None:
            radius = self.radius

        if self._fit_method == 'brute':
            # for efficiency, use squared euclidean distances
            if self.effective_metric_ in ('euclidean', 'masked_euclidean'):
                radius *= radius
                kwds = {'squared': True}
            else:
                kwds = self.effective_metric_params_

            reduce_func = partial(self._radius_neighbors_reduce_func,
                                  radius=radius,
                                  return_distance=return_distance)

            results = pairwise_distances_chunked(
                X, self._fit_X, reduce_func=reduce_func,
                metric=self.effective_metric_, n_jobs=self.n_jobs,
                **kwds)
            if return_distance:
                dist_chunks, neigh_ind_chunks = zip(*results)
                dist_list = sum(dist_chunks, [])
                neigh_ind_list = sum(neigh_ind_chunks, [])
                # See https://github.com/numpy/numpy/issues/5456
                # if you want to understand why this is initialized this way.
                dist = np.empty(len(dist_list), dtype='object')
                dist[:] = dist_list
                neigh_ind = np.empty(len(neigh_ind_list), dtype='object')
                neigh_ind[:] = neigh_ind_list
                results = dist, neigh_ind
            else:
                neigh_ind_list = sum(results, [])
                results = np.empty(len(neigh_ind_list), dtype='object')
                results[:] = neigh_ind_list

        elif self._fit_method in ['ball_tree', 'kd_tree']:
            if issparse(X):
                raise ValueError(
                    "%s does not work with sparse matrices. Densify the data, "
                    "or set algorithm='brute'" % self._fit_method)

            n_jobs = effective_n_jobs(self.n_jobs)
            if LooseVersion(joblib_version) < LooseVersion('0.12'):
                # Deal with change of API in joblib
                delayed_query = delayed(_tree_query_radius_parallel_helper,
                                        check_pickle=False)
                parallel_kwargs = {"backend": "threading"}
            else:
                delayed_query = delayed(_tree_query_radius_parallel_helper)
                parallel_kwargs = {"prefer": "threads"}
            results = Parallel(n_jobs, **parallel_kwargs)(
                delayed_query(self._tree, X[s], radius, return_distance)
                for s in gen_even_slices(X.shape[0], n_jobs)
            )
            if return_distance:
                neigh_ind, dist = tuple(zip(*results))
                results = np.hstack(dist), np.hstack(neigh_ind)
            else:
                results = np.hstack(results)
        else:
            raise ValueError("internal: _fit_method not recognized")

        if not query_is_train:
            return results
        else:
            # If the query data is the same as the indexed data, we would like
            # to ignore the first nearest neighbor of every sample, i.e
            # the sample itself.
            if return_distance:
                dist, neigh_ind = results
            else:
                neigh_ind = results

            for ind, ind_neighbor in enumerate(neigh_ind):
                mask = ind_neighbor != ind

                neigh_ind[ind] = ind_neighbor[mask]
                if return_distance:
                    dist[ind] = dist[ind][mask]

            if return_distance:
                return dist, neigh_ind
            return neigh_ind

    def radius_neighbors_graph(self, X=None, radius=None, mode='connectivity'):
        """Computes the (weighted) graph of Neighbors for points in X

        Neighborhoods are restricted the points at a distance lower than
        radius.

        Parameters
        ----------
        X : array-like, shape = [n_samples, n_features], optional
            The query point or points.
            If not provided, neighbors of each indexed point are returned.
            In this case, the query point is not considered its own neighbor.

        radius : float
            Radius of neighborhoods.
            (default is the value passed to the constructor).

        mode : {'connectivity', 'distance'}, optional
            Type of returned matrix: 'connectivity' will return the
            connectivity matrix with ones and zeros, in 'distance' the
            edges are Euclidean distance between points.

        Returns
        -------
        A : sparse matrix in CSR format, shape = [n_samples, n_samples]
            A[i, j] is assigned the weight of edge that connects i to j.

        Examples
        --------
        >>> X = [[0], [3], [1]]
        >>> from sklearn.neighbors import NearestNeighbors
        >>> neigh = NearestNeighbors(radius=1.5)
        >>> neigh.fit(X) # doctest: +ELLIPSIS
        NearestNeighbors(algorithm='auto', leaf_size=30, ...)
        >>> A = neigh.radius_neighbors_graph(X)
        >>> A.toarray()
        array([[1., 0., 1.],
               [0., 1., 0.],
               [1., 0., 1.]])

        See also
        --------
        kneighbors_graph
        """
<<<<<<< HEAD
=======
        check_is_fitted(self, ["_fit_method", "_fit_X"], all_or_any=any)
        if X is not None:
            X = check_array(X, accept_sparse=['csr', 'csc', 'coo'])

>>>>>>> e73acef8
        n_samples2 = self._fit_X.shape[0]
        if radius is None:
            radius = self.radius

        # construct CSR matrix representation of the NN graph
        if mode == 'connectivity':
            A_ind = self.radius_neighbors(X, radius,
                                          return_distance=False)
            A_data = None
        elif mode == 'distance':
            dist, A_ind = self.radius_neighbors(X, radius,
                                                return_distance=True)
            A_data = np.concatenate(list(dist))
        else:
            raise ValueError(
                'Unsupported mode, must be one of "connectivity", '
                'or "distance" but got %s instead' % mode)

        n_samples1 = A_ind.shape[0]
        n_neighbors = np.array([len(a) for a in A_ind])
        A_ind = np.concatenate(list(A_ind))
        if A_data is None:
            A_data = np.ones(len(A_ind))
        A_indptr = np.concatenate((np.zeros(1, dtype=int),
                                   np.cumsum(n_neighbors)))

        return csr_matrix((A_data, A_ind, A_indptr),
                          shape=(n_samples1, n_samples2))


class SupervisedFloatMixin(object):
    def fit(self, X, y):
        """Fit the model using X as training data and y as target values

        Parameters
        ----------
        X : {array-like, sparse matrix, BallTree, KDTree}
            Training data. If array or matrix, shape [n_samples, n_features],
            or [n_samples, n_samples] if metric='precomputed'.

        y : {array-like, sparse matrix}
            Target values, array of float values, shape = [n_samples]
             or [n_samples, n_outputs]
        """
        if not isinstance(X, (KDTree, BallTree)):
            X, y = check_X_y(X, y, "csr", multi_output=True)
        self._y = y
        return self._fit(X)


class SupervisedIntegerMixin(object):
    def fit(self, X, y):
        """Fit the model using X as training data and y as target values

        Parameters
        ----------
        X : {array-like, sparse matrix, BallTree, KDTree}
            Training data. If array or matrix, shape [n_samples, n_features],
            or [n_samples, n_samples] if metric='precomputed'.

        y : {array-like, sparse matrix}
            Target values of shape = [n_samples] or [n_samples, n_outputs]

        """
        if not isinstance(X, (KDTree, BallTree)):
            X, y = check_X_y(X, y, "csr", multi_output=True)

        if y.ndim == 1 or y.ndim == 2 and y.shape[1] == 1:
            if y.ndim != 1:
                warnings.warn("A column-vector y was passed when a 1d array "
                              "was expected. Please change the shape of y to "
                              "(n_samples, ), for example using ravel().",
                              DataConversionWarning, stacklevel=2)

            self.outputs_2d_ = False
            y = y.reshape((-1, 1))
        else:
            self.outputs_2d_ = True

        check_classification_targets(y)
        self.classes_ = []
        self._y = np.empty(y.shape, dtype=np.int)
        for k in range(self._y.shape[1]):
            classes, self._y[:, k] = np.unique(y[:, k], return_inverse=True)
            self.classes_.append(classes)

        if not self.outputs_2d_:
            self.classes_ = self.classes_[0]
            self._y = self._y.ravel()

        return self._fit(X)


class UnsupervisedMixin(object):
    def fit(self, X, y=None):
        """Fit the model using X as training data

        Parameters
        ----------
        X : {array-like, sparse matrix, BallTree, KDTree}
            Training data. If array or matrix, shape [n_samples, n_features],
            or [n_samples, n_samples] if metric='precomputed'.
        """
        return self._fit(X)<|MERGE_RESOLUTION|>--- conflicted
+++ resolved
@@ -836,13 +836,10 @@
         --------
         kneighbors_graph
         """
-<<<<<<< HEAD
-=======
         check_is_fitted(self, ["_fit_method", "_fit_X"], all_or_any=any)
         if X is not None:
             X = check_array(X, accept_sparse=['csr', 'csc', 'coo'])
 
->>>>>>> e73acef8
         n_samples2 = self._fit_X.shape[0]
         if radius is None:
             radius = self.radius


import numpy as np
from numpy.testing import assert_array_equal
import pytest

from sklearn.feature_extraction import FeatureHasher
from sklearn.utils.testing import (ignore_warnings,
                                   fails_if_pypy)

pytestmark = fails_if_pypy


def test_feature_hasher_dicts():
    h = FeatureHasher(n_features=16)
    assert "dict" == h.input_type

    raw_X = [{"foo": "bar", "dada": 42, "tzara": 37},
             {"foo": "baz", "gaga": "string1"}]
    X1 = FeatureHasher(n_features=16).transform(raw_X)
    gen = (iter(d.items()) for d in raw_X)
    X2 = FeatureHasher(n_features=16, input_type="pair").transform(gen)
    assert_array_equal(X1.toarray(), X2.toarray())


def test_feature_hasher_strings():
    # mix byte and Unicode strings; note that "foo" is a duplicate in row 0
    raw_X = [["foo", "bar", "baz", "foo".encode("ascii")],
             ["bar".encode("ascii"), "baz", "quux"]]

    for lg_n_features in (7, 9, 11, 16, 22):
        n_features = 2 ** lg_n_features

        it = (x for x in raw_X)                 # iterable

        h = FeatureHasher(n_features, input_type="string",
                          alternate_sign=False)
        X = h.transform(it)

        assert X.shape[0] == len(raw_X)
        assert X.shape[1] == n_features

        assert X[0].sum() == 4
        assert X[1].sum() == 3

        assert X.nnz == 6


@fails_if_pypy
def test_hashing_transform_seed():
    # check the influence of the seed when computing the hashes
<<<<<<< HEAD
    # import is here to avoid importing on pypy
    from sklearn.feature_extraction._hashing import transform as \
            _hashing_transform
=======
    from sklearn.feature_extraction._hashing import (
            transform as _hashing_transform)
>>>>>>> 5a63c8b5
    raw_X = [["foo", "bar", "baz", "foo".encode("ascii")],
             ["bar".encode("ascii"), "baz", "quux"]]

    raw_X_ = (((f, 1) for f in x) for x in raw_X)
    indices, indptr, _ = _hashing_transform(raw_X_, 2 ** 7, str,
                                            False)

    raw_X_ = (((f, 1) for f in x) for x in raw_X)
    indices_0, indptr_0, _ = _hashing_transform(raw_X_, 2 ** 7, str,
                                                False, seed=0)
    assert_array_equal(indices, indices_0)
    assert_array_equal(indptr, indptr_0)

    raw_X_ = (((f, 1) for f in x) for x in raw_X)
    indices_1, _, _ = _hashing_transform(raw_X_, 2 ** 7, str,
                                         False, seed=1)
    with pytest.raises(AssertionError):
        assert_array_equal(indices, indices_1)


def test_feature_hasher_pairs():
    raw_X = (iter(d.items()) for d in [{"foo": 1, "bar": 2},
                                       {"baz": 3, "quux": 4, "foo": -1}])
    h = FeatureHasher(n_features=16, input_type="pair")
    x1, x2 = h.transform(raw_X).toarray()
    x1_nz = sorted(np.abs(x1[x1 != 0]))
    x2_nz = sorted(np.abs(x2[x2 != 0]))
    assert [1, 2] == x1_nz
    assert [1, 3, 4] == x2_nz


def test_feature_hasher_pairs_with_string_values():
    raw_X = (iter(d.items()) for d in [{"foo": 1, "bar": "a"},
                                       {"baz": "abc", "quux": 4, "foo": -1}])
    h = FeatureHasher(n_features=16, input_type="pair")
    x1, x2 = h.transform(raw_X).toarray()
    x1_nz = sorted(np.abs(x1[x1 != 0]))
    x2_nz = sorted(np.abs(x2[x2 != 0]))
    assert [1, 1] == x1_nz
    assert [1, 1, 4] == x2_nz

    raw_X = (iter(d.items()) for d in [{"bax": "abc"},
                                       {"bax": "abc"}])
    x1, x2 = h.transform(raw_X).toarray()
    x1_nz = np.abs(x1[x1 != 0])
    x2_nz = np.abs(x2[x2 != 0])
    assert [1] == x1_nz
    assert [1] == x2_nz
    assert_array_equal(x1, x2)


def test_hash_empty_input():
    n_features = 16
    raw_X = [[], (), iter(range(0))]

    h = FeatureHasher(n_features=n_features, input_type="string")
    X = h.transform(raw_X)

    assert_array_equal(X.A, np.zeros((len(raw_X), n_features)))


def test_hasher_invalid_input():
    with pytest.raises(ValueError):
        FeatureHasher(input_type="gobbledygook")
    with pytest.raises(ValueError):
        FeatureHasher(n_features=-1)
    with pytest.raises(ValueError):
        FeatureHasher(n_features=0)
    with pytest.raises(TypeError):
        FeatureHasher(n_features='ham')

    h = FeatureHasher(n_features=np.uint16(2 ** 6))
    with pytest.raises(ValueError):
        h.transform([])
    with pytest.raises(Exception):
        h.transform([[5.5]])
    with pytest.raises(Exception):
        h.transform([[None]])


def test_hasher_set_params():
    # Test delayed input validation in fit (useful for grid search).
    hasher = FeatureHasher()
    hasher.set_params(n_features=np.inf)
    with pytest.raises(TypeError):
        hasher.fit()


def test_hasher_zeros():
    # Assert that no zeros are materialized in the output.
    X = FeatureHasher().transform([{'foo': 0}])
    assert X.data.shape == (0,)


@ignore_warnings(category=DeprecationWarning)
def test_hasher_alternate_sign():
    X = [list("Thequickbrownfoxjumped")]

    Xt = FeatureHasher(alternate_sign=True,
                       input_type='string').fit_transform(X)
    assert Xt.data.min() < 0 and Xt.data.max() > 0

    Xt = FeatureHasher(alternate_sign=False,
                       input_type='string').fit_transform(X)
    assert Xt.data.min() > 0


def test_hash_collisions():
    X = [list("Thequickbrownfoxjumped")]

    Xt = FeatureHasher(alternate_sign=True, n_features=1,
                       input_type='string').fit_transform(X)
    # check that some of the hashed tokens are added
    # with an opposite sign and cancel out
    assert abs(Xt.data[0]) < len(X[0])

    Xt = FeatureHasher(alternate_sign=False, n_features=1,
                       input_type='string').fit_transform(X)
    assert Xt.data[0] == len(X[0])<|MERGE_RESOLUTION|>--- conflicted
+++ resolved
@@ -1,4 +1,5 @@
 
+from contextlib import suppress
 import numpy as np
 from numpy.testing import assert_array_equal
 import pytest
@@ -48,14 +49,11 @@
 @fails_if_pypy
 def test_hashing_transform_seed():
     # check the influence of the seed when computing the hashes
-<<<<<<< HEAD
     # import is here to avoid importing on pypy
-    from sklearn.feature_extraction._hashing import transform as \
-            _hashing_transform
-=======
-    from sklearn.feature_extraction._hashing import (
-            transform as _hashing_transform)
->>>>>>> 5a63c8b5
+    with suppress(ImportError):
+        from sklearn.feature_extraction._hashing import (
+                transform as _hashing_transform)
+
     raw_X = [["foo", "bar", "baz", "foo".encode("ascii")],
              ["bar".encode("ascii"), "baz", "quux"]]
 

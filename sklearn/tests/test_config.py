--- conflicted
+++ resolved
@@ -4,11 +4,7 @@
 
 def test_config_context():
     assert get_config() == {'assume_finite': False, 'working_memory': 1024,
-<<<<<<< HEAD
-                            'print_changed_only': False, 'repr_html': False}
-=======
-                            'print_changed_only': True}
->>>>>>> dbc35934
+                            'print_changed_only': True, 'repr_html': False}
 
     # Not using as a context manager affects nothing
     config_context(assume_finite=True)
@@ -16,12 +12,8 @@
 
     with config_context(assume_finite=True):
         assert get_config() == {'assume_finite': True, 'working_memory': 1024,
-<<<<<<< HEAD
-                                'print_changed_only': False,
+                                'print_changed_only': True,
                                 'repr_html': False}
-=======
-                                'print_changed_only': True}
->>>>>>> dbc35934
     assert get_config()['assume_finite'] is False
 
     with config_context(assume_finite=True):
@@ -46,12 +38,8 @@
         assert get_config()['assume_finite'] is True
 
     assert get_config() == {'assume_finite': False, 'working_memory': 1024,
-<<<<<<< HEAD
-                            'print_changed_only': False,
+                            'print_changed_only': True,
                             'repr_html': False}
-=======
-                            'print_changed_only': True}
->>>>>>> dbc35934
 
     # No positional arguments
     assert_raises(TypeError, config_context, True)

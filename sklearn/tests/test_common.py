"""
General tests for all estimators in sklearn.
"""

# Authors: Andreas Mueller <amueller@ais.uni-bonn.de>
#          Gael Varoquaux gael.varoquaux@normalesup.org
# License: BSD 3 clause

import os
import warnings
import sys
import re
import pkgutil
from inspect import isgenerator
from functools import partial

import pytest
import numpy as np

from sklearn.utils import all_estimators
from sklearn.utils._testing import ignore_warnings
from sklearn.exceptions import ConvergenceWarning, SkipTestWarning
from sklearn.utils.estimator_checks import check_estimator

import sklearn
from sklearn.base import BiclusterMixin

from sklearn.decomposition import PCA
from sklearn.decomposition import NMF
from sklearn.linear_model._base import LinearClassifierMixin
from sklearn.linear_model import LogisticRegression
from sklearn.linear_model import Ridge
from sklearn.model_selection import GridSearchCV
from sklearn.model_selection import RandomizedSearchCV
from sklearn.pipeline import make_pipeline
from sklearn.svm import NuSVC

from sklearn.utils import IS_PYPY
from sklearn.utils._testing import SkipTest
from sklearn.utils.estimator_checks import (
    _construct_instance,
    _set_checking_parameters,
    _get_check_estimator_ids,
    check_class_weight_balanced_linear_classifier,
    parametrize_with_checks,
<<<<<<< HEAD
    check_dataframe_column_names_consistency,
    check_dataarray_column_names_consistency,
    check_n_features_in_after_fitting)
=======
    check_n_features_in_after_fitting,
)
from sklearn.utils.validation import check_non_negative, check_array
>>>>>>> 6b61d62c


def test_all_estimator_no_base_class():
    # test that all_estimators doesn't find abstract classes.
    for name, Estimator in all_estimators():
        msg = ("Base estimators such as {0} should not be included"
               " in all_estimators").format(name)
        assert not name.lower().startswith('base'), msg


def _sample_func(x, y=1):
    pass


@pytest.mark.parametrize("val, expected", [
    (partial(_sample_func, y=1), "_sample_func(y=1)"),
    (_sample_func, "_sample_func"),
    (partial(_sample_func, 'world'), "_sample_func"),
    (LogisticRegression(C=2.0), "LogisticRegression(C=2.0)"),
    (LogisticRegression(random_state=1, solver='newton-cg',
                        class_weight='balanced', warm_start=True),
     "LogisticRegression(class_weight='balanced',random_state=1,"
     "solver='newton-cg',warm_start=True)")
])
def test_get_check_estimator_ids(val, expected):
    assert _get_check_estimator_ids(val) == expected


def _tested_estimators():
    for name, Estimator in all_estimators():
        if issubclass(Estimator, BiclusterMixin):
            continue
        try:
            estimator = _construct_instance(Estimator)
        except SkipTest:
            continue

        yield estimator


@parametrize_with_checks(list(_tested_estimators()))
def test_estimators(estimator, check, request):
    # Common tests for estimator instances
    with ignore_warnings(category=(FutureWarning,
                                   ConvergenceWarning,
                                   UserWarning, FutureWarning)):
        _set_checking_parameters(estimator)
        check(estimator)


def test_check_estimator_generate_only():
    all_instance_gen_checks = check_estimator(LogisticRegression(),
                                              generate_only=True)
    assert isgenerator(all_instance_gen_checks)


@ignore_warnings(category=(DeprecationWarning, FutureWarning))
# ignore deprecated open(.., 'U') in numpy distutils
def test_configure():
    # Smoke test the 'configure' step of setup, this tests all the
    # 'configure' functions in the setup.pys in scikit-learn
    # This test requires Cython which is not necessarily there when running
    # the tests of an installed version of scikit-learn or when scikit-learn
    # is installed in editable mode by pip build isolation enabled.
    pytest.importorskip("Cython")
    cwd = os.getcwd()
    setup_path = os.path.abspath(os.path.join(sklearn.__path__[0], '..'))
    setup_filename = os.path.join(setup_path, 'setup.py')
    if not os.path.exists(setup_filename):
        pytest.skip('setup.py not available')
    # XXX unreached code as of v0.22
    try:
        os.chdir(setup_path)
        old_argv = sys.argv
        sys.argv = ['setup.py', 'config']

        with warnings.catch_warnings():
            # The configuration spits out warnings when not finding
            # Blas/Atlas development headers
            warnings.simplefilter('ignore', UserWarning)
            with open('setup.py') as f:
                exec(f.read(), dict(__name__='__main__'))
    finally:
        sys.argv = old_argv
        os.chdir(cwd)


def _tested_linear_classifiers():
    classifiers = all_estimators(type_filter='classifier')

    with warnings.catch_warnings(record=True):
        for name, clazz in classifiers:
            required_parameters = getattr(clazz, "_required_parameters", [])
            if len(required_parameters):
                # FIXME
                continue

            if ('class_weight' in clazz().get_params().keys() and
                    issubclass(clazz, LinearClassifierMixin)):
                yield name, clazz


@pytest.mark.parametrize("name, Classifier",
                         _tested_linear_classifiers())
def test_class_weight_balanced_linear_classifiers(name, Classifier):
    check_class_weight_balanced_linear_classifier(name, Classifier)


@ignore_warnings
def test_import_all_consistency():
    # Smoke test to check that any name in a __all__ list is actually defined
    # in the namespace of the module or package.
    pkgs = pkgutil.walk_packages(path=sklearn.__path__, prefix='sklearn.',
                                 onerror=lambda _: None)
    submods = [modname for _, modname, _ in pkgs]
    for modname in submods + ['sklearn']:
        if ".tests." in modname:
            continue
        if IS_PYPY and ('_svmlight_format_io' in modname or
                        'feature_extraction._hashing_fast' in modname):
            continue
        package = __import__(modname, fromlist="dummy")
        for name in getattr(package, '__all__', ()):
            assert hasattr(package, name),\
                "Module '{0}' has no attribute '{1}'".format(modname, name)


def test_root_import_all_completeness():
    EXCEPTIONS = ('utils', 'tests', 'base', 'setup', 'conftest')
    for _, modname, _ in pkgutil.walk_packages(path=sklearn.__path__,
                                               onerror=lambda _: None):
        if '.' in modname or modname.startswith('_') or modname in EXCEPTIONS:
            continue
        assert modname in sklearn.__all__


def test_all_tests_are_importable():
    # Ensure that for each contentful subpackage, there is a test directory
    # within it that is also a subpackage (i.e. a directory with __init__.py)

    HAS_TESTS_EXCEPTIONS = re.compile(r'''(?x)
                                      \.externals(\.|$)|
                                      \.tests(\.|$)|
                                      \._
                                      ''')
    lookup = {name: ispkg
              for _, name, ispkg
              in pkgutil.walk_packages(sklearn.__path__, prefix='sklearn.')}
    missing_tests = [name for name, ispkg in lookup.items()
                     if ispkg
                     and not HAS_TESTS_EXCEPTIONS.search(name)
                     and name + '.tests' not in lookup]
    assert missing_tests == [], ('{0} do not have `tests` subpackages. '
                                 'Perhaps they require '
                                 '__init__.py or an add_subpackage directive '
                                 'in the parent '
                                 'setup.py'.format(missing_tests))


def test_class_support_removed():
    # Make sure passing classes to check_estimator or parametrize_with_checks
    # raises an error

    msg = "Passing a class was deprecated.* isn't supported anymore"
    with pytest.raises(TypeError, match=msg):
        check_estimator(LogisticRegression)

    with pytest.raises(TypeError, match=msg):
        parametrize_with_checks([LogisticRegression])


class MyNMFWithBadErrorMessage(NMF):
    # Same as NMF but raises an uninformative error message if X has negative
    # value. This estimator would fail the check suite in strict mode,
    # specifically it would fail check_fit_non_negative
    def fit(self, X, y=None, **params):
        X = check_array(X, accept_sparse=('csr', 'csc'),
                        dtype=[np.float64, np.float32])
        try:
            check_non_negative(X, whom='')
        except ValueError:
            raise ValueError("Some non-informative error msg")

        return super().fit(X, y, **params)


def test_strict_mode_check_estimator():
    # Tests various conditions for the strict mode of check_estimator()
    # Details are in the comments

    # LogisticRegression has no _xfail_checks, so when strict_mode is on, there
    # should be no skipped tests.
    with pytest.warns(None) as catched_warnings:
        check_estimator(LogisticRegression(), strict_mode=True)
    assert not any(isinstance(w, SkipTestWarning) for w in catched_warnings)
    # When strict mode is off, check_n_features should be skipped because it's
    # a fully strict check
    msg_check_n_features_in = 'check_n_features_in is fully strict '
    with pytest.warns(SkipTestWarning, match=msg_check_n_features_in):
        check_estimator(LogisticRegression(), strict_mode=False)

    # NuSVC has some _xfail_checks. They should be skipped regardless of
    # strict_mode
    with pytest.warns(SkipTestWarning,
                      match='fails for the decision_function method'):
        check_estimator(NuSVC(), strict_mode=True)
    # When strict mode is off, check_n_features_in is skipped along with the
    # rest of the xfail_checks
    with pytest.warns(SkipTestWarning, match=msg_check_n_features_in):
        check_estimator(NuSVC(), strict_mode=False)

    # MyNMF will fail check_fit_non_negative() in strict mode because it yields
    # a bad error message
    with pytest.raises(
        AssertionError, match="The error message should contain"
    ):
        check_estimator(MyNMFWithBadErrorMessage(), strict_mode=True)
    # However, it should pass the test suite in non-strict mode because when
    # strict mode is off, check_fit_non_negative() will not check the exact
    # error messsage. (We still assert that the warning from
    # check_n_features_in is raised)
    with pytest.warns(SkipTestWarning, match=msg_check_n_features_in):
        check_estimator(MyNMFWithBadErrorMessage(), strict_mode=False)


@parametrize_with_checks([LogisticRegression(),
                          NuSVC(),
                          MyNMFWithBadErrorMessage()],
                         strict_mode=False)
def test_strict_mode_parametrize_with_checks(estimator, check):
    # Ideally we should assert that the strict checks are Xfailed...
    check(estimator)


def _generate_search_cv_instances():
    for SearchCV, (Estimator, param_grid) in zip(
        [GridSearchCV, RandomizedSearchCV],
        [
            (Ridge, {"alpha": [0.1, 1.0]}),
            (LogisticRegression, {"C": [0.1, 1.0]}),
        ],
    ):
        yield SearchCV(Estimator(), param_grid)

    for SearchCV, (Estimator, param_grid) in zip(
        [GridSearchCV, RandomizedSearchCV],
        [
            (Ridge, {"ridge__alpha": [0.1, 1.0]}),
            (LogisticRegression, {"logisticregression__C": [0.1, 1.0]}),
        ],
    ):
        yield SearchCV(
            make_pipeline(PCA(), Estimator()), param_grid
        ).set_params(error_score="raise")


@parametrize_with_checks(list(_generate_search_cv_instances()))
def test_search_cv(estimator, check, request):
    # Common tests for SearchCV instances
    # We have a separate test because those meta-estimators can accept a
    # wide range of base estimators (classifiers, regressors, pipelines)
    with ignore_warnings(
        category=(
            FutureWarning,
            ConvergenceWarning,
            UserWarning,
            FutureWarning,
        )
    ):
        check(estimator)


# TODO: When more modules get added, we can remove it from this list to make
# sure it gets tested. After we finish each module we can move the checks
# into sklearn.utils.estimator_checks.check_n_features_in.
#
# check_estimators_partial_fit_n_features can either be removed or updated
# with the two more assertions:
# 1. `n_features_in_` is set during the first call to `partial_fit`.
# 2. More strict when it comes to the error message.
#
# check_classifiers_train would need to be updated with the error message
N_FEATURES_IN_AFTER_FIT_MODULES_TO_IGNORE = {
    'calibration',
    'cluster',
    'compose',
    'covariance',
    'cross_decomposition',
    'discriminant_analysis',
    'ensemble',
    'feature_extraction',
    'feature_selection',
    'gaussian_process',
    'impute',
    'isotonic',
    'kernel_approximation',
    'kernel_ridge',
    'linear_model',
    'manifold',
    'mixture',
    'model_selection',
    'multiclass',
    'multioutput',
    'naive_bayes',
    'neighbors',
    'pipeline',
    'preprocessing',
    'random_projection',
    'semi_supervised',
    'svm',
    'tree',
}

N_FEATURES_IN_AFTER_FIT_ESTIMATORS = [
    est for est in _tested_estimators() if est.__module__.split('.')[1] not in
    N_FEATURES_IN_AFTER_FIT_MODULES_TO_IGNORE
]


@pytest.mark.parametrize("estimator", N_FEATURES_IN_AFTER_FIT_ESTIMATORS,
                         ids=_get_check_estimator_ids)
def test_check_n_features_in_after_fitting(estimator):
<<<<<<< HEAD
    check_n_features_in_after_fitting(estimator.__class__.__name__, estimator)


# TODO: When more modules get added, we can remove it from this list to make
# sure it gets tested. After we finish each module we can move the checks
# into check_estimator.
COLUMN_NAME_MODULES_TO_IGNORE = {
    'calibration',
    'cluster',
    'compose',
    'covariance',
    'decomposition',
    'discriminant_analysis',
    'ensemble',
    'feature_extraction',
    'feature_selection',
    'gaussian_process',
    'isotonic',
    'impute',
    'kernel_approximation',
    'kernel_ridge',
    'linear_model',
    'manifold',
    'mixture',
    'model_selection',
    'multiclass',
    'multioutput',
    'naive_bayes',
    'neighbors',
    'neural_network',
    'pipeline',
    'preprocessing',
    'random_projection',
    'semi_supervised',
    'svm',
    'tree',
}


column_name_estimators = [
    est for est in _tested_estimators()
    if est.__module__.split('.')[1] not in COLUMN_NAME_MODULES_TO_IGNORE]


@pytest.mark.parametrize('estimator', column_name_estimators,
                         ids=_get_check_estimator_ids)
def test_pandas_column_name_consistency(estimator):
    _set_checking_parameters(estimator)
    check_dataframe_column_names_consistency(type(estimator).__name__,
                                             estimator)


@pytest.mark.parametrize('estimator', column_name_estimators,
                         ids=_get_check_estimator_ids)
def test_xarray_column_name_consistency(estimator):
    _set_checking_parameters(estimator)
    check_dataarray_column_names_consistency(type(estimator).__name__,
                                             estimator)
=======
    _set_checking_parameters(estimator)
    check_n_features_in_after_fitting(estimator.__class__.__name__, estimator)
>>>>>>> 6b61d62c
<|MERGE_RESOLUTION|>--- conflicted
+++ resolved
@@ -43,15 +43,11 @@
     _get_check_estimator_ids,
     check_class_weight_balanced_linear_classifier,
     parametrize_with_checks,
-<<<<<<< HEAD
     check_dataframe_column_names_consistency,
     check_dataarray_column_names_consistency,
-    check_n_features_in_after_fitting)
-=======
     check_n_features_in_after_fitting,
 )
 from sklearn.utils.validation import check_non_negative, check_array
->>>>>>> 6b61d62c
 
 
 def test_all_estimator_no_base_class():
@@ -374,7 +370,7 @@
 @pytest.mark.parametrize("estimator", N_FEATURES_IN_AFTER_FIT_ESTIMATORS,
                          ids=_get_check_estimator_ids)
 def test_check_n_features_in_after_fitting(estimator):
-<<<<<<< HEAD
+    _set_checking_parameters(estimator)
     check_n_features_in_after_fitting(estimator.__class__.__name__, estimator)
 
 
@@ -432,8 +428,4 @@
 def test_xarray_column_name_consistency(estimator):
     _set_checking_parameters(estimator)
     check_dataarray_column_names_consistency(type(estimator).__name__,
-                                             estimator)
-=======
-    _set_checking_parameters(estimator)
-    check_n_features_in_after_fitting(estimator.__class__.__name__, estimator)
->>>>>>> 6b61d62c
+                                             estimator)
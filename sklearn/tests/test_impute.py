from __future__ import division

import pytest

import numpy as np
from scipy import sparse

from sklearn.utils.testing import assert_allclose
from sklearn.utils.testing import assert_array_equal
from sklearn.utils.testing import assert_array_almost_equal
from sklearn.utils.testing import assert_raises
from sklearn.utils.testing import assert_raise_message
from sklearn.utils.testing import assert_false

<<<<<<< HEAD
from sklearn.impute import SimpleImputer, KNNImputer
=======
from sklearn.impute import SimpleImputer, MICEImputer
from sklearn.dummy import DummyRegressor
from sklearn.linear_model import BayesianRidge, ARDRegression
>>>>>>> f1aedf66
from sklearn.pipeline import Pipeline
from sklearn.model_selection import GridSearchCV
from sklearn import tree
from sklearn.random_projection import sparse_random_matrix
from sklearn.metrics.pairwise import masked_euclidean_distances
from sklearn.metrics.pairwise import pairwise_distances
from sklearn.neighbors import NearestNeighbors


def _check_statistics(X, X_true,
                      strategy, statistics, missing_values):
    """Utility function for testing imputation for a given strategy.

    Test:
        - along the two axes
        - with dense and sparse arrays

    Check that:
        - the statistics (mean, median, mode) are correct
        - the missing values are imputed correctly"""

    err_msg = "Parameters: strategy = %s, missing_values = %s, " \
              "axis = {0}, sparse = {1}" % (strategy, missing_values)

    assert_ae = assert_array_equal
    if X.dtype.kind == 'f' or X_true.dtype.kind == 'f':
        assert_ae = assert_array_almost_equal

    # Normal matrix
    imputer = SimpleImputer(missing_values, strategy=strategy)
    X_trans = imputer.fit(X).transform(X.copy())
    assert_ae(imputer.statistics_, statistics,
              err_msg=err_msg.format(0, False))
    assert_ae(X_trans, X_true, err_msg=err_msg.format(0, False))

    # Sparse matrix
    imputer = SimpleImputer(missing_values, strategy=strategy)
    imputer.fit(sparse.csc_matrix(X))
    X_trans = imputer.transform(sparse.csc_matrix(X.copy()))

    if sparse.issparse(X_trans):
        X_trans = X_trans.toarray()

    assert_ae(imputer.statistics_, statistics,
              err_msg=err_msg.format(0, True))
    assert_ae(X_trans, X_true, err_msg=err_msg.format(0, True))


def test_imputation_shape():
    # Verify the shapes of the imputed matrix for different strategies.
    X = np.random.randn(10, 2)
    X[::2] = np.nan

    for strategy in ['mean', 'median', 'most_frequent']:
        imputer = SimpleImputer(strategy=strategy)
        X_imputed = imputer.fit_transform(sparse.csr_matrix(X))
        assert X_imputed.shape == (10, 2)
        X_imputed = imputer.fit_transform(X)
        assert X_imputed.shape == (10, 2)

        mice_imputer = MICEImputer(initial_strategy=strategy)
        X_imputed = mice_imputer.fit_transform(X)
        assert X_imputed.shape == (10, 2)


def safe_median(arr, *args, **kwargs):
    # np.median([]) raises a TypeError for numpy >= 1.10.1
    length = arr.size if hasattr(arr, 'size') else len(arr)
    return np.nan if length == 0 else np.median(arr, *args, **kwargs)


def safe_mean(arr, *args, **kwargs):
    # np.mean([]) raises a RuntimeWarning for numpy >= 1.10.1
    length = arr.size if hasattr(arr, 'size') else len(arr)
    return np.nan if length == 0 else np.mean(arr, *args, **kwargs)


def test_imputation_mean_median():
    # Test imputation using the mean and median strategies, when
    # missing_values != 0.
    rng = np.random.RandomState(0)

    dim = 10
    dec = 10
    shape = (dim * dim, dim + dec)

    zeros = np.zeros(shape[0])
    values = np.arange(1, shape[0] + 1)
    values[4::2] = - values[4::2]

    tests = [("mean", "NaN", lambda z, v, p: safe_mean(np.hstack((z, v)))),
             ("mean", 0, lambda z, v, p: np.mean(v)),
             ("median", "NaN", lambda z, v, p: safe_median(np.hstack((z, v)))),
             ("median", 0, lambda z, v, p: np.median(v))]

    for strategy, test_missing_values, true_value_fun in tests:
        X = np.empty(shape)
        X_true = np.empty(shape)
        true_statistics = np.empty(shape[1])

        # Create a matrix X with columns
        #    - with only zeros,
        #    - with only missing values
        #    - with zeros, missing values and values
        # And a matrix X_true containing all true values
        for j in range(shape[1]):
            nb_zeros = (j - dec + 1 > 0) * (j - dec + 1) * (j - dec + 1)
            nb_missing_values = max(shape[0] + dec * dec
                                    - (j + dec) * (j + dec), 0)
            nb_values = shape[0] - nb_zeros - nb_missing_values

            z = zeros[:nb_zeros]
            p = np.repeat(test_missing_values, nb_missing_values)
            v = values[rng.permutation(len(values))[:nb_values]]

            true_statistics[j] = true_value_fun(z, v, p)

            # Create the columns
            X[:, j] = np.hstack((v, z, p))

            if 0 == test_missing_values:
                X_true[:, j] = np.hstack((v,
                                          np.repeat(
                                              true_statistics[j],
                                              nb_missing_values + nb_zeros)))
            else:
                X_true[:, j] = np.hstack((v,
                                          z,
                                          np.repeat(true_statistics[j],
                                                    nb_missing_values)))

            # Shuffle them the same way
            np.random.RandomState(j).shuffle(X[:, j])
            np.random.RandomState(j).shuffle(X_true[:, j])

        # Mean doesn't support columns containing NaNs, median does
        if strategy == "median":
            cols_to_keep = ~np.isnan(X_true).any(axis=0)
        else:
            cols_to_keep = ~np.isnan(X_true).all(axis=0)

        X_true = X_true[:, cols_to_keep]

        _check_statistics(X, X_true, strategy,
                          true_statistics, test_missing_values)


def test_imputation_median_special_cases():
    # Test median imputation with sparse boundary cases
    X = np.array([
        [0, np.nan, np.nan],  # odd: implicit zero
        [5, np.nan, np.nan],  # odd: explicit nonzero
        [0, 0, np.nan],    # even: average two zeros
        [-5, 0, np.nan],   # even: avg zero and neg
        [0, 5, np.nan],    # even: avg zero and pos
        [4, 5, np.nan],    # even: avg nonzeros
        [-4, -5, np.nan],  # even: avg negatives
        [-1, 2, np.nan],   # even: crossing neg and pos
    ]).transpose()

    X_imputed_median = np.array([
        [0, 0, 0],
        [5, 5, 5],
        [0, 0, 0],
        [-5, 0, -2.5],
        [0, 5, 2.5],
        [4, 5, 4.5],
        [-4, -5, -4.5],
        [-1, 2, .5],
    ]).transpose()
    statistics_median = [0, 5, 0, -2.5, 2.5, 4.5, -4.5, .5]

    _check_statistics(X, X_imputed_median, "median",
                      statistics_median, 'NaN')


def test_imputation_most_frequent():
    # Test imputation using the most-frequent strategy.
    X = np.array([
        [-1, -1, 0, 5],
        [-1, 2, -1, 3],
        [-1, 1, 3, -1],
        [-1, 2, 3, 7],
    ])

    X_true = np.array([
        [2, 0, 5],
        [2, 3, 3],
        [1, 3, 3],
        [2, 3, 7],
    ])

    # scipy.stats.mode, used in SimpleImputer, doesn't return the first most
    # frequent as promised in the doc but the lowest most frequent. When this
    # test will fail after an update of scipy, SimpleImputer will need to be
    # updated to be consistent with the new (correct) behaviour
    _check_statistics(X, X_true, "most_frequent", [np.nan, 2, 3, 3], -1)


def test_imputation_pipeline_grid_search():
    # Test imputation within a pipeline + gridsearch.
    pipeline = Pipeline([('imputer', SimpleImputer(missing_values=0)),
                         ('tree', tree.DecisionTreeRegressor(random_state=0))])

    parameters = {
        'imputer__strategy': ["mean", "median", "most_frequent"]
    }

    X = sparse_random_matrix(100, 100, density=0.10)
    Y = sparse_random_matrix(100, 1, density=0.10).toarray()
    gs = GridSearchCV(pipeline, parameters)
    gs.fit(X, Y)


def test_imputation_copy():
    # Test imputation with copy
    X_orig = sparse_random_matrix(5, 5, density=0.75, random_state=0)

    # copy=True, dense => copy
    X = X_orig.copy().toarray()
    imputer = SimpleImputer(missing_values=0, strategy="mean", copy=True)
    Xt = imputer.fit(X).transform(X)
    Xt[0, 0] = -1
    assert_false(np.all(X == Xt))

    # copy=True, sparse csr => copy
    X = X_orig.copy()
    imputer = SimpleImputer(missing_values=X.data[0], strategy="mean",
                            copy=True)
    Xt = imputer.fit(X).transform(X)
    Xt.data[0] = -1
    assert_false(np.all(X.data == Xt.data))

    # copy=False, dense => no copy
    X = X_orig.copy().toarray()
    imputer = SimpleImputer(missing_values=0, strategy="mean", copy=False)
    Xt = imputer.fit(X).transform(X)
    Xt[0, 0] = -1
    assert_array_almost_equal(X, Xt)

    # copy=False, sparse csc => no copy
    X = X_orig.copy().tocsc()
    imputer = SimpleImputer(missing_values=X.data[0], strategy="mean",
                            copy=False)
    Xt = imputer.fit(X).transform(X)
    Xt.data[0] = -1
    assert_array_almost_equal(X.data, Xt.data)

    # copy=False, sparse csr => copy
    X = X_orig.copy()
    imputer = SimpleImputer(missing_values=X.data[0], strategy="mean",
                            copy=False)
    Xt = imputer.fit(X).transform(X)
    Xt.data[0] = -1
    assert_false(np.all(X.data == Xt.data))

<<<<<<< HEAD

#############################################################################
# BEGIN KNNIMPUTER TEST


def test_knn_imputation_shape():
    # Verify the shapes of the imputed matrix for different weights and
    # number of neighbors.
    n_rows = 10
    n_cols = 2
    X = np.random.rand(n_rows, n_cols)
    X[0, 0] = np.nan

    for weights in ['uniform', 'distance']:
        for n_neighbors in range(1, 6):
            imputer = KNNImputer(n_neighbors=n_neighbors, weights=weights)
            X_imputed = imputer.fit_transform(X)
            assert_equal(X_imputed.shape, (n_rows, n_cols))


def test_knn_imputation_zero():
    # Test imputation when missing_values == 0
    missing_values = 0
    n_neighbors = 2
    imputer = KNNImputer(missing_values=missing_values,
                         n_neighbors=n_neighbors,
                         weights="uniform")

    # Test with missing_values=0 when NaN present
    X = np.array([
        [np.nan, 0, 0, 0, 5],
        [np.nan, 1, 0, np.nan, 3],
        [np.nan, 2, 0, 0, 0],
        [np.nan, 6, 0, 5, 13],
    ])
    msg = "Input contains NaN, infinity or a value too large for %r." % X.dtype
    assert_raise_message(ValueError, msg, imputer.fit, X)

    # Test with % zeros in column > col_max_missing
    X = np.array([
        [1, 0, 0, 0, 5],
        [2, 1, 0, 2, 3],
        [3, 2, 0, 0, 0],
        [4, 6, 0, 5, 13],
    ])
    msg = "Some column(s) have more than {}% missing values".format(
        imputer.col_max_missing * 100)
    assert_raise_message(ValueError, msg, imputer.fit, X)


def test_knn_imputation_zero_p2():
    # Test with an imputable matrix and also compare with missing_values="NaN"
    X_zero = np.array([
        [1, 0, 1, 1, 1.],
        [2, 2, 2, 2, 2],
        [3, 3, 3, 3, 0],
        [6, 6, 0, 6, 6],
    ])

    X_nan = np.array([
        [1, np.nan, 1,      1,      1.],
        [2, 2,      2,      2,      2],
        [3, 3,      3,      3,      np.nan],
        [6, 6,      np.nan, 6,      6],
    ])
    statistics_mean = np.nanmean(X_nan, axis=0)

    X_imputed = np.array([
        [1, 2.5,    1,   1, 1.],
        [2, 2,      2,   2, 2],
        [3, 3,      3,   3, 1.5],
        [6, 6,      2.5, 6, 6],
    ])

    imputer_zero = KNNImputer(missing_values=0, n_neighbors=2,
                              weights="uniform")

    imputer_nan = KNNImputer(missing_values="NaN",
                             n_neighbors=2,
                             weights="uniform")

    assert_array_equal(imputer_zero.fit_transform(X_zero), X_imputed)
    assert_array_equal(imputer_zero.statistics_, statistics_mean)
    assert_array_equal(imputer_zero.fit_transform(X_zero),
                       imputer_nan.fit_transform(X_nan))


def test_knn_imputation_default():
    # Test imputation with default parameter values

    # Test with an imputable matrix
    X = np.array([
        [1,      0,      0,      1],
        [2,      1,      2,      np.nan],
        [3,      2,      3,      np.nan],
        [np.nan, 4,      5,      5],
        [6,      np.nan, 6,      7],
        [8,      8,      8,      8],
        [16,     15,     18,    19],
    ])
    statistics_mean = np.nanmean(X, axis=0)

    X_imputed = np.array([
        [1,      0,      0,      1],
        [2,      1,      2,      8],
        [3,      2,      3,      8],
        [4,      4,      5,      5],
        [6,      3,      6,      7],
        [8,      8,      8,      8],
        [16,     15,     18,    19],
    ])

    imputer = KNNImputer()
    assert_array_equal(imputer.fit_transform(X), X_imputed)
    assert_array_equal(imputer.statistics_, statistics_mean)

    # Test with % missing in row > row_max_missing
    X = np.array([
        [1,      0,      0,      1],
        [2,      1,      2,      np.nan],
        [3,      2,      3,      np.nan],
        [np.nan, 4,      5,      5],
        [6,      np.nan, 6,      7],
        [8,      8,      8,      8],
        [np.nan, np.nan, np.nan, 19],
    ])
    statistics_mean = np.nanmean(X, axis=0)

    X_imputed = np.array([
        [1,      0,      0,      1],
        [2,      1,      2,      8],
        [3,      2,      3,      8],
        [4,      4,      5,      5],
        [6,      3,      6,      7],
        [8,      8,      8,      8],
        [4,      3,      4,      19],
    ])

    imputer = KNNImputer()
    assert_array_equal(imputer.fit_transform(X), X_imputed)
    assert_array_equal(imputer.statistics_, statistics_mean)

    # Test with all neighboring donors also having missing feature values
    X = np.array([
        [1, 0, 0, np.nan],
        [2, 1, 2, np.nan],
        [3, 2, 3, np.nan],
        [4, 4, 5, np.nan],
        [6, 7, 6, np.nan],
        [8, 8, 8, np.nan],
        [20, 20, 20, 20],
        [22, 22, 22, 22]
    ])
    statistics_mean = np.nanmean(X, axis=0)

    X_imputed = np.array([
        [1, 0, 0, 21],
        [2, 1, 2, 21],
        [3, 2, 3, 21],
        [4, 4, 5, 21],
        [6, 7, 6, 21],
        [8, 8, 8, 21],
        [20, 20, 20, 20],
        [22, 22, 22, 22]
    ])

    imputer = KNNImputer()
    assert_array_equal(imputer.fit_transform(X), X_imputed)
    assert_array_equal(imputer.statistics_, statistics_mean)

    # Test when data in fit() and transform() are different
    X = np.array([
        [0,      0],
        [np.nan, 2],
        [4,      3],
        [5,      6],
        [7,      7],
        [9,      8],
        [11,     16]
    ])
    statistics_mean = np.nanmean(X, axis=0)

    Y = np.array([
        [1,      0],
        [3,      2],
        [4,      np.nan]
        ])

    Y_imputed = np.array([
        [1,      0],
        [3,      2],
        [4,      4.8]
        ])

    imputer = KNNImputer()
    assert_array_equal(imputer.fit(X).transform(Y), Y_imputed)
    assert_array_equal(imputer.statistics_, statistics_mean)


def test_default_with_invalid_input():
    # Test imputation with default values and invalid input

    # Test with % missing in a column > col_max_missing
    X = np.array([
        [np.nan, 0, 0, 0, 5],
        [np.nan, 1, 0, np.nan, 3],
        [np.nan, 2, 0, 0, 0],
        [np.nan, 6, 0, 5, 13],
        [np.nan, 7, 0, 7, 8],
        [np.nan, 8, 0, 8, 9],
    ])
    imputer = KNNImputer()
    msg = "Some column(s) have more than {}% missing values".format(
        imputer.col_max_missing * 100)
    assert_raise_message(ValueError, msg, imputer.fit, X)

    # Test with insufficient number of neighbors
    X = np.array([
        [1, 1, 1, 2, np.nan],
        [2, 1, 2, 2, 3],
        [3, 2, 3, 3, 8],
        [6, 6, 2, 5, 13],
    ])
    msg = "There are only %d samples, but n_neighbors=%d." % \
          (X.shape[0], imputer.n_neighbors)
    assert_raise_message(ValueError, msg, imputer.fit, X)

    # Test with inf present
    X = np.array([
        [np.inf, 1, 1, 2, np.nan],
        [2, 1, 2, 2, 3],
        [3, 2, 3, 3, 8],
        [np.nan, 6, 0, 5, 13],
        [np.nan, 7, 0, 7, 8],
        [6, 6, 2, 5, 7],
    ])
    msg = "+/- inf values are not allowed."
    assert_raise_message(ValueError, msg, KNNImputer().fit, X)

    # Test with inf present in matrix passed in transform()
    X = np.array([
        [np.inf, 1, 1, 2, np.nan],
        [2, 1, 2, 2, 3],
        [3, 2, 3, 3, 8],
        [np.nan, 6, 0, 5, 13],
        [np.nan, 7, 0, 7, 8],
        [6, 6, 2, 5, 7],
    ])

    X_fit = np.array([
        [0, 1, 1, 2, np.nan],
        [2, 1, 2, 2, 3],
        [3, 2, 3, 3, 8],
        [np.nan, 6, 0, 5, 13],
        [np.nan, 7, 0, 7, 8],
        [6, 6, 2, 5, 7],
    ])
    msg = "+/- inf values are not allowed in data to be transformed."
    assert_raise_message(ValueError, msg, KNNImputer().fit(X_fit).transform, X)


def test_knn_n_neighbors():

    X = np.array([
        [0,       0],
        [np.nan,  2],
        [4,       3],
        [5,       np.nan],
        [7,       7],
        [np.nan,  8],
        [14,      13]
    ])
    statistics_mean = np.nanmean(X, axis=0)

    # Test with 1 neighbor
    X_imputed_1NN = np.array([
        [0,      0],
        [4,      2],
        [4,      3],
        [5,      3],
        [7,      7],
        [7,      8],
        [14,     13]
    ])

    n_neighbors = 1
    imputer = KNNImputer(n_neighbors=n_neighbors)

    assert_array_equal(imputer.fit_transform(X), X_imputed_1NN)
    assert_array_equal(imputer.statistics_, statistics_mean)

    # Test with 6 neighbors
    X = np.array([
        [0,      0],
        [np.nan, 2],
        [4,      3],
        [5,      np.nan],
        [7,      7],
        [np.nan, 8],
        [14,      13]
    ])

    X_imputed_6NN = np.array([
        [0,      0],
        [6,      2],
        [4,      3],
        [5,      5.5],
        [7,      7],
        [6,      8],
        [14,     13]
    ])

    n_neighbors = 6
    imputer = KNNImputer(n_neighbors=6)
    imputer_plus1 = KNNImputer(n_neighbors=n_neighbors + 1)

    assert_array_equal(imputer.fit_transform(X), X_imputed_6NN)
    assert_array_equal(imputer.statistics_, statistics_mean)
    assert_array_equal(imputer.fit_transform(X), imputer_plus1.fit(
        X).transform(X))


def test_weight_uniform():
    X = np.array([
        [0,      0],
        [np.nan, 2],
        [4,      3],
        [5,      6],
        [7,      7],
        [9,      8],
        [11,     10]
    ])

    # Test with "uniform" weight (or unweighted)
    X_imputed_uniform = np.array([
        [0,      0],
        [5,      2],
        [4,      3],
        [5,      6],
        [7,      7],
        [9,      8],
        [11,     10]
    ])

    imputer = KNNImputer(weights="uniform")
    assert_array_equal(imputer.fit_transform(X), X_imputed_uniform)

    # Test with "callable" weight
    def no_weight(dist=None):
        return None

    imputer = KNNImputer(weights=no_weight)
    assert_array_equal(imputer.fit_transform(X), X_imputed_uniform)


def test_weight_distance():
    X = np.array([
        [0,      0],
        [np.nan, 2],
        [4,      3],
        [5,      6],
        [7,      7],
        [9,      8],
        [11,    10]
    ])

    # Test with "distance" weight
    nn = NearestNeighbors(metric="masked_euclidean")
    nn.fit(X)
    # Get distance of "n_neighbors" neighbors of row 1
    dist, index = nn.kneighbors()
    dist = dist[1, :]
    index = index[1, :]
    weights = 1 / dist
    values = X[index, 0]
    imputed = np.dot(values, weights) / np.sum(weights)

    # Manual calculation
    X_imputed_distance1 = np.array([
        [0,                 0],
        [3.850394,          2],
        [4,                 3],
        [5,                 6],
        [7,                 7],
        [9,                 8],
        [11,                10]
    ])

    # NearestNeighbor calculation
    X_imputed_distance2 = np.array([
        [0,                 0],
        [imputed,           2],
        [4,                 3],
        [5,                 6],
        [7,                 7],
        [9,                 8],
        [11,                10]
    ])

    imputer = KNNImputer(weights="distance")
    assert_array_almost_equal(imputer.fit_transform(X), X_imputed_distance1,
                              decimal=6)
    assert_array_almost_equal(imputer.fit_transform(X), X_imputed_distance2,
                              decimal=6)

    # Test with weights = "distance" and n_neighbors=2
    X = np.array([
        [np.nan, 0,      0],
        [2,      1,      2],
        [3,      2,      3],
        [4,      5,      5],
    ])
    statistics_mean = np.nanmean(X, axis=0)

    X_imputed = np.array([
        [2.3828, 0,     0],
        [2,      1,     2],
        [3,      2,     3],
        [4,      5,     5],
    ])

    imputer = KNNImputer(n_neighbors=2, weights="distance")
    assert_array_almost_equal(imputer.fit_transform(X), X_imputed,
                              decimal=4)
    assert_array_equal(imputer.statistics_, statistics_mean)

    # Test with varying missingness patterns
    X = np.array([
        [1,         0,          0,  1],
        [0,         np.nan,     1,  np.nan],
        [1,         1,          1,  np.nan],
        [0,         1,          0,  0],
        [0,         0,          0,  0],
        [1,         0,          1,  1],
        [10,        10,         10, 10],
    ])
    statistics_mean = np.nanmean(X, axis=0)

    # Get weights of donor neighbors
    dist = masked_euclidean_distances(X)
    r1c1_nbor_dists = dist[1, [0, 2, 3, 4, 5]]
    r1c3_nbor_dists = dist[1, [0, 3, 4, 5, 6]]
    r1c1_nbor_wt = (1/r1c1_nbor_dists)
    r1c3_nbor_wt = (1 / r1c3_nbor_dists)

    r2c3_nbor_dists = dist[2, [0, 3, 4, 5, 6]]
    r2c3_nbor_wt = 1/r2c3_nbor_dists

    # Collect donor values
    col1_donor_values = np.ma.masked_invalid(X[[0, 2, 3, 4, 5], 1]).copy()
    col3_donor_values = np.ma.masked_invalid(X[[0, 3, 4, 5, 6], 3]).copy()

    # Final imputed values
    r1c1_imp = np.ma.average(col1_donor_values, weights=r1c1_nbor_wt)
    r1c3_imp = np.ma.average(col3_donor_values, weights=r1c3_nbor_wt)
    r2c3_imp = np.ma.average(col3_donor_values, weights=r2c3_nbor_wt)

    print(r1c1_imp, r1c3_imp, r2c3_imp)
    X_imputed = np.array([
        [1,         0,          0,  1],
        [0,         r1c1_imp,   1,  r1c3_imp],
        [1,         1,          1,  r2c3_imp],
        [0,         1,          0,  0],
        [0,         0,          0,  0],
        [1,         0,          1,  1],
        [10,        10,         10, 10],
    ])

    imputer = KNNImputer(weights="distance")
    assert_array_almost_equal(imputer.fit_transform(X), X_imputed, decimal=6)
    assert_array_equal(imputer.statistics_, statistics_mean)


def test_metric_type():
    X = np.array([
        [0,      0],
        [np.nan, 2],
        [4,      3],
        [5,      6],
        [7,      7],
        [9,      8],
        [11,     10]
    ])

    # Test with a metric type without NaN support
    imputer = KNNImputer(metric="euclidean")
    assert_raises(ValueError, imputer.fit, X)


def test_callable_metric():

    # Define callable metric that returns the l1 norm:
    def custom_callable(x, y, missing_values="NaN", squared=False):
        x = np.ma.array(x, mask=np.isnan(x))
        y = np.ma.array(y, mask=np.isnan(y))
        dist = np.nansum(np.abs(x-y))
        return dist

    X = np.array([
        [4, 3, 3, np.nan],
        [6, 9, 6, 9],
        [4, 8, 6, 9],
        [np.nan, 9, 11, 10.]
    ])

    X_imputed = np.array([
        [4, 3, 3, 9],
        [6, 9, 6, 9],
        [4, 8, 6, 9],
        [5, 9, 11, 10.]
    ])

    imputer = KNNImputer(n_neighbors=2, metric=custom_callable)
    assert_array_equal(imputer.fit_transform(X), X_imputed)


def test_complete_features():

    # Test with use_complete=True
    X = np.array([
        [0,      np.nan,    0,       np.nan],
        [1,      1,         1,       np.nan],
        [2,      2,         np.nan,  2],
        [3,      3,         3,       3],
        [4,      4,         4,       4],
        [5,      5,         5,       5],
        [6,      6,         6,       6],
        [np.nan, 7,         7,       7]
    ])

    r0c1 = np.mean(X[1:6, 1])
    r0c3 = np.mean(X[2:-1, -1])
    r1c3 = np.mean(X[2:-1, -1])
    r2c2 = np.nanmean(X[:6, 2])
    r7c0 = np.mean(X[2:-1, 0])

    X_imputed = np.array([
        [0,     r0c1,   0,    r0c3],
        [1,     1,      1,    r1c3],
        [2,     2,      r2c2, 2],
        [3,     3,      3,    3],
        [4,     4,      4,    4],
        [5,     5,      5,    5],
        [6,     6,      6,    6],
        [r7c0,  7,      7,    7]
    ])

    imputer_comp = KNNImputer()
    assert_array_almost_equal(imputer_comp.fit_transform(X), X_imputed)


def test_complete_features_weighted():

    # Test with use_complete=True
    X = np.array([
        [0,      0,     0,       np.nan],
        [1,      1,     1,       np.nan],
        [2,      2,     np.nan,  2],
        [3,      3,     3,       3],
        [4,      4,     4,       4],
        [5,      5,     5,       5],
        [6,      6,     6,       6],
        [np.nan, 7,     7,       7]
    ])

    dist = pairwise_distances(X,
                              metric="masked_euclidean",
                              squared=False)

    # Calculate weights
    r0c3_w = 1.0 / dist[0, 2:-1]
    r1c3_w = 1.0 / dist[1, 2:-1]
    r2c2_w = 1.0 / dist[2, (0, 1, 3, 4, 5)]
    r7c0_w = 1.0 / dist[7, 2:7]

    # Calculate weighted averages
    r0c3 = np.average(X[2:-1, -1], weights=r0c3_w)
    r1c3 = np.average(X[2:-1, -1], weights=r1c3_w)
    r2c2 = np.average(X[(0, 1, 3, 4, 5), 2], weights=r2c2_w)
    r7c0 = np.average(X[2:7, 0], weights=r7c0_w)

    X_imputed = np.array([
        [0,     0,  0,    r0c3],
        [1,     1,  1,    r1c3],
        [2,     2,  r2c2, 2],
        [3,     3,  3,    3],
        [4,     4,  4,    4],
        [5,     5,  5,    5],
        [6,     6,  6,    6],
        [r7c0,  7,  7,    7]
    ])

    imputer_comp_wt = KNNImputer(weights="distance")
    assert_array_almost_equal(imputer_comp_wt.fit_transform(X), X_imputed)
=======
    # Note: If X is sparse and if missing_values=0, then a (dense) copy of X is
    # made, even if copy=False.


def test_mice_rank_one():
    rng = np.random.RandomState(0)
    d = 100
    A = rng.rand(d, 1)
    B = rng.rand(1, d)
    X = np.dot(A, B)
    nan_mask = rng.rand(d, d) < 0.5
    X_missing = X.copy()
    X_missing[nan_mask] = np.nan

    imputer = MICEImputer(n_imputations=5,
                          n_burn_in=5,
                          verbose=True,
                          random_state=rng)
    X_filled = imputer.fit_transform(X_missing)
    assert_allclose(X_filled, X, atol=0.001)


@pytest.mark.parametrize(
    "imputation_order",
    ['random', 'roman', 'ascending', 'descending', 'arabic']
)
def test_mice_imputation_order(imputation_order):
    rng = np.random.RandomState(0)
    n = 100
    d = 10
    X = sparse_random_matrix(n, d, density=0.10, random_state=rng).toarray()
    X[:, 0] = 1  # this column should not be discarded by MICEImputer

    imputer = MICEImputer(missing_values=0,
                          n_imputations=1,
                          n_burn_in=1,
                          n_nearest_features=5,
                          min_value=0,
                          max_value=1,
                          verbose=False,
                          imputation_order=imputation_order,
                          random_state=rng)
    imputer.fit_transform(X)
    ordered_idx = [i.feat_idx for i in imputer.imputation_sequence_]
    if imputation_order == 'roman':
        assert np.all(ordered_idx[:d-1] == np.arange(1, d))
    elif imputation_order == 'arabic':
        assert np.all(ordered_idx[:d-1] == np.arange(d-1, 0, -1))
    elif imputation_order == 'random':
        ordered_idx_round_1 = ordered_idx[:d-1]
        ordered_idx_round_2 = ordered_idx[d-1:]
        assert ordered_idx_round_1 != ordered_idx_round_2
    elif 'ending' in imputation_order:
        assert len(ordered_idx) == 2 * (d - 1)


@pytest.mark.parametrize(
    "predictor",
    [DummyRegressor(), BayesianRidge(), ARDRegression()]
)
def test_mice_predictors(predictor):
    rng = np.random.RandomState(0)

    n = 100
    d = 10
    X = sparse_random_matrix(n, d, density=0.10, random_state=rng).toarray()

    imputer = MICEImputer(missing_values=0,
                          n_imputations=1,
                          n_burn_in=1,
                          predictor=predictor,
                          random_state=rng)
    imputer.fit_transform(X)

    # check that types are correct for predictors
    hashes = []
    for triplet in imputer.imputation_sequence_:
        assert triplet.predictor
        hashes.append(id(triplet.predictor))

    # check that each predictor is unique
    assert len(set(hashes)) == len(hashes)


def test_mice_clip():
    rng = np.random.RandomState(0)
    n = 100
    d = 10
    X = sparse_random_matrix(n, d, density=0.10,
                             random_state=rng).toarray()

    imputer = MICEImputer(missing_values=0,
                          n_imputations=1,
                          n_burn_in=1,
                          min_value=0.1,
                          max_value=0.2,
                          random_state=rng)

    Xt = imputer.fit_transform(X)
    assert_allclose(np.min(Xt[X == 0]), 0.1)
    assert_allclose(np.max(Xt[X == 0]), 0.2)
    assert_allclose(Xt[X != 0], X[X != 0])


@pytest.mark.parametrize(
    "strategy",
    ["mean", "median", "most_frequent"]
)
def test_mice_missing_at_transform(strategy):
    rng = np.random.RandomState(0)
    n = 100
    d = 10
    X_train = rng.randint(low=0, high=3, size=(n, d))
    X_test = rng.randint(low=0, high=3, size=(n, d))

    X_train[:, 0] = 1  # definitely no missing values in 0th column
    X_test[0, 0] = 0  # definitely missing value in 0th column

    mice = MICEImputer(missing_values=0,
                       n_imputations=1,
                       n_burn_in=1,
                       initial_strategy=strategy,
                       random_state=rng).fit(X_train)
    initial_imputer = SimpleImputer(missing_values=0,
                                    strategy=strategy).fit(X_train)

    # if there were no missing values at time of fit, then mice will
    # only use the initial imputer for that feature at transform
    assert np.all(mice.transform(X_test)[:, 0] ==
                  initial_imputer.transform(X_test)[:, 0])


def test_mice_transform_stochasticity():
    rng = np.random.RandomState(0)
    n = 100
    d = 10
    X = sparse_random_matrix(n, d, density=0.10,
                             random_state=rng).toarray()

    imputer = MICEImputer(missing_values=0,
                          n_imputations=1,
                          n_burn_in=1,
                          random_state=rng)
    imputer.fit(X)

    X_fitted_1 = imputer.transform(X)
    X_fitted_2 = imputer.transform(X)

    # sufficient to assert that the means are not the same
    assert np.mean(X_fitted_1) != pytest.approx(np.mean(X_fitted_2))


def test_mice_no_missing():
    rng = np.random.RandomState(0)
    X = rng.rand(100, 100)
    X[:, 0] = np.nan
    m1 = MICEImputer(n_imputations=10, random_state=rng)
    m2 = MICEImputer(n_imputations=10, random_state=rng)
    pred1 = m1.fit(X).transform(X)
    pred2 = m2.fit_transform(X)
    # should exclude the first column entirely
    assert_allclose(X[:, 1:], pred1)
    # fit and fit_transform should both be identical
    assert_allclose(pred1, pred2)


@pytest.mark.parametrize(
    "rank",
    [3, 5]
)
def test_mice_transform_recovery(rank):
    rng = np.random.RandomState(0)
    n = 100
    d = 100
    A = rng.rand(n, rank)
    B = rng.rand(rank, d)
    X_filled = np.dot(A, B)
    # half is randomly missing
    nan_mask = rng.rand(n, d) < 0.5
    X_missing = X_filled.copy()
    X_missing[nan_mask] = np.nan

    # split up data in half
    n = n // 2
    X_train = X_missing[:n]
    X_test_filled = X_filled[n:]
    X_test = X_missing[n:]

    imputer = MICEImputer(n_imputations=10,
                          n_burn_in=10,
                          verbose=True,
                          random_state=rng).fit(X_train)
    X_test_est = imputer.transform(X_test)
    assert_allclose(X_test_filled, X_test_est, rtol=1e-5, atol=0.1)


def test_mice_additive_matrix():
    rng = np.random.RandomState(0)
    n = 100
    d = 10
    A = rng.randn(n, d)
    B = rng.randn(n, d)
    X_filled = np.zeros(A.shape)
    for i in range(d):
        for j in range(d):
            X_filled[:, (i+j) % d] += (A[:, i] + B[:, j]) / 2
    # a quarter is randomly missing
    nan_mask = rng.rand(n, d) < 0.25
    X_missing = X_filled.copy()
    X_missing[nan_mask] = np.nan

    # split up data
    n = n // 2
    X_train = X_missing[:n]
    X_test_filled = X_filled[n:]
    X_test = X_missing[n:]

    imputer = MICEImputer(n_imputations=25,
                          n_burn_in=10,
                          verbose=True,
                          random_state=rng).fit(X_train)
    X_test_est = imputer.transform(X_test)
    assert_allclose(X_test_filled, X_test_est, atol=0.01)
>>>>>>> f1aedf66
<|MERGE_RESOLUTION|>--- conflicted
+++ resolved
@@ -11,14 +11,9 @@
 from sklearn.utils.testing import assert_raises
 from sklearn.utils.testing import assert_raise_message
 from sklearn.utils.testing import assert_false
-
-<<<<<<< HEAD
-from sklearn.impute import SimpleImputer, KNNImputer
-=======
-from sklearn.impute import SimpleImputer, MICEImputer
+from sklearn.impute import SimpleImputer, MICEImputer, KNNImputer
 from sklearn.dummy import DummyRegressor
 from sklearn.linear_model import BayesianRidge, ARDRegression
->>>>>>> f1aedf66
 from sklearn.pipeline import Pipeline
 from sklearn.model_selection import GridSearchCV
 from sklearn import tree
@@ -275,602 +270,7 @@
     Xt.data[0] = -1
     assert_false(np.all(X.data == Xt.data))
 
-<<<<<<< HEAD
-
-#############################################################################
-# BEGIN KNNIMPUTER TEST
-
-
-def test_knn_imputation_shape():
-    # Verify the shapes of the imputed matrix for different weights and
-    # number of neighbors.
-    n_rows = 10
-    n_cols = 2
-    X = np.random.rand(n_rows, n_cols)
-    X[0, 0] = np.nan
-
-    for weights in ['uniform', 'distance']:
-        for n_neighbors in range(1, 6):
-            imputer = KNNImputer(n_neighbors=n_neighbors, weights=weights)
-            X_imputed = imputer.fit_transform(X)
-            assert_equal(X_imputed.shape, (n_rows, n_cols))
-
-
-def test_knn_imputation_zero():
-    # Test imputation when missing_values == 0
-    missing_values = 0
-    n_neighbors = 2
-    imputer = KNNImputer(missing_values=missing_values,
-                         n_neighbors=n_neighbors,
-                         weights="uniform")
-
-    # Test with missing_values=0 when NaN present
-    X = np.array([
-        [np.nan, 0, 0, 0, 5],
-        [np.nan, 1, 0, np.nan, 3],
-        [np.nan, 2, 0, 0, 0],
-        [np.nan, 6, 0, 5, 13],
-    ])
-    msg = "Input contains NaN, infinity or a value too large for %r." % X.dtype
-    assert_raise_message(ValueError, msg, imputer.fit, X)
-
-    # Test with % zeros in column > col_max_missing
-    X = np.array([
-        [1, 0, 0, 0, 5],
-        [2, 1, 0, 2, 3],
-        [3, 2, 0, 0, 0],
-        [4, 6, 0, 5, 13],
-    ])
-    msg = "Some column(s) have more than {}% missing values".format(
-        imputer.col_max_missing * 100)
-    assert_raise_message(ValueError, msg, imputer.fit, X)
-
-
-def test_knn_imputation_zero_p2():
-    # Test with an imputable matrix and also compare with missing_values="NaN"
-    X_zero = np.array([
-        [1, 0, 1, 1, 1.],
-        [2, 2, 2, 2, 2],
-        [3, 3, 3, 3, 0],
-        [6, 6, 0, 6, 6],
-    ])
-
-    X_nan = np.array([
-        [1, np.nan, 1,      1,      1.],
-        [2, 2,      2,      2,      2],
-        [3, 3,      3,      3,      np.nan],
-        [6, 6,      np.nan, 6,      6],
-    ])
-    statistics_mean = np.nanmean(X_nan, axis=0)
-
-    X_imputed = np.array([
-        [1, 2.5,    1,   1, 1.],
-        [2, 2,      2,   2, 2],
-        [3, 3,      3,   3, 1.5],
-        [6, 6,      2.5, 6, 6],
-    ])
-
-    imputer_zero = KNNImputer(missing_values=0, n_neighbors=2,
-                              weights="uniform")
-
-    imputer_nan = KNNImputer(missing_values="NaN",
-                             n_neighbors=2,
-                             weights="uniform")
-
-    assert_array_equal(imputer_zero.fit_transform(X_zero), X_imputed)
-    assert_array_equal(imputer_zero.statistics_, statistics_mean)
-    assert_array_equal(imputer_zero.fit_transform(X_zero),
-                       imputer_nan.fit_transform(X_nan))
-
-
-def test_knn_imputation_default():
-    # Test imputation with default parameter values
-
-    # Test with an imputable matrix
-    X = np.array([
-        [1,      0,      0,      1],
-        [2,      1,      2,      np.nan],
-        [3,      2,      3,      np.nan],
-        [np.nan, 4,      5,      5],
-        [6,      np.nan, 6,      7],
-        [8,      8,      8,      8],
-        [16,     15,     18,    19],
-    ])
-    statistics_mean = np.nanmean(X, axis=0)
-
-    X_imputed = np.array([
-        [1,      0,      0,      1],
-        [2,      1,      2,      8],
-        [3,      2,      3,      8],
-        [4,      4,      5,      5],
-        [6,      3,      6,      7],
-        [8,      8,      8,      8],
-        [16,     15,     18,    19],
-    ])
-
-    imputer = KNNImputer()
-    assert_array_equal(imputer.fit_transform(X), X_imputed)
-    assert_array_equal(imputer.statistics_, statistics_mean)
-
-    # Test with % missing in row > row_max_missing
-    X = np.array([
-        [1,      0,      0,      1],
-        [2,      1,      2,      np.nan],
-        [3,      2,      3,      np.nan],
-        [np.nan, 4,      5,      5],
-        [6,      np.nan, 6,      7],
-        [8,      8,      8,      8],
-        [np.nan, np.nan, np.nan, 19],
-    ])
-    statistics_mean = np.nanmean(X, axis=0)
-
-    X_imputed = np.array([
-        [1,      0,      0,      1],
-        [2,      1,      2,      8],
-        [3,      2,      3,      8],
-        [4,      4,      5,      5],
-        [6,      3,      6,      7],
-        [8,      8,      8,      8],
-        [4,      3,      4,      19],
-    ])
-
-    imputer = KNNImputer()
-    assert_array_equal(imputer.fit_transform(X), X_imputed)
-    assert_array_equal(imputer.statistics_, statistics_mean)
-
-    # Test with all neighboring donors also having missing feature values
-    X = np.array([
-        [1, 0, 0, np.nan],
-        [2, 1, 2, np.nan],
-        [3, 2, 3, np.nan],
-        [4, 4, 5, np.nan],
-        [6, 7, 6, np.nan],
-        [8, 8, 8, np.nan],
-        [20, 20, 20, 20],
-        [22, 22, 22, 22]
-    ])
-    statistics_mean = np.nanmean(X, axis=0)
-
-    X_imputed = np.array([
-        [1, 0, 0, 21],
-        [2, 1, 2, 21],
-        [3, 2, 3, 21],
-        [4, 4, 5, 21],
-        [6, 7, 6, 21],
-        [8, 8, 8, 21],
-        [20, 20, 20, 20],
-        [22, 22, 22, 22]
-    ])
-
-    imputer = KNNImputer()
-    assert_array_equal(imputer.fit_transform(X), X_imputed)
-    assert_array_equal(imputer.statistics_, statistics_mean)
-
-    # Test when data in fit() and transform() are different
-    X = np.array([
-        [0,      0],
-        [np.nan, 2],
-        [4,      3],
-        [5,      6],
-        [7,      7],
-        [9,      8],
-        [11,     16]
-    ])
-    statistics_mean = np.nanmean(X, axis=0)
-
-    Y = np.array([
-        [1,      0],
-        [3,      2],
-        [4,      np.nan]
-        ])
-
-    Y_imputed = np.array([
-        [1,      0],
-        [3,      2],
-        [4,      4.8]
-        ])
-
-    imputer = KNNImputer()
-    assert_array_equal(imputer.fit(X).transform(Y), Y_imputed)
-    assert_array_equal(imputer.statistics_, statistics_mean)
-
-
-def test_default_with_invalid_input():
-    # Test imputation with default values and invalid input
-
-    # Test with % missing in a column > col_max_missing
-    X = np.array([
-        [np.nan, 0, 0, 0, 5],
-        [np.nan, 1, 0, np.nan, 3],
-        [np.nan, 2, 0, 0, 0],
-        [np.nan, 6, 0, 5, 13],
-        [np.nan, 7, 0, 7, 8],
-        [np.nan, 8, 0, 8, 9],
-    ])
-    imputer = KNNImputer()
-    msg = "Some column(s) have more than {}% missing values".format(
-        imputer.col_max_missing * 100)
-    assert_raise_message(ValueError, msg, imputer.fit, X)
-
-    # Test with insufficient number of neighbors
-    X = np.array([
-        [1, 1, 1, 2, np.nan],
-        [2, 1, 2, 2, 3],
-        [3, 2, 3, 3, 8],
-        [6, 6, 2, 5, 13],
-    ])
-    msg = "There are only %d samples, but n_neighbors=%d." % \
-          (X.shape[0], imputer.n_neighbors)
-    assert_raise_message(ValueError, msg, imputer.fit, X)
-
-    # Test with inf present
-    X = np.array([
-        [np.inf, 1, 1, 2, np.nan],
-        [2, 1, 2, 2, 3],
-        [3, 2, 3, 3, 8],
-        [np.nan, 6, 0, 5, 13],
-        [np.nan, 7, 0, 7, 8],
-        [6, 6, 2, 5, 7],
-    ])
-    msg = "+/- inf values are not allowed."
-    assert_raise_message(ValueError, msg, KNNImputer().fit, X)
-
-    # Test with inf present in matrix passed in transform()
-    X = np.array([
-        [np.inf, 1, 1, 2, np.nan],
-        [2, 1, 2, 2, 3],
-        [3, 2, 3, 3, 8],
-        [np.nan, 6, 0, 5, 13],
-        [np.nan, 7, 0, 7, 8],
-        [6, 6, 2, 5, 7],
-    ])
-
-    X_fit = np.array([
-        [0, 1, 1, 2, np.nan],
-        [2, 1, 2, 2, 3],
-        [3, 2, 3, 3, 8],
-        [np.nan, 6, 0, 5, 13],
-        [np.nan, 7, 0, 7, 8],
-        [6, 6, 2, 5, 7],
-    ])
-    msg = "+/- inf values are not allowed in data to be transformed."
-    assert_raise_message(ValueError, msg, KNNImputer().fit(X_fit).transform, X)
-
-
-def test_knn_n_neighbors():
-
-    X = np.array([
-        [0,       0],
-        [np.nan,  2],
-        [4,       3],
-        [5,       np.nan],
-        [7,       7],
-        [np.nan,  8],
-        [14,      13]
-    ])
-    statistics_mean = np.nanmean(X, axis=0)
-
-    # Test with 1 neighbor
-    X_imputed_1NN = np.array([
-        [0,      0],
-        [4,      2],
-        [4,      3],
-        [5,      3],
-        [7,      7],
-        [7,      8],
-        [14,     13]
-    ])
-
-    n_neighbors = 1
-    imputer = KNNImputer(n_neighbors=n_neighbors)
-
-    assert_array_equal(imputer.fit_transform(X), X_imputed_1NN)
-    assert_array_equal(imputer.statistics_, statistics_mean)
-
-    # Test with 6 neighbors
-    X = np.array([
-        [0,      0],
-        [np.nan, 2],
-        [4,      3],
-        [5,      np.nan],
-        [7,      7],
-        [np.nan, 8],
-        [14,      13]
-    ])
-
-    X_imputed_6NN = np.array([
-        [0,      0],
-        [6,      2],
-        [4,      3],
-        [5,      5.5],
-        [7,      7],
-        [6,      8],
-        [14,     13]
-    ])
-
-    n_neighbors = 6
-    imputer = KNNImputer(n_neighbors=6)
-    imputer_plus1 = KNNImputer(n_neighbors=n_neighbors + 1)
-
-    assert_array_equal(imputer.fit_transform(X), X_imputed_6NN)
-    assert_array_equal(imputer.statistics_, statistics_mean)
-    assert_array_equal(imputer.fit_transform(X), imputer_plus1.fit(
-        X).transform(X))
-
-
-def test_weight_uniform():
-    X = np.array([
-        [0,      0],
-        [np.nan, 2],
-        [4,      3],
-        [5,      6],
-        [7,      7],
-        [9,      8],
-        [11,     10]
-    ])
-
-    # Test with "uniform" weight (or unweighted)
-    X_imputed_uniform = np.array([
-        [0,      0],
-        [5,      2],
-        [4,      3],
-        [5,      6],
-        [7,      7],
-        [9,      8],
-        [11,     10]
-    ])
-
-    imputer = KNNImputer(weights="uniform")
-    assert_array_equal(imputer.fit_transform(X), X_imputed_uniform)
-
-    # Test with "callable" weight
-    def no_weight(dist=None):
-        return None
-
-    imputer = KNNImputer(weights=no_weight)
-    assert_array_equal(imputer.fit_transform(X), X_imputed_uniform)
-
-
-def test_weight_distance():
-    X = np.array([
-        [0,      0],
-        [np.nan, 2],
-        [4,      3],
-        [5,      6],
-        [7,      7],
-        [9,      8],
-        [11,    10]
-    ])
-
-    # Test with "distance" weight
-    nn = NearestNeighbors(metric="masked_euclidean")
-    nn.fit(X)
-    # Get distance of "n_neighbors" neighbors of row 1
-    dist, index = nn.kneighbors()
-    dist = dist[1, :]
-    index = index[1, :]
-    weights = 1 / dist
-    values = X[index, 0]
-    imputed = np.dot(values, weights) / np.sum(weights)
-
-    # Manual calculation
-    X_imputed_distance1 = np.array([
-        [0,                 0],
-        [3.850394,          2],
-        [4,                 3],
-        [5,                 6],
-        [7,                 7],
-        [9,                 8],
-        [11,                10]
-    ])
-
-    # NearestNeighbor calculation
-    X_imputed_distance2 = np.array([
-        [0,                 0],
-        [imputed,           2],
-        [4,                 3],
-        [5,                 6],
-        [7,                 7],
-        [9,                 8],
-        [11,                10]
-    ])
-
-    imputer = KNNImputer(weights="distance")
-    assert_array_almost_equal(imputer.fit_transform(X), X_imputed_distance1,
-                              decimal=6)
-    assert_array_almost_equal(imputer.fit_transform(X), X_imputed_distance2,
-                              decimal=6)
-
-    # Test with weights = "distance" and n_neighbors=2
-    X = np.array([
-        [np.nan, 0,      0],
-        [2,      1,      2],
-        [3,      2,      3],
-        [4,      5,      5],
-    ])
-    statistics_mean = np.nanmean(X, axis=0)
-
-    X_imputed = np.array([
-        [2.3828, 0,     0],
-        [2,      1,     2],
-        [3,      2,     3],
-        [4,      5,     5],
-    ])
-
-    imputer = KNNImputer(n_neighbors=2, weights="distance")
-    assert_array_almost_equal(imputer.fit_transform(X), X_imputed,
-                              decimal=4)
-    assert_array_equal(imputer.statistics_, statistics_mean)
-
-    # Test with varying missingness patterns
-    X = np.array([
-        [1,         0,          0,  1],
-        [0,         np.nan,     1,  np.nan],
-        [1,         1,          1,  np.nan],
-        [0,         1,          0,  0],
-        [0,         0,          0,  0],
-        [1,         0,          1,  1],
-        [10,        10,         10, 10],
-    ])
-    statistics_mean = np.nanmean(X, axis=0)
-
-    # Get weights of donor neighbors
-    dist = masked_euclidean_distances(X)
-    r1c1_nbor_dists = dist[1, [0, 2, 3, 4, 5]]
-    r1c3_nbor_dists = dist[1, [0, 3, 4, 5, 6]]
-    r1c1_nbor_wt = (1/r1c1_nbor_dists)
-    r1c3_nbor_wt = (1 / r1c3_nbor_dists)
-
-    r2c3_nbor_dists = dist[2, [0, 3, 4, 5, 6]]
-    r2c3_nbor_wt = 1/r2c3_nbor_dists
-
-    # Collect donor values
-    col1_donor_values = np.ma.masked_invalid(X[[0, 2, 3, 4, 5], 1]).copy()
-    col3_donor_values = np.ma.masked_invalid(X[[0, 3, 4, 5, 6], 3]).copy()
-
-    # Final imputed values
-    r1c1_imp = np.ma.average(col1_donor_values, weights=r1c1_nbor_wt)
-    r1c3_imp = np.ma.average(col3_donor_values, weights=r1c3_nbor_wt)
-    r2c3_imp = np.ma.average(col3_donor_values, weights=r2c3_nbor_wt)
-
-    print(r1c1_imp, r1c3_imp, r2c3_imp)
-    X_imputed = np.array([
-        [1,         0,          0,  1],
-        [0,         r1c1_imp,   1,  r1c3_imp],
-        [1,         1,          1,  r2c3_imp],
-        [0,         1,          0,  0],
-        [0,         0,          0,  0],
-        [1,         0,          1,  1],
-        [10,        10,         10, 10],
-    ])
-
-    imputer = KNNImputer(weights="distance")
-    assert_array_almost_equal(imputer.fit_transform(X), X_imputed, decimal=6)
-    assert_array_equal(imputer.statistics_, statistics_mean)
-
-
-def test_metric_type():
-    X = np.array([
-        [0,      0],
-        [np.nan, 2],
-        [4,      3],
-        [5,      6],
-        [7,      7],
-        [9,      8],
-        [11,     10]
-    ])
-
-    # Test with a metric type without NaN support
-    imputer = KNNImputer(metric="euclidean")
-    assert_raises(ValueError, imputer.fit, X)
-
-
-def test_callable_metric():
-
-    # Define callable metric that returns the l1 norm:
-    def custom_callable(x, y, missing_values="NaN", squared=False):
-        x = np.ma.array(x, mask=np.isnan(x))
-        y = np.ma.array(y, mask=np.isnan(y))
-        dist = np.nansum(np.abs(x-y))
-        return dist
-
-    X = np.array([
-        [4, 3, 3, np.nan],
-        [6, 9, 6, 9],
-        [4, 8, 6, 9],
-        [np.nan, 9, 11, 10.]
-    ])
-
-    X_imputed = np.array([
-        [4, 3, 3, 9],
-        [6, 9, 6, 9],
-        [4, 8, 6, 9],
-        [5, 9, 11, 10.]
-    ])
-
-    imputer = KNNImputer(n_neighbors=2, metric=custom_callable)
-    assert_array_equal(imputer.fit_transform(X), X_imputed)
-
-
-def test_complete_features():
-
-    # Test with use_complete=True
-    X = np.array([
-        [0,      np.nan,    0,       np.nan],
-        [1,      1,         1,       np.nan],
-        [2,      2,         np.nan,  2],
-        [3,      3,         3,       3],
-        [4,      4,         4,       4],
-        [5,      5,         5,       5],
-        [6,      6,         6,       6],
-        [np.nan, 7,         7,       7]
-    ])
-
-    r0c1 = np.mean(X[1:6, 1])
-    r0c3 = np.mean(X[2:-1, -1])
-    r1c3 = np.mean(X[2:-1, -1])
-    r2c2 = np.nanmean(X[:6, 2])
-    r7c0 = np.mean(X[2:-1, 0])
-
-    X_imputed = np.array([
-        [0,     r0c1,   0,    r0c3],
-        [1,     1,      1,    r1c3],
-        [2,     2,      r2c2, 2],
-        [3,     3,      3,    3],
-        [4,     4,      4,    4],
-        [5,     5,      5,    5],
-        [6,     6,      6,    6],
-        [r7c0,  7,      7,    7]
-    ])
-
-    imputer_comp = KNNImputer()
-    assert_array_almost_equal(imputer_comp.fit_transform(X), X_imputed)
-
-
-def test_complete_features_weighted():
-
-    # Test with use_complete=True
-    X = np.array([
-        [0,      0,     0,       np.nan],
-        [1,      1,     1,       np.nan],
-        [2,      2,     np.nan,  2],
-        [3,      3,     3,       3],
-        [4,      4,     4,       4],
-        [5,      5,     5,       5],
-        [6,      6,     6,       6],
-        [np.nan, 7,     7,       7]
-    ])
-
-    dist = pairwise_distances(X,
-                              metric="masked_euclidean",
-                              squared=False)
-
-    # Calculate weights
-    r0c3_w = 1.0 / dist[0, 2:-1]
-    r1c3_w = 1.0 / dist[1, 2:-1]
-    r2c2_w = 1.0 / dist[2, (0, 1, 3, 4, 5)]
-    r7c0_w = 1.0 / dist[7, 2:7]
-
-    # Calculate weighted averages
-    r0c3 = np.average(X[2:-1, -1], weights=r0c3_w)
-    r1c3 = np.average(X[2:-1, -1], weights=r1c3_w)
-    r2c2 = np.average(X[(0, 1, 3, 4, 5), 2], weights=r2c2_w)
-    r7c0 = np.average(X[2:7, 0], weights=r7c0_w)
-
-    X_imputed = np.array([
-        [0,     0,  0,    r0c3],
-        [1,     1,  1,    r1c3],
-        [2,     2,  r2c2, 2],
-        [3,     3,  3,    3],
-        [4,     4,  4,    4],
-        [5,     5,  5,    5],
-        [6,     6,  6,    6],
-        [r7c0,  7,  7,    7]
-    ])
-
-    imputer_comp_wt = KNNImputer(weights="distance")
-    assert_array_almost_equal(imputer_comp_wt.fit_transform(X), X_imputed)
-=======
+
     # Note: If X is sparse and if missing_values=0, then a (dense) copy of X is
     # made, even if copy=False.
 
@@ -1094,4 +494,598 @@
                           random_state=rng).fit(X_train)
     X_test_est = imputer.transform(X_test)
     assert_allclose(X_test_filled, X_test_est, atol=0.01)
->>>>>>> f1aedf66
+
+
+#############################################################################
+# BEGIN KNNIMPUTER TEST
+
+
+def test_knn_imputation_shape():
+    # Verify the shapes of the imputed matrix for different weights and
+    # number of neighbors.
+    n_rows = 10
+    n_cols = 2
+    X = np.random.rand(n_rows, n_cols)
+    X[0, 0] = np.nan
+
+    for weights in ['uniform', 'distance']:
+        for n_neighbors in range(1, 6):
+            imputer = KNNImputer(n_neighbors=n_neighbors, weights=weights)
+            X_imputed = imputer.fit_transform(X)
+            assert_equal(X_imputed.shape, (n_rows, n_cols))
+
+
+def test_knn_imputation_zero():
+    # Test imputation when missing_values == 0
+    missing_values = 0
+    n_neighbors = 2
+    imputer = KNNImputer(missing_values=missing_values,
+                         n_neighbors=n_neighbors,
+                         weights="uniform")
+
+    # Test with missing_values=0 when NaN present
+    X = np.array([
+        [np.nan, 0, 0, 0, 5],
+        [np.nan, 1, 0, np.nan, 3],
+        [np.nan, 2, 0, 0, 0],
+        [np.nan, 6, 0, 5, 13],
+    ])
+    msg = "Input contains NaN, infinity or a value too large for %r." % X.dtype
+    assert_raise_message(ValueError, msg, imputer.fit, X)
+
+    # Test with % zeros in column > col_max_missing
+    X = np.array([
+        [1, 0, 0, 0, 5],
+        [2, 1, 0, 2, 3],
+        [3, 2, 0, 0, 0],
+        [4, 6, 0, 5, 13],
+    ])
+    msg = "Some column(s) have more than {}% missing values".format(
+        imputer.col_max_missing * 100)
+    assert_raise_message(ValueError, msg, imputer.fit, X)
+
+
+def test_knn_imputation_zero_p2():
+    # Test with an imputable matrix and also compare with missing_values="NaN"
+    X_zero = np.array([
+        [1, 0, 1, 1, 1.],
+        [2, 2, 2, 2, 2],
+        [3, 3, 3, 3, 0],
+        [6, 6, 0, 6, 6],
+    ])
+
+    X_nan = np.array([
+        [1, np.nan, 1,      1,      1.],
+        [2, 2,      2,      2,      2],
+        [3, 3,      3,      3,      np.nan],
+        [6, 6,      np.nan, 6,      6],
+    ])
+    statistics_mean = np.nanmean(X_nan, axis=0)
+
+    X_imputed = np.array([
+        [1, 2.5,    1,   1, 1.],
+        [2, 2,      2,   2, 2],
+        [3, 3,      3,   3, 1.5],
+        [6, 6,      2.5, 6, 6],
+    ])
+
+    imputer_zero = KNNImputer(missing_values=0, n_neighbors=2,
+                              weights="uniform")
+
+    imputer_nan = KNNImputer(missing_values="NaN",
+                             n_neighbors=2,
+                             weights="uniform")
+
+    assert_array_equal(imputer_zero.fit_transform(X_zero), X_imputed)
+    assert_array_equal(imputer_zero.statistics_, statistics_mean)
+    assert_array_equal(imputer_zero.fit_transform(X_zero),
+                       imputer_nan.fit_transform(X_nan))
+
+
+def test_knn_imputation_default():
+    # Test imputation with default parameter values
+
+    # Test with an imputable matrix
+    X = np.array([
+        [1,      0,      0,      1],
+        [2,      1,      2,      np.nan],
+        [3,      2,      3,      np.nan],
+        [np.nan, 4,      5,      5],
+        [6,      np.nan, 6,      7],
+        [8,      8,      8,      8],
+        [16,     15,     18,    19],
+    ])
+    statistics_mean = np.nanmean(X, axis=0)
+
+    X_imputed = np.array([
+        [1,      0,      0,      1],
+        [2,      1,      2,      8],
+        [3,      2,      3,      8],
+        [4,      4,      5,      5],
+        [6,      3,      6,      7],
+        [8,      8,      8,      8],
+        [16,     15,     18,    19],
+    ])
+
+    imputer = KNNImputer()
+    assert_array_equal(imputer.fit_transform(X), X_imputed)
+    assert_array_equal(imputer.statistics_, statistics_mean)
+
+    # Test with % missing in row > row_max_missing
+    X = np.array([
+        [1,      0,      0,      1],
+        [2,      1,      2,      np.nan],
+        [3,      2,      3,      np.nan],
+        [np.nan, 4,      5,      5],
+        [6,      np.nan, 6,      7],
+        [8,      8,      8,      8],
+        [np.nan, np.nan, np.nan, 19],
+    ])
+    statistics_mean = np.nanmean(X, axis=0)
+
+    X_imputed = np.array([
+        [1,      0,      0,      1],
+        [2,      1,      2,      8],
+        [3,      2,      3,      8],
+        [4,      4,      5,      5],
+        [6,      3,      6,      7],
+        [8,      8,      8,      8],
+        [4,      3,      4,      19],
+    ])
+
+    imputer = KNNImputer()
+    assert_array_equal(imputer.fit_transform(X), X_imputed)
+    assert_array_equal(imputer.statistics_, statistics_mean)
+
+    # Test with all neighboring donors also having missing feature values
+    X = np.array([
+        [1, 0, 0, np.nan],
+        [2, 1, 2, np.nan],
+        [3, 2, 3, np.nan],
+        [4, 4, 5, np.nan],
+        [6, 7, 6, np.nan],
+        [8, 8, 8, np.nan],
+        [20, 20, 20, 20],
+        [22, 22, 22, 22]
+    ])
+    statistics_mean = np.nanmean(X, axis=0)
+
+    X_imputed = np.array([
+        [1, 0, 0, 21],
+        [2, 1, 2, 21],
+        [3, 2, 3, 21],
+        [4, 4, 5, 21],
+        [6, 7, 6, 21],
+        [8, 8, 8, 21],
+        [20, 20, 20, 20],
+        [22, 22, 22, 22]
+    ])
+
+    imputer = KNNImputer()
+    assert_array_equal(imputer.fit_transform(X), X_imputed)
+    assert_array_equal(imputer.statistics_, statistics_mean)
+
+    # Test when data in fit() and transform() are different
+    X = np.array([
+        [0,      0],
+        [np.nan, 2],
+        [4,      3],
+        [5,      6],
+        [7,      7],
+        [9,      8],
+        [11,     16]
+    ])
+    statistics_mean = np.nanmean(X, axis=0)
+
+    Y = np.array([
+        [1,      0],
+        [3,      2],
+        [4,      np.nan]
+        ])
+
+    Y_imputed = np.array([
+        [1,      0],
+        [3,      2],
+        [4,      4.8]
+        ])
+
+    imputer = KNNImputer()
+    assert_array_equal(imputer.fit(X).transform(Y), Y_imputed)
+    assert_array_equal(imputer.statistics_, statistics_mean)
+
+
+def test_default_with_invalid_input():
+    # Test imputation with default values and invalid input
+
+    # Test with % missing in a column > col_max_missing
+    X = np.array([
+        [np.nan, 0, 0, 0, 5],
+        [np.nan, 1, 0, np.nan, 3],
+        [np.nan, 2, 0, 0, 0],
+        [np.nan, 6, 0, 5, 13],
+        [np.nan, 7, 0, 7, 8],
+        [np.nan, 8, 0, 8, 9],
+    ])
+    imputer = KNNImputer()
+    msg = "Some column(s) have more than {}% missing values".format(
+        imputer.col_max_missing * 100)
+    assert_raise_message(ValueError, msg, imputer.fit, X)
+
+    # Test with insufficient number of neighbors
+    X = np.array([
+        [1, 1, 1, 2, np.nan],
+        [2, 1, 2, 2, 3],
+        [3, 2, 3, 3, 8],
+        [6, 6, 2, 5, 13],
+    ])
+    msg = "There are only %d samples, but n_neighbors=%d." % \
+          (X.shape[0], imputer.n_neighbors)
+    assert_raise_message(ValueError, msg, imputer.fit, X)
+
+    # Test with inf present
+    X = np.array([
+        [np.inf, 1, 1, 2, np.nan],
+        [2, 1, 2, 2, 3],
+        [3, 2, 3, 3, 8],
+        [np.nan, 6, 0, 5, 13],
+        [np.nan, 7, 0, 7, 8],
+        [6, 6, 2, 5, 7],
+    ])
+    msg = "+/- inf values are not allowed."
+    assert_raise_message(ValueError, msg, KNNImputer().fit, X)
+
+    # Test with inf present in matrix passed in transform()
+    X = np.array([
+        [np.inf, 1, 1, 2, np.nan],
+        [2, 1, 2, 2, 3],
+        [3, 2, 3, 3, 8],
+        [np.nan, 6, 0, 5, 13],
+        [np.nan, 7, 0, 7, 8],
+        [6, 6, 2, 5, 7],
+    ])
+
+    X_fit = np.array([
+        [0, 1, 1, 2, np.nan],
+        [2, 1, 2, 2, 3],
+        [3, 2, 3, 3, 8],
+        [np.nan, 6, 0, 5, 13],
+        [np.nan, 7, 0, 7, 8],
+        [6, 6, 2, 5, 7],
+    ])
+    msg = "+/- inf values are not allowed in data to be transformed."
+    assert_raise_message(ValueError, msg, KNNImputer().fit(X_fit).transform, X)
+
+
+def test_knn_n_neighbors():
+
+    X = np.array([
+        [0,       0],
+        [np.nan,  2],
+        [4,       3],
+        [5,       np.nan],
+        [7,       7],
+        [np.nan,  8],
+        [14,      13]
+    ])
+    statistics_mean = np.nanmean(X, axis=0)
+
+    # Test with 1 neighbor
+    X_imputed_1NN = np.array([
+        [0,      0],
+        [4,      2],
+        [4,      3],
+        [5,      3],
+        [7,      7],
+        [7,      8],
+        [14,     13]
+    ])
+
+    n_neighbors = 1
+    imputer = KNNImputer(n_neighbors=n_neighbors)
+
+    assert_array_equal(imputer.fit_transform(X), X_imputed_1NN)
+    assert_array_equal(imputer.statistics_, statistics_mean)
+
+    # Test with 6 neighbors
+    X = np.array([
+        [0,      0],
+        [np.nan, 2],
+        [4,      3],
+        [5,      np.nan],
+        [7,      7],
+        [np.nan, 8],
+        [14,      13]
+    ])
+
+    X_imputed_6NN = np.array([
+        [0,      0],
+        [6,      2],
+        [4,      3],
+        [5,      5.5],
+        [7,      7],
+        [6,      8],
+        [14,     13]
+    ])
+
+    n_neighbors = 6
+    imputer = KNNImputer(n_neighbors=6)
+    imputer_plus1 = KNNImputer(n_neighbors=n_neighbors + 1)
+
+    assert_array_equal(imputer.fit_transform(X), X_imputed_6NN)
+    assert_array_equal(imputer.statistics_, statistics_mean)
+    assert_array_equal(imputer.fit_transform(X), imputer_plus1.fit(
+        X).transform(X))
+
+
+def test_weight_uniform():
+    X = np.array([
+        [0,      0],
+        [np.nan, 2],
+        [4,      3],
+        [5,      6],
+        [7,      7],
+        [9,      8],
+        [11,     10]
+    ])
+
+    # Test with "uniform" weight (or unweighted)
+    X_imputed_uniform = np.array([
+        [0,      0],
+        [5,      2],
+        [4,      3],
+        [5,      6],
+        [7,      7],
+        [9,      8],
+        [11,     10]
+    ])
+
+    imputer = KNNImputer(weights="uniform")
+    assert_array_equal(imputer.fit_transform(X), X_imputed_uniform)
+
+    # Test with "callable" weight
+    def no_weight(dist=None):
+        return None
+
+    imputer = KNNImputer(weights=no_weight)
+    assert_array_equal(imputer.fit_transform(X), X_imputed_uniform)
+
+
+def test_weight_distance():
+    X = np.array([
+        [0,      0],
+        [np.nan, 2],
+        [4,      3],
+        [5,      6],
+        [7,      7],
+        [9,      8],
+        [11,    10]
+    ])
+
+    # Test with "distance" weight
+    nn = NearestNeighbors(metric="masked_euclidean")
+    nn.fit(X)
+    # Get distance of "n_neighbors" neighbors of row 1
+    dist, index = nn.kneighbors()
+    dist = dist[1, :]
+    index = index[1, :]
+    weights = 1 / dist
+    values = X[index, 0]
+    imputed = np.dot(values, weights) / np.sum(weights)
+
+    # Manual calculation
+    X_imputed_distance1 = np.array([
+        [0,                 0],
+        [3.850394,          2],
+        [4,                 3],
+        [5,                 6],
+        [7,                 7],
+        [9,                 8],
+        [11,                10]
+    ])
+
+    # NearestNeighbor calculation
+    X_imputed_distance2 = np.array([
+        [0,                 0],
+        [imputed,           2],
+        [4,                 3],
+        [5,                 6],
+        [7,                 7],
+        [9,                 8],
+        [11,                10]
+    ])
+
+    imputer = KNNImputer(weights="distance")
+    assert_array_almost_equal(imputer.fit_transform(X), X_imputed_distance1,
+                              decimal=6)
+    assert_array_almost_equal(imputer.fit_transform(X), X_imputed_distance2,
+                              decimal=6)
+
+    # Test with weights = "distance" and n_neighbors=2
+    X = np.array([
+        [np.nan, 0,      0],
+        [2,      1,      2],
+        [3,      2,      3],
+        [4,      5,      5],
+    ])
+    statistics_mean = np.nanmean(X, axis=0)
+
+    X_imputed = np.array([
+        [2.3828, 0,     0],
+        [2,      1,     2],
+        [3,      2,     3],
+        [4,      5,     5],
+    ])
+
+    imputer = KNNImputer(n_neighbors=2, weights="distance")
+    assert_array_almost_equal(imputer.fit_transform(X), X_imputed,
+                              decimal=4)
+    assert_array_equal(imputer.statistics_, statistics_mean)
+
+    # Test with varying missingness patterns
+    X = np.array([
+        [1,         0,          0,  1],
+        [0,         np.nan,     1,  np.nan],
+        [1,         1,          1,  np.nan],
+        [0,         1,          0,  0],
+        [0,         0,          0,  0],
+        [1,         0,          1,  1],
+        [10,        10,         10, 10],
+    ])
+    statistics_mean = np.nanmean(X, axis=0)
+
+    # Get weights of donor neighbors
+    dist = masked_euclidean_distances(X)
+    r1c1_nbor_dists = dist[1, [0, 2, 3, 4, 5]]
+    r1c3_nbor_dists = dist[1, [0, 3, 4, 5, 6]]
+    r1c1_nbor_wt = (1/r1c1_nbor_dists)
+    r1c3_nbor_wt = (1 / r1c3_nbor_dists)
+
+    r2c3_nbor_dists = dist[2, [0, 3, 4, 5, 6]]
+    r2c3_nbor_wt = 1/r2c3_nbor_dists
+
+    # Collect donor values
+    col1_donor_values = np.ma.masked_invalid(X[[0, 2, 3, 4, 5], 1]).copy()
+    col3_donor_values = np.ma.masked_invalid(X[[0, 3, 4, 5, 6], 3]).copy()
+
+    # Final imputed values
+    r1c1_imp = np.ma.average(col1_donor_values, weights=r1c1_nbor_wt)
+    r1c3_imp = np.ma.average(col3_donor_values, weights=r1c3_nbor_wt)
+    r2c3_imp = np.ma.average(col3_donor_values, weights=r2c3_nbor_wt)
+
+    print(r1c1_imp, r1c3_imp, r2c3_imp)
+    X_imputed = np.array([
+        [1,         0,          0,  1],
+        [0,         r1c1_imp,   1,  r1c3_imp],
+        [1,         1,          1,  r2c3_imp],
+        [0,         1,          0,  0],
+        [0,         0,          0,  0],
+        [1,         0,          1,  1],
+        [10,        10,         10, 10],
+    ])
+
+    imputer = KNNImputer(weights="distance")
+    assert_array_almost_equal(imputer.fit_transform(X), X_imputed, decimal=6)
+    assert_array_equal(imputer.statistics_, statistics_mean)
+
+
+def test_metric_type():
+    X = np.array([
+        [0,      0],
+        [np.nan, 2],
+        [4,      3],
+        [5,      6],
+        [7,      7],
+        [9,      8],
+        [11,     10]
+    ])
+
+    # Test with a metric type without NaN support
+    imputer = KNNImputer(metric="euclidean")
+    assert_raises(ValueError, imputer.fit, X)
+
+
+def test_callable_metric():
+
+    # Define callable metric that returns the l1 norm:
+    def custom_callable(x, y, missing_values="NaN", squared=False):
+        x = np.ma.array(x, mask=np.isnan(x))
+        y = np.ma.array(y, mask=np.isnan(y))
+        dist = np.nansum(np.abs(x-y))
+        return dist
+
+    X = np.array([
+        [4, 3, 3, np.nan],
+        [6, 9, 6, 9],
+        [4, 8, 6, 9],
+        [np.nan, 9, 11, 10.]
+    ])
+
+    X_imputed = np.array([
+        [4, 3, 3, 9],
+        [6, 9, 6, 9],
+        [4, 8, 6, 9],
+        [5, 9, 11, 10.]
+    ])
+
+    imputer = KNNImputer(n_neighbors=2, metric=custom_callable)
+    assert_array_equal(imputer.fit_transform(X), X_imputed)
+
+
+def test_complete_features():
+
+    # Test with use_complete=True
+    X = np.array([
+        [0,      np.nan,    0,       np.nan],
+        [1,      1,         1,       np.nan],
+        [2,      2,         np.nan,  2],
+        [3,      3,         3,       3],
+        [4,      4,         4,       4],
+        [5,      5,         5,       5],
+        [6,      6,         6,       6],
+        [np.nan, 7,         7,       7]
+    ])
+
+    r0c1 = np.mean(X[1:6, 1])
+    r0c3 = np.mean(X[2:-1, -1])
+    r1c3 = np.mean(X[2:-1, -1])
+    r2c2 = np.nanmean(X[:6, 2])
+    r7c0 = np.mean(X[2:-1, 0])
+
+    X_imputed = np.array([
+        [0,     r0c1,   0,    r0c3],
+        [1,     1,      1,    r1c3],
+        [2,     2,      r2c2, 2],
+        [3,     3,      3,    3],
+        [4,     4,      4,    4],
+        [5,     5,      5,    5],
+        [6,     6,      6,    6],
+        [r7c0,  7,      7,    7]
+    ])
+
+    imputer_comp = KNNImputer()
+    assert_array_almost_equal(imputer_comp.fit_transform(X), X_imputed)
+
+
+def test_complete_features_weighted():
+
+    # Test with use_complete=True
+    X = np.array([
+        [0,      0,     0,       np.nan],
+        [1,      1,     1,       np.nan],
+        [2,      2,     np.nan,  2],
+        [3,      3,     3,       3],
+        [4,      4,     4,       4],
+        [5,      5,     5,       5],
+        [6,      6,     6,       6],
+        [np.nan, 7,     7,       7]
+    ])
+
+    dist = pairwise_distances(X,
+                              metric="masked_euclidean",
+                              squared=False)
+
+    # Calculate weights
+    r0c3_w = 1.0 / dist[0, 2:-1]
+    r1c3_w = 1.0 / dist[1, 2:-1]
+    r2c2_w = 1.0 / dist[2, (0, 1, 3, 4, 5)]
+    r7c0_w = 1.0 / dist[7, 2:7]
+
+    # Calculate weighted averages
+    r0c3 = np.average(X[2:-1, -1], weights=r0c3_w)
+    r1c3 = np.average(X[2:-1, -1], weights=r1c3_w)
+    r2c2 = np.average(X[(0, 1, 3, 4, 5), 2], weights=r2c2_w)
+    r7c0 = np.average(X[2:7, 0], weights=r7c0_w)
+
+    X_imputed = np.array([
+        [0,     0,  0,    r0c3],
+        [1,     1,  1,    r1c3],
+        [2,     2,  r2c2, 2],
+        [3,     3,  3,    3],
+        [4,     4,  4,    4],
+        [5,     5,  5,    5],
+        [6,     6,  6,    6],
+        [r7c0,  7,  7,    7]
+    ])
+
+    imputer_comp_wt = KNNImputer(weights="distance")
+    assert_array_almost_equal(imputer_comp_wt.fit_transform(X), X_imputed)
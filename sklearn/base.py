"""Base classes for all estimators."""

# Author: Gael Varoquaux <gael.varoquaux@normalesup.org>
# License: BSD 3 clause

import copy
import warnings
from collections import defaultdict
import struct
import inspect

import numpy as np

from . import __version__
from sklearn.utils import _IS_32BIT

_DEFAULT_TAGS = {
    'non_deterministic': False,
    'requires_positive_data': False,
    'X_types': ['2darray'],
    'poor_score': False,
    'no_validation': False,
    'multioutput': False,
    "allow_nan": False,
    'stateless': False,
    'multilabel': False,
    '_skip_test': False,
    'multioutput_only': False}


def clone(estimator, safe=True):
    """Constructs a new estimator with the same parameters.

    Clone does a deep copy of the model in an estimator
    without actually copying attached data. It yields a new estimator
    with the same parameters that has not been fit on any data.

    Parameters
    ----------
    estimator : estimator object, or list, tuple or set of objects
        The estimator or group of estimators to be cloned

    safe : boolean, optional
        If safe is false, clone will fall back to a deep copy on objects
        that are not estimators.

    """
    estimator_type = type(estimator)
    # XXX: not handling dictionaries
    if estimator_type in (list, tuple, set, frozenset):
        return estimator_type([clone(e, safe=safe) for e in estimator])
    elif not hasattr(estimator, 'get_params') or isinstance(estimator, type):
        if not safe:
            return copy.deepcopy(estimator)
        else:
            raise TypeError("Cannot clone object '%s' (type %s): "
                            "it does not seem to be a scikit-learn estimator "
                            "as it does not implement a 'get_params' methods."
                            % (repr(estimator), type(estimator)))
    klass = estimator.__class__
    new_object_params = estimator.get_params(deep=False)
    for name, param in new_object_params.items():
        new_object_params[name] = clone(param, safe=False)
    new_object = klass(**new_object_params)
    params_set = new_object.get_params(deep=False)

    # quick sanity check of the parameters of the clone
    for name in new_object_params:
        param1 = new_object_params[name]
        param2 = params_set[name]
        if param1 is not param2:
            raise RuntimeError('Cannot clone object %s, as the constructor '
                               'either does not set or modifies parameter %s' %
                               (estimator, name))
    return new_object


def _pprint(params, offset=0, printer=repr):
    """Pretty print the dictionary 'params'

    Parameters
    ----------
    params : dict
        The dictionary to pretty print

    offset : int
        The offset in characters to add at the begin of each line.

    printer : callable
        The function to convert entries to strings, typically
        the builtin str or repr

    """
    # Do a multi-line justified repr:
    options = np.get_printoptions()
    np.set_printoptions(precision=5, threshold=64, edgeitems=2)
    params_list = list()
    this_line_length = offset
    line_sep = ',\n' + (1 + offset // 2) * ' '
    for i, (k, v) in enumerate(sorted(params.items())):
        if type(v) is float:
            # use str for representing floating point numbers
            # this way we get consistent representation across
            # architectures and versions.
            this_repr = '%s=%s' % (k, str(v))
        else:
            # use repr of the rest
            this_repr = '%s=%s' % (k, printer(v))
        if len(this_repr) > 500:
            this_repr = this_repr[:300] + '...' + this_repr[-100:]
        if i > 0:
            if (this_line_length + len(this_repr) >= 75 or '\n' in this_repr):
                params_list.append(line_sep)
                this_line_length = len(line_sep)
            else:
                params_list.append(', ')
                this_line_length += 2
        params_list.append(this_repr)
        this_line_length += len(this_repr)

    np.set_printoptions(**options)
    lines = ''.join(params_list)
    # Strip trailing space to avoid nightmare in doctests
    lines = '\n'.join(l.rstrip(' ') for l in lines.split('\n'))
    return lines


def _update_if_consistent(dict1, dict2):
    common_keys = set(dict1.keys()).intersection(dict2.keys())
    for key in common_keys:
        if dict1[key] != dict2[key]:
            raise TypeError("Inconsistent values for tag {}: {} != {}".format(
                key, dict1[key], dict2[key]
            ))
    dict1.update(dict2)
    return dict1


class BaseEstimator:
    """Base class for all estimators in scikit-learn

    Notes
    -----
    All estimators should specify all the parameters that can be set
    at the class level in their ``__init__`` as explicit keyword
    arguments (no ``*args`` or ``**kwargs``).
    """

    @classmethod
    def _get_param_names(cls):
        """Get parameter names for the estimator"""
        # fetch the constructor or the original constructor before
        # deprecation wrapping if any
        init = getattr(cls.__init__, 'deprecated_original', cls.__init__)
        if init is object.__init__:
            # No explicit constructor to introspect
            return []

        # introspect the constructor arguments to find the model parameters
        # to represent
        init_signature = inspect.signature(init)
        # Consider the constructor parameters excluding 'self'
        parameters = [p for p in init_signature.parameters.values()
                      if p.name != 'self' and p.kind != p.VAR_KEYWORD]
        for p in parameters:
            if p.kind == p.VAR_POSITIONAL:
                raise RuntimeError("scikit-learn estimators should always "
                                   "specify their parameters in the signature"
                                   " of their __init__ (no varargs)."
                                   " %s with constructor %s doesn't "
                                   " follow this convention."
                                   % (cls, init_signature))
        # Extract and sort argument names excluding 'self'
        return sorted([p.name for p in parameters])

    def get_params(self, deep=True):
        """Get parameters for this estimator.

        Parameters
        ----------
        deep : boolean, optional
            If True, will return the parameters for this estimator and
            contained subobjects that are estimators.

        Returns
        -------
        params : mapping of string to any
            Parameter names mapped to their values.
        """
        out = dict()
        for key in self._get_param_names():
            value = getattr(self, key, None)
            if deep and hasattr(value, 'get_params'):
                deep_items = value.get_params().items()
                out.update((key + '__' + k, val) for k, val in deep_items)
            out[key] = value
        return out

    def set_params(self, **params):
        """Set the parameters of this estimator.

        The method works on simple estimators as well as on nested objects
        (such as pipelines). The latter have parameters of the form
        ``<component>__<parameter>`` so that it's possible to update each
        component of a nested object.

        Returns
        -------
        self
        """
        if not params:
            # Simple optimization to gain speed (inspect is slow)
            return self
        valid_params = self.get_params(deep=True)

        nested_params = defaultdict(dict)  # grouped by prefix
        for key, value in params.items():
            key, delim, sub_key = key.partition('__')
            if key not in valid_params:
                raise ValueError('Invalid parameter %s for estimator %s. '
                                 'Check the list of available parameters '
                                 'with `estimator.get_params().keys()`.' %
                                 (key, self))

            if delim:
                nested_params[key][sub_key] = value
            else:
                setattr(self, key, value)
                valid_params[key] = value

        for key, sub_params in nested_params.items():
            valid_params[key].set_params(**sub_params)

        return self

    def __repr__(self):
        from .utils._pprint import _EstimatorPrettyPrinter

        N_CHAR_MAX = 700  # number of non-whitespace or newline chars
        N_MAX_ELEMENTS_TO_SHOW = 30  # number of elements to show in sequences

        # use ellipsis for sequences with a lot of elements
        pp = _EstimatorPrettyPrinter(
            compact=True, indent=1, indent_at_name=True,
            n_max_elements_to_show=N_MAX_ELEMENTS_TO_SHOW)

        repr_ = pp.pformat(self)

        # Use bruteforce ellipsis if string is very long
        if len(''.join(repr_.split())) > N_CHAR_MAX:  # check non-blank chars
            lim = N_CHAR_MAX // 2
            repr_ = repr_[:lim] + '...' + repr_[-lim:]
        return repr_

    def __getstate__(self):
        try:
            state = super().__getstate__()
        except AttributeError:
            state = self.__dict__.copy()

        if type(self).__module__.startswith('sklearn.'):
            return dict(state.items(), _sklearn_version=__version__)
        else:
            return state

    def __setstate__(self, state):
        if type(self).__module__.startswith('sklearn.'):
            pickle_version = state.pop("_sklearn_version", "pre-0.18")
            if pickle_version != __version__:
                warnings.warn(
                    "Trying to unpickle estimator {0} from version {1} when "
                    "using version {2}. This might lead to breaking code or "
                    "invalid results. Use at your own risk.".format(
                        self.__class__.__name__, pickle_version, __version__),
                    UserWarning)
        try:
            super().__setstate__(state)
        except AttributeError:
            self.__dict__.update(state)

    def _get_tags(self):
        collected_tags = {}
        for base_class in inspect.getmro(self.__class__):
            if (hasattr(base_class, '_more_tags')
                    and base_class != self.__class__):
                more_tags = base_class._more_tags(self)
                collected_tags = _update_if_consistent(collected_tags,
                                                       more_tags)
        if hasattr(self, '_more_tags'):
            more_tags = self._more_tags()
            collected_tags = _update_if_consistent(collected_tags, more_tags)
        tags = _DEFAULT_TAGS.copy()
        tags.update(collected_tags)
        return tags


class ClassifierMixin:
    """Mixin class for all classifiers in scikit-learn."""
    _estimator_type = "classifier"

    def score(self, X, y, sample_weight=None):
        """Returns the mean accuracy on the given test data and labels.

        In multi-label classification, this is the subset accuracy
        which is a harsh metric since you require for each sample that
        each label set be correctly predicted.

        Parameters
        ----------
        X : array-like, shape = (n_samples, n_features)
            Test samples.

        y : array-like, shape = (n_samples) or (n_samples, n_outputs)
            True labels for X.

        sample_weight : array-like, shape = [n_samples], optional
            Sample weights.

        Returns
        -------
        score : float
            Mean accuracy of self.predict(X) wrt. y.

        """
        from .metrics import accuracy_score
        return accuracy_score(y, self.predict(X), sample_weight=sample_weight)


class RegressorMixin:
    """Mixin class for all regression estimators in scikit-learn."""
    _estimator_type = "regressor"

    def score(self, X, y, sample_weight=None):
        """Returns the coefficient of determination R^2 of the prediction.

        The coefficient R^2 is defined as (1 - u/v), where u is the residual
        sum of squares ((y_true - y_pred) ** 2).sum() and v is the total
        sum of squares ((y_true - y_true.mean()) ** 2).sum().
        The best possible score is 1.0 and it can be negative (because the
        model can be arbitrarily worse). A constant model that always
        predicts the expected value of y, disregarding the input features,
        would get a R^2 score of 0.0.

        Parameters
        ----------
        X : array-like, shape = (n_samples, n_features)
            Test samples. For some estimators this may be a
            precomputed kernel matrix instead, shape = (n_samples,
            n_samples_fitted], where n_samples_fitted is the number of
            samples used in the fitting for the estimator.

        y : array-like, shape = (n_samples) or (n_samples, n_outputs)
            True values for X.

        sample_weight : array-like, shape = [n_samples], optional
            Sample weights.

        Returns
        -------
        score : float
            R^2 of self.predict(X) wrt. y.
        """

        from .metrics import r2_score
        return r2_score(y, self.predict(X), sample_weight=sample_weight,
                        multioutput='variance_weighted')


class ClusterMixin:
    """Mixin class for all cluster estimators in scikit-learn."""
    _estimator_type = "clusterer"

    def fit_predict(self, X, y=None):
        """Performs clustering on X and returns cluster labels.

        Parameters
        ----------
        X : ndarray, shape (n_samples, n_features)
            Input data.

        y : Ignored
            not used, present for API consistency by convention.

        Returns
        -------
        labels : ndarray, shape (n_samples,)
            cluster labels
        """
        # non-optimized default implementation; override when a better
        # method is possible for a given clustering algorithm
        self.fit(X)
        return self.labels_


class BiclusterMixin:
    """Mixin class for all bicluster estimators in scikit-learn"""

    @property
    def biclusters_(self):
        """Convenient way to get row and column indicators together.

        Returns the ``rows_`` and ``columns_`` members.
        """
        return self.rows_, self.columns_

    def get_indices(self, i):
        """Row and column indices of the i'th bicluster.

        Only works if ``rows_`` and ``columns_`` attributes exist.

        Parameters
        ----------
        i : int
            The index of the cluster.

        Returns
        -------
        row_ind : np.array, dtype=np.intp
            Indices of rows in the dataset that belong to the bicluster.
        col_ind : np.array, dtype=np.intp
            Indices of columns in the dataset that belong to the bicluster.

        """
        rows = self.rows_[i]
        columns = self.columns_[i]
        return np.nonzero(rows)[0], np.nonzero(columns)[0]

    def get_shape(self, i):
        """Shape of the i'th bicluster.

        Parameters
        ----------
        i : int
            The index of the cluster.

        Returns
        -------
        shape : (int, int)
            Number of rows and columns (resp.) in the bicluster.
        """
        indices = self.get_indices(i)
        return tuple(len(i) for i in indices)

    def get_submatrix(self, i, data):
        """Returns the submatrix corresponding to bicluster `i`.

        Parameters
        ----------
        i : int
            The index of the cluster.
        data : array
            The data.

        Returns
        -------
        submatrix : array
            The submatrix corresponding to bicluster i.

        Notes
        -----
        Works with sparse matrices. Only works if ``rows_`` and
        ``columns_`` attributes exist.
        """
        from .utils.validation import check_array
        data = check_array(data, accept_sparse='csr')
        row_ind, col_ind = self.get_indices(i)
        return data[row_ind[:, np.newaxis], col_ind]


class TransformerMixin:
    """Mixin class for all transformers in scikit-learn."""

    def fit_transform(self, X, y=None, **fit_params):
        """Fit to data, then transform it.

        Fits transformer to X and y with optional parameters fit_params
        and returns a transformed version of X.

        Parameters
        ----------
        X : numpy array of shape [n_samples, n_features]
            Training set.

        y : numpy array of shape [n_samples]
            Target values.

        Returns
        -------
        X_new : numpy array of shape [n_samples, n_features_new]
            Transformed array.

        """
        # non-optimized default implementation; override when a better
        # method is possible for a given clustering algorithm
        if y is None:
            # fit method of arity 1 (unsupervised transformation)
            return self.fit(X, **fit_params).transform(X)
        else:
            # fit method of arity 2 (supervised transformation)
            return self.fit(X, y, **fit_params).transform(X)


class DensityMixin:
    """Mixin class for all density estimators in scikit-learn."""
    _estimator_type = "DensityEstimator"

    def score(self, X, y=None):
        """Returns the score of the model on the data X

        Parameters
        ----------
        X : array-like, shape = (n_samples, n_features)

        Returns
        -------
        score : float
        """
        pass


class OutlierMixin:
    """Mixin class for all outlier detection estimators in scikit-learn."""
    _estimator_type = "outlier_detector"

    def fit_predict(self, X, y=None):
        """Performs fit on X and returns labels for X.

        Returns -1 for outliers and 1 for inliers.

        Parameters
        ----------
        X : ndarray, shape (n_samples, n_features)
            Input data.

        y : Ignored
            not used, present for API consistency by convention.

        Returns
        -------
        y : ndarray, shape (n_samples,)
            1 for inliers, -1 for outliers.
        """
        # override for transductive outlier detectors like LocalOulierFactor
        return self.fit(X).predict(X)


<<<<<<< HEAD
class OneToOneMixin(object):
    """Provides get_feature_names for simple transformers

    Assumes there's a 1-to-1 correspondence between input features
    and output features.
    """

    def get_feature_names(self, input_features=None):
        """Get feature names for transformation.

        Returns input_features as this transformation
        doesn't add or drop features.

        Parameters
        ----------
        input_features : array-like of string
            Input feature names.

        Returns
        -------
        feature_names : array-like of string
            Transformed feature names
        """
        if input_features is not None:
            return input_features
        else:
            raise ValueError("Don't know how to get"
                             " input feature names for {}".format(self))


###############################################################################
class MetaEstimatorMixin(object):
=======
class MetaEstimatorMixin:
    _required_parameters = ["estimator"]
>>>>>>> 39ef6745
    """Mixin class for all meta estimators in scikit-learn."""


class MultiOutputMixin(object):
    """Mixin to mark estimators that support multioutput."""
    def _more_tags(self):
        return {'multioutput': True}


class _UnstableOn32BitMixin(object):
    """Mark estimators that are non-determinstic on 32bit."""
    def _more_tags(self):
        return {'non_deterministic': _IS_32BIT}


def is_classifier(estimator):
    """Returns True if the given estimator is (probably) a classifier.

    Parameters
    ----------
    estimator : object
        Estimator object to test.

    Returns
    -------
    out : bool
        True if estimator is a classifier and False otherwise.
    """
    return getattr(estimator, "_estimator_type", None) == "classifier"


def is_regressor(estimator):
    """Returns True if the given estimator is (probably) a regressor.

    Parameters
    ----------
    estimator : object
        Estimator object to test.

    Returns
    -------
    out : bool
        True if estimator is a regressor and False otherwise.
    """
    return getattr(estimator, "_estimator_type", None) == "regressor"


def is_outlier_detector(estimator):
    """Returns True if the given estimator is (probably) an outlier detector.

    Parameters
    ----------
    estimator : object
        Estimator object to test.

    Returns
    -------
    out : bool
        True if estimator is an outlier detector and False otherwise.
    """
    return getattr(estimator, "_estimator_type", None) == "outlier_detector"<|MERGE_RESOLUTION|>--- conflicted
+++ resolved
@@ -6,7 +6,6 @@
 import copy
 import warnings
 from collections import defaultdict
-import struct
 import inspect
 
 import numpy as np
@@ -544,7 +543,6 @@
         return self.fit(X).predict(X)
 
 
-<<<<<<< HEAD
 class OneToOneMixin(object):
     """Provides get_feature_names for simple transformers
 
@@ -575,12 +573,8 @@
                              " input feature names for {}".format(self))
 
 
-###############################################################################
-class MetaEstimatorMixin(object):
-=======
 class MetaEstimatorMixin:
     _required_parameters = ["estimator"]
->>>>>>> 39ef6745
     """Mixin class for all meta estimators in scikit-learn."""
 
 

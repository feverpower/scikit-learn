--- conflicted
+++ resolved
@@ -167,18 +167,14 @@
     has_missing_values : bool or ndarray, dtype=bool, default=False
         Whether each feature contains missing values (in the training data).
         If it's a bool, the same value is used for all features.
-<<<<<<< HEAD
     is_categorical : ndarray of bool of shape (n_features,), default=None
         Indicates categorical features.
-    l2_regularization : float, optional (default=0)
-=======
     monotonic_cst : array-like of shape (n_features,), dtype=int, default=None
         Indicates the monotonic constraint to enforce on each feature. -1, 1
         and 0 respectively correspond to a positive constraint, negative
         constraint and no constraint. Read more in the :ref:`User Guide
         <monotonic_cst_gbdt>`.
     l2_regularization : float, default=0.
->>>>>>> 138dd7b8
         The L2 regularization parameter.
     min_hessian_to_split : float, default=1e-3
         The minimum sum of hessians needed in each node. Splits that result in

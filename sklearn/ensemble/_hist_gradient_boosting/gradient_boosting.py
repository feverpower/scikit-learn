--- conflicted
+++ resolved
@@ -945,7 +945,9 @@
         and 0 respectively correspond to a negative constraint, positive
         constraint and no constraint. Read more in the :ref:`User Guide
         <monotonic_cst_gbdt>`.
-<<<<<<< HEAD
+
+        .. versionadded:: 0.23
+
     categorical_features : array-like of {bool, int} of shape (n_features) \
             or shape (n_categorical_features,), default=None.
         Indicates the categorical features.
@@ -959,11 +961,9 @@
         categories, and each categorical value must be in [0, max_bins -1].
 
         Read more in the :ref:`User Guide <categorical_support_gbdt>`.
-=======
-
-        .. versionadded:: 0.23
-
->>>>>>> 193670c2
+
+        .. versionadded:: 0.24
+
     warm_start : bool, default=False
         When set to ``True``, reuse the solution of the previous call to fit
         and add more estimators to the ensemble. For results to be valid, the
@@ -1198,7 +1198,9 @@
         and 0 respectively correspond to a negative constraint, positive
         constraint and no constraint. Read more in the :ref:`User Guide
         <monotonic_cst_gbdt>`.
-<<<<<<< HEAD
+
+        .. versionadded:: 0.23
+
     categorical_features : array-like of {bool, int} of shape (n_features) \
             or shape (n_categorical_features,), default=None.
         Indicates the categorical features.
@@ -1212,11 +1214,9 @@
         categories, and each categorical value must be in [0, max_bins -1].
 
         Read more in the :ref:`User Guide <categorical_support_gbdt>`.
-=======
-
-        .. versionadded:: 0.23
-
->>>>>>> 193670c2
+
+        .. versionadded:: 0.24
+
     warm_start : bool, default=False
         When set to ``True``, reuse the solution of the previous call to fit
         and add more estimators to the ensemble. For results to be valid, the

"""
Test the ColumnTransformer.
"""
import re

import numpy as np
from scipy import sparse
import pytest

from sklearn.utils.testing import assert_raises
from sklearn.utils.testing import assert_raise_message
from sklearn.utils.testing import assert_equal
from sklearn.utils.testing import assert_true
from sklearn.utils.testing import assert_false
from sklearn.utils.testing import assert_dict_equal
from sklearn.utils.testing import assert_array_equal
from sklearn.utils.testing import assert_allclose_dense_sparse

from sklearn.base import BaseEstimator
from sklearn.externals import six
from sklearn.compose import ColumnTransformer, make_column_transformer
from sklearn.exceptions import NotFittedError
from sklearn.preprocessing import StandardScaler, Normalizer
from sklearn.feature_extraction import DictVectorizer
from sklearn.compose._column_transformer import _ERR_MSG_1DCOLUMN


class Trans(BaseEstimator):
    def fit(self, X, y=None):
        return self

    def transform(self, X, y=None):
        # 1D Series -> 2D DataFrame
        if hasattr(X, 'to_frame'):
            return X.to_frame()
        # 1D array -> 2D array
        if X.ndim == 1:
            return np.atleast_2d(X).T
        return X


class DoubleTrans(BaseEstimator):
    def fit(self, X, y=None):
        return self

    def transform(self, X):
        return 2*X


class SparseMatrixTrans(BaseEstimator):
    def fit(self, X, y=None):
        return self

    def transform(self, X, y=None):
        n_samples = len(X)
        return sparse.eye(n_samples, n_samples).tocsr()


class TransNo2D(BaseEstimator):
    def fit(self, X, y=None):
        return self

    def transform(self, X, y=None):
        return X


class TransRaise(BaseEstimator):

    def fit(self, X, y=None):
        raise ValueError("specific message")

    def transform(self, X, y=None):
        raise ValueError("specific message")


def test_column_transformer():
    X_array = np.array([[0, 1, 2], [2, 4, 6]]).T

    X_res_first1D = np.array([0, 1, 2])
    X_res_second1D = np.array([2, 4, 6])
    X_res_first = X_res_first1D.reshape(-1, 1)
    X_res_both = X_array

    cases = [
        # single column 1D / 2D
        (0, X_res_first),
        ([0], X_res_first),
        # list-like
        ([0, 1], X_res_both),
        (np.array([0, 1]), X_res_both),
        # slice
        (slice(0, 1), X_res_first),
        (slice(0, 2), X_res_both),
        # boolean mask
        (np.array([True, False]), X_res_first),
    ]

    for selection, res in cases:
        ct = ColumnTransformer([('trans', Trans(), selection)],
                               remainder='drop')
        assert_array_equal(ct.fit_transform(X_array), res)
        assert_array_equal(ct.fit(X_array).transform(X_array), res)

        # callable that returns any of the allowed specifiers
        ct = ColumnTransformer([('trans', Trans(), lambda x: selection)],
                               remainder='drop')
        assert_array_equal(ct.fit_transform(X_array), res)
        assert_array_equal(ct.fit(X_array).transform(X_array), res)

    ct = ColumnTransformer([('trans1', Trans(), [0]),
                            ('trans2', Trans(), [1])])
    assert_array_equal(ct.fit_transform(X_array), X_res_both)
    assert_array_equal(ct.fit(X_array).transform(X_array), X_res_both)
    assert len(ct.transformers_) == 2

    # test with transformer_weights
    transformer_weights = {'trans1': .1, 'trans2': 10}
    both = ColumnTransformer([('trans1', Trans(), [0]),
                              ('trans2', Trans(), [1])],
                             transformer_weights=transformer_weights)
    res = np.vstack([transformer_weights['trans1'] * X_res_first1D,
                     transformer_weights['trans2'] * X_res_second1D]).T
    assert_array_equal(both.fit_transform(X_array), res)
    assert_array_equal(both.fit(X_array).transform(X_array), res)
    assert len(both.transformers_) == 2

    both = ColumnTransformer([('trans', Trans(), [0, 1])],
                             transformer_weights={'trans': .1})
    assert_array_equal(both.fit_transform(X_array), 0.1 * X_res_both)
    assert_array_equal(both.fit(X_array).transform(X_array), 0.1 * X_res_both)
    assert len(both.transformers_) == 1


def test_column_transformer_dataframe():
    pd = pytest.importorskip('pandas')

    X_array = np.array([[0, 1, 2], [2, 4, 6]]).T
    X_df = pd.DataFrame(X_array, columns=['first', 'second'])

    X_res_first = np.array([0, 1, 2]).reshape(-1, 1)
    X_res_both = X_array

    cases = [
        # String keys: label based

        # scalar
        ('first', X_res_first),
        # list
        (['first'], X_res_first),
        (['first', 'second'], X_res_both),
        # slice
        (slice('first', 'second'), X_res_both),

        # int keys: positional

        # scalar
        (0, X_res_first),
        # list
        ([0], X_res_first),
        ([0, 1], X_res_both),
        (np.array([0, 1]), X_res_both),
        # slice
        (slice(0, 1), X_res_first),
        (slice(0, 2), X_res_both),

        # boolean mask
        (np.array([True, False]), X_res_first),
        (pd.Series([True, False], index=['first', 'second']), X_res_first),
    ]

    for selection, res in cases:
        ct = ColumnTransformer([('trans', Trans(), selection)],
                               remainder='drop')
        assert_array_equal(ct.fit_transform(X_df), res)
        assert_array_equal(ct.fit(X_df).transform(X_df), res)

        # callable that returns any of the allowed specifiers
        ct = ColumnTransformer([('trans', Trans(), lambda X: selection)],
                               remainder='drop')
        assert_array_equal(ct.fit_transform(X_df), res)
        assert_array_equal(ct.fit(X_df).transform(X_df), res)

    ct = ColumnTransformer([('trans1', Trans(), ['first']),
                            ('trans2', Trans(), ['second'])])
    assert_array_equal(ct.fit_transform(X_df), X_res_both)
    assert_array_equal(ct.fit(X_df).transform(X_df), X_res_both)
    assert len(ct.transformers_) == 2
    assert ct.transformers_[-1][0] != 'remainder'

    ct = ColumnTransformer([('trans1', Trans(), [0]),
                            ('trans2', Trans(), [1])])
    assert_array_equal(ct.fit_transform(X_df), X_res_both)
    assert_array_equal(ct.fit(X_df).transform(X_df), X_res_both)
    assert len(ct.transformers_) == 2
    assert ct.transformers_[-1][0] != 'remainder'

    # test with transformer_weights
    transformer_weights = {'trans1': .1, 'trans2': 10}
    both = ColumnTransformer([('trans1', Trans(), ['first']),
                              ('trans2', Trans(), ['second'])],
                             transformer_weights=transformer_weights)
    res = np.vstack([transformer_weights['trans1'] * X_df['first'],
                     transformer_weights['trans2'] * X_df['second']]).T
    assert_array_equal(both.fit_transform(X_df), res)
    assert_array_equal(both.fit(X_df).transform(X_df), res)
    assert len(both.transformers_) == 2
    assert ct.transformers_[-1][0] != 'remainder'

    # test multiple columns
    both = ColumnTransformer([('trans', Trans(), ['first', 'second'])],
                             transformer_weights={'trans': .1})
    assert_array_equal(both.fit_transform(X_df), 0.1 * X_res_both)
    assert_array_equal(both.fit(X_df).transform(X_df), 0.1 * X_res_both)
    assert len(both.transformers_) == 1
    assert ct.transformers_[-1][0] != 'remainder'

    both = ColumnTransformer([('trans', Trans(), [0, 1])],
                             transformer_weights={'trans': .1})
    assert_array_equal(both.fit_transform(X_df), 0.1 * X_res_both)
    assert_array_equal(both.fit(X_df).transform(X_df), 0.1 * X_res_both)
    assert len(both.transformers_) == 1
    assert ct.transformers_[-1][0] != 'remainder'

    # ensure pandas object is passes through

    class TransAssert(BaseEstimator):

        def fit(self, X, y=None):
            return self

        def transform(self, X, y=None):
            assert_true(isinstance(X, (pd.DataFrame, pd.Series)))
            if isinstance(X, pd.Series):
                X = X.to_frame()
            return X

    ct = ColumnTransformer([('trans', TransAssert(), 'first')],
                           remainder='drop')
    ct.fit_transform(X_df)
    ct = ColumnTransformer([('trans', TransAssert(), ['first', 'second'])])
    ct.fit_transform(X_df)

    # integer column spec + integer column names -> still use positional
    X_df2 = X_df.copy()
    X_df2.columns = [1, 0]
    ct = ColumnTransformer([('trans', Trans(), 0)], remainder='drop')
    assert_array_equal(ct.fit_transform(X_df), X_res_first)
    assert_array_equal(ct.fit(X_df).transform(X_df), X_res_first)

    assert len(ct.transformers_) == 2
    assert ct.transformers_[-1][0] == 'remainder'
    assert ct.transformers_[-1][1] == 'drop'
    assert_array_equal(ct.transformers_[-1][2], [1])


def test_column_transformer_sparse_array():
    X_sparse = sparse.eye(3, 2).tocsr()

    # no distinction between 1D and 2D
    X_res_first = X_sparse[:, 0]
    X_res_both = X_sparse

    for col in [0, [0], slice(0, 1)]:
        for remainder, res in [('drop', X_res_first),
                               ('passthrough', X_res_both)]:
            ct = ColumnTransformer([('trans', Trans(), col)],
                                   remainder=remainder)
            assert_true(sparse.issparse(ct.fit_transform(X_sparse)))
            assert_allclose_dense_sparse(ct.fit_transform(X_sparse), res)
            assert_allclose_dense_sparse(ct.fit(X_sparse).transform(X_sparse),
                                         res)

    for col in [[0, 1], slice(0, 2)]:
        ct = ColumnTransformer([('trans', Trans(), col)])
        assert_true(sparse.issparse(ct.fit_transform(X_sparse)))
        assert_allclose_dense_sparse(ct.fit_transform(X_sparse), X_res_both)
        assert_allclose_dense_sparse(ct.fit(X_sparse).transform(X_sparse),
                                     X_res_both)


def test_column_transformer_sparse_stacking():
    X_array = np.array([[0, 1, 2], [2, 4, 6]]).T
    col_trans = ColumnTransformer([('trans1', Trans(), [0]),
                                   ('trans2', SparseMatrixTrans(), 1)])
    col_trans.fit(X_array)
    X_trans = col_trans.transform(X_array)
    assert_true(sparse.issparse(X_trans))
    assert_equal(X_trans.shape, (X_trans.shape[0], X_trans.shape[0] + 1))
    assert_array_equal(X_trans.toarray()[:, 1:], np.eye(X_trans.shape[0]))
    assert len(col_trans.transformers_) == 2
    assert col_trans.transformers_[-1][0] != 'remainder'


def test_column_transformer_error_msg_1D():
    X_array = np.array([[0., 1., 2.], [2., 4., 6.]]).T

    col_trans = ColumnTransformer([('trans', StandardScaler(), 0)])
    assert_raise_message(ValueError, "1D data passed to a transformer",
                         col_trans.fit, X_array)
    assert_raise_message(ValueError, "1D data passed to a transformer",
                         col_trans.fit_transform, X_array)

    col_trans = ColumnTransformer([('trans', TransRaise(), 0)])
    for func in [col_trans.fit, col_trans.fit_transform]:
        assert_raise_message(ValueError, "specific message", func, X_array)


def test_2D_transformer_output():
    X_array = np.array([[0, 1, 2], [2, 4, 6]]).T

    # if one transformer is dropped, test that name is still correct
    ct = ColumnTransformer([('trans1', 'drop', 0),
                            ('trans2', TransNo2D(), 1)])
    assert_raise_message(ValueError, "the 'trans2' transformer should be 2D",
                         ct.fit_transform, X_array)
    ct.fit(X_array)
    assert_raise_message(ValueError, "the 'trans2' transformer should be 2D",
                         ct.transform, X_array)


def test_2D_transformer_output_pandas():
    pd = pytest.importorskip('pandas')

    X_array = np.array([[0, 1, 2], [2, 4, 6]]).T
    X_df = pd.DataFrame(X_array, columns=['col1', 'col2'])

    # if one transformer is dropped, test that name is still correct
    ct = ColumnTransformer([('trans1', TransNo2D(), 'col1')])
    assert_raise_message(ValueError, "the 'trans1' transformer should be 2D",
                         ct.fit_transform, X_df)
    ct.fit(X_df)
    assert_raise_message(ValueError, "the 'trans1' transformer should be 2D",
                         ct.transform, X_df)


@pytest.mark.parametrize("remainder", ['drop', 'passthrough'])
def test_column_transformer_invalid_columns(remainder):
    X_array = np.array([[0, 1, 2], [2, 4, 6]]).T

    # general invalid
    for col in [1.5, ['string', 1], slice(1, 's'), np.array([1.])]:
        ct = ColumnTransformer([('trans', Trans(), col)], remainder=remainder)
        assert_raise_message(ValueError, "No valid specification",
                             ct.fit, X_array)

    # invalid for arrays
    for col in ['string', ['string', 'other'], slice('a', 'b')]:
        ct = ColumnTransformer([('trans', Trans(), col)], remainder=remainder)
        assert_raise_message(ValueError, "Specifying the columns",
                             ct.fit, X_array)


def test_column_transformer_invalid_transformer():

    class NoTrans(BaseEstimator):
        def fit(self, X, y=None):
            return self

        def predict(self, X):
            return X

    X_array = np.array([[0, 1, 2], [2, 4, 6]]).T
    ct = ColumnTransformer([('trans', NoTrans(), [0])])
    assert_raise_message(TypeError, "All estimators should implement fit",
                         ct.fit, X_array)


def test_make_column_transformer():
    scaler = StandardScaler()
    norm = Normalizer()
    ct = make_column_transformer(('first', scaler), (['second'], norm))
    names, transformers, columns = zip(*ct.transformers)
    assert_equal(names, ("standardscaler", "normalizer"))
    assert_equal(transformers, (scaler, norm))
    assert_equal(columns, ('first', ['second']))


def test_make_column_transformer_kwargs():
    scaler = StandardScaler()
    norm = Normalizer()
    ct = make_column_transformer(('first', scaler), (['second'], norm),
                                 n_jobs=3, remainder='drop')
    assert_equal(ct.transformers, make_column_transformer(
        ('first', scaler), (['second'], norm)).transformers)
    assert_equal(ct.n_jobs, 3)
    assert_equal(ct.remainder, 'drop')
    # invalid keyword parameters should raise an error message
    assert_raise_message(
        TypeError,
        'Unknown keyword arguments: "transformer_weights"',
        make_column_transformer, ('first', scaler), (['second'], norm),
        transformer_weights={'pca': 10, 'Transf': 1}
    )


def test_make_column_transformer_remainder_transformer():
    scaler = StandardScaler()
    norm = Normalizer()
    remainder = StandardScaler()
    ct = make_column_transformer(('first', scaler), (['second'], norm),
                                 remainder=remainder)
    assert ct.remainder == remainder


def test_column_transformer_get_set_params():
    ct = ColumnTransformer([('trans1', StandardScaler(), [0]),
                            ('trans2', StandardScaler(), [1])])

    exp = {'n_jobs': 1,
           'remainder': 'drop',
           'trans1': ct.transformers[0][1],
           'trans1__copy': True,
           'trans1__with_mean': True,
           'trans1__with_std': True,
           'trans2': ct.transformers[1][1],
           'trans2__copy': True,
           'trans2__with_mean': True,
           'trans2__with_std': True,
           'transformers': ct.transformers,
           'transformer_weights': None,
           'verbose': False}

    assert_dict_equal(ct.get_params(), exp)

    ct.set_params(trans1__with_mean=False)
    assert_false(ct.get_params()['trans1__with_mean'])

    ct.set_params(trans1='passthrough')
    exp = {'n_jobs': 1,
           'remainder': 'drop',
           'trans1': 'passthrough',
           'trans2': ct.transformers[1][1],
           'trans2__copy': True,
           'trans2__with_mean': True,
           'trans2__with_std': True,
           'transformers': ct.transformers,
           'transformer_weights': None,
           'verbose': False}

    assert_dict_equal(ct.get_params(), exp)


def test_column_transformer_named_estimators():
    X_array = np.array([[0., 1., 2.], [2., 4., 6.]]).T
    ct = ColumnTransformer([('trans1', StandardScaler(), [0]),
                            ('trans2', StandardScaler(with_std=False), [1])])
    assert_false(hasattr(ct, 'transformers_'))
    ct.fit(X_array)
    assert_true(hasattr(ct, 'transformers_'))
    assert_true(isinstance(ct.named_transformers_['trans1'], StandardScaler))
    assert_true(isinstance(ct.named_transformers_.trans1, StandardScaler))
    assert_true(isinstance(ct.named_transformers_['trans2'], StandardScaler))
    assert_true(isinstance(ct.named_transformers_.trans2, StandardScaler))
    assert_false(ct.named_transformers_.trans2.with_std)
    # check it are fitted transformers
    assert_equal(ct.named_transformers_.trans1.mean_, 1.)


def test_column_transformer_cloning():
    X_array = np.array([[0., 1., 2.], [2., 4., 6.]]).T

    ct = ColumnTransformer([('trans', StandardScaler(), [0])])
    ct.fit(X_array)
    assert_false(hasattr(ct.transformers[0][1], 'mean_'))
    assert_true(hasattr(ct.transformers_[0][1], 'mean_'))

    ct = ColumnTransformer([('trans', StandardScaler(), [0])])
    ct.fit_transform(X_array)
    assert_false(hasattr(ct.transformers[0][1], 'mean_'))
    assert_true(hasattr(ct.transformers_[0][1], 'mean_'))


def test_column_transformer_get_feature_names():
    X_array = np.array([[0., 1., 2.], [2., 4., 6.]]).T
    ct = ColumnTransformer([('trans', Trans(), [0, 1])])
    # raise correct error when not fitted
    assert_raises(NotFittedError, ct.get_feature_names)
    # raise correct error when no feature names are available
    ct.fit(X_array)
    assert_raise_message(AttributeError,
                         "Transformer trans (type Trans) does not provide "
                         "get_feature_names", ct.get_feature_names)

    # working example
    X = np.array([[{'a': 1, 'b': 2}, {'a': 3, 'b': 4}],
                  [{'c': 5}, {'c': 6}]], dtype=object).T
    ct = ColumnTransformer(
        [('col' + str(i), DictVectorizer(), i) for i in range(2)])
    ct.fit(X)
    assert_equal(ct.get_feature_names(), ['col0__a', 'col0__b', 'col1__c'])

    # passthrough transformers not supported
    ct = ColumnTransformer([('trans', 'passthrough', [0, 1])])
    ct.fit(X)
    assert_raise_message(
        NotImplementedError, 'get_feature_names is not yet supported',
        ct.get_feature_names)

    ct = ColumnTransformer([('trans', DictVectorizer(), 0)],
                           remainder='passthrough')
    ct.fit(X)
    assert_raise_message(
        NotImplementedError, 'get_feature_names is not yet supported',
        ct.get_feature_names)

    # drop transformer
    ct = ColumnTransformer(
        [('col0', DictVectorizer(), 0), ('col1', 'drop', 1)])
    ct.fit(X)
    assert_equal(ct.get_feature_names(), ['col0__a', 'col0__b'])


def test_column_transformer_special_strings():

    # one 'drop' -> ignore
    X_array = np.array([[0., 1., 2.], [2., 4., 6.]]).T
    ct = ColumnTransformer(
        [('trans1', Trans(), [0]), ('trans2', 'drop', [1])])
    exp = np.array([[0.], [1.], [2.]])
    assert_array_equal(ct.fit_transform(X_array), exp)
    assert_array_equal(ct.fit(X_array).transform(X_array), exp)
    assert len(ct.transformers_) == 2
    assert ct.transformers_[-1][0] != 'remainder'

    # all 'drop' -> return shape 0 array
    ct = ColumnTransformer(
        [('trans1', 'drop', [0]), ('trans2', 'drop', [1])])
    assert_array_equal(ct.fit(X_array).transform(X_array).shape, (3, 0))
    assert_array_equal(ct.fit_transform(X_array).shape, (3, 0))
    assert len(ct.transformers_) == 2
    assert ct.transformers_[-1][0] != 'remainder'

    # 'passthrough'
    X_array = np.array([[0., 1., 2.], [2., 4., 6.]]).T
    ct = ColumnTransformer(
        [('trans1', Trans(), [0]), ('trans2', 'passthrough', [1])])
    exp = X_array
    assert_array_equal(ct.fit_transform(X_array), exp)
    assert_array_equal(ct.fit(X_array).transform(X_array), exp)
    assert len(ct.transformers_) == 2
    assert ct.transformers_[-1][0] != 'remainder'

    # None itself / other string is not valid
    for val in [None, 'other']:
        ct = ColumnTransformer(
            [('trans1', Trans(), [0]), ('trans2', None, [1])])
        assert_raise_message(TypeError, "All estimators should implement",
                             ct.fit_transform, X_array)
        assert_raise_message(TypeError, "All estimators should implement",
                             ct.fit, X_array)


def test_column_transformer_remainder():
    X_array = np.array([[0, 1, 2], [2, 4, 6]]).T

    X_res_first = np.array([0, 1, 2]).reshape(-1, 1)
    X_res_second = np.array([2, 4, 6]).reshape(-1, 1)
    X_res_both = X_array

    # default drop
    ct = ColumnTransformer([('trans1', Trans(), [0])])
    assert_array_equal(ct.fit_transform(X_array), X_res_first)
    assert_array_equal(ct.fit(X_array).transform(X_array), X_res_first)
    assert len(ct.transformers_) == 2
    assert ct.transformers_[-1][0] == 'remainder'
    assert ct.transformers_[-1][1] == 'drop'
    assert_array_equal(ct.transformers_[-1][2], [1])

    # specify passthrough
    ct = ColumnTransformer([('trans', Trans(), [0])], remainder='passthrough')
    assert_array_equal(ct.fit_transform(X_array), X_res_both)
    assert_array_equal(ct.fit(X_array).transform(X_array), X_res_both)
    assert len(ct.transformers_) == 2
    assert ct.transformers_[-1][0] == 'remainder'
    assert ct.transformers_[-1][1] == 'passthrough'
    assert_array_equal(ct.transformers_[-1][2], [1])

    # column order is not preserved (passed through added to end)
    ct = ColumnTransformer([('trans1', Trans(), [1])],
                           remainder='passthrough')
    assert_array_equal(ct.fit_transform(X_array), X_res_both[:, ::-1])
    assert_array_equal(ct.fit(X_array).transform(X_array), X_res_both[:, ::-1])
    assert len(ct.transformers_) == 2
    assert ct.transformers_[-1][0] == 'remainder'
    assert ct.transformers_[-1][1] == 'passthrough'
    assert_array_equal(ct.transformers_[-1][2], [0])

    # passthrough when all actual transformers are skipped
    ct = ColumnTransformer([('trans1', 'drop', [0])],
                           remainder='passthrough')
    assert_array_equal(ct.fit_transform(X_array), X_res_second)
    assert_array_equal(ct.fit(X_array).transform(X_array), X_res_second)
    assert len(ct.transformers_) == 2
    assert ct.transformers_[-1][0] == 'remainder'
    assert ct.transformers_[-1][1] == 'passthrough'
    assert_array_equal(ct.transformers_[-1][2], [1])

    # error on invalid arg
    ct = ColumnTransformer([('trans1', Trans(), [0])], remainder=1)
    assert_raise_message(
        ValueError,
        "remainder keyword needs to be one of \'drop\', \'passthrough\', "
        "or estimator.", ct.fit, X_array)
    assert_raise_message(
        ValueError,
        "remainder keyword needs to be one of \'drop\', \'passthrough\', "
        "or estimator.", ct.fit_transform, X_array)

    # check default for make_column_transformer
    ct = make_column_transformer(([0], Trans()))
    assert ct.remainder == 'drop'

@pytest.mark.parametrize("key", [[0], np.array([0]), slice(0, 1),
                                 np.array([True, False])])
def test_column_transformer_remainder_numpy(key):
    # test different ways that columns are specified with passthrough
    X_array = np.array([[0, 1, 2], [2, 4, 6]]).T
    X_res_both = X_array

    ct = ColumnTransformer([('trans1', Trans(), key)],
                           remainder='passthrough')
    assert_array_equal(ct.fit_transform(X_array), X_res_both)
    assert_array_equal(ct.fit(X_array).transform(X_array), X_res_both)
    assert len(ct.transformers_) == 2
    assert ct.transformers_[-1][0] == 'remainder'
    assert ct.transformers_[-1][1] == 'passthrough'
    assert_array_equal(ct.transformers_[-1][2], [1])


@pytest.mark.parametrize(
    "key", [[0], slice(0, 1), np.array([True, False]), ['first'], 'pd-index',
            np.array(['first']), np.array(['first'], dtype=object),
            slice(None, 'first'), slice('first', 'first')])
def test_column_transformer_remainder_pandas(key):
    # test different ways that columns are specified with passthrough
    pd = pytest.importorskip('pandas')
    if isinstance(key, six.string_types) and key == 'pd-index':
        key = pd.Index(['first'])

    X_array = np.array([[0, 1, 2], [2, 4, 6]]).T
    X_df = pd.DataFrame(X_array, columns=['first', 'second'])
    X_res_both = X_array

    ct = ColumnTransformer([('trans1', Trans(), key)],
                           remainder='passthrough')
    assert_array_equal(ct.fit_transform(X_df), X_res_both)
    assert_array_equal(ct.fit(X_df).transform(X_df), X_res_both)
    assert len(ct.transformers_) == 2
    assert ct.transformers_[-1][0] == 'remainder'
    assert ct.transformers_[-1][1] == 'passthrough'
    assert_array_equal(ct.transformers_[-1][2], [1])


@pytest.mark.parametrize("key", [[0], np.array([0]), slice(0, 1),
                                 np.array([True, False, False])])
def test_column_transformer_remainder_transformer(key):
    X_array = np.array([[0, 1, 2],
                        [2, 4, 6],
                        [8, 6, 4]]).T
    X_res_both = X_array.copy()

    # second and third columns are doubled when remainder = DoubleTrans
    X_res_both[:, 1:3] *= 2

    ct = ColumnTransformer([('trans1', Trans(), key)],
                           remainder=DoubleTrans())

    assert_array_equal(ct.fit_transform(X_array), X_res_both)
    assert_array_equal(ct.fit(X_array).transform(X_array), X_res_both)
    assert len(ct.transformers_) == 2
    assert ct.transformers_[-1][0] == 'remainder'
    assert isinstance(ct.transformers_[-1][1], DoubleTrans)
    assert_array_equal(ct.transformers_[-1][2], [1, 2])


def test_column_transformer_no_remaining_remainder_transformer():
    X_array = np.array([[0, 1, 2],
                        [2, 4, 6],
                        [8, 6, 4]]).T

    ct = ColumnTransformer([('trans1', Trans(), [0, 1, 2])],
                           remainder=DoubleTrans())

    assert_array_equal(ct.fit_transform(X_array), X_array)
    assert_array_equal(ct.fit(X_array).transform(X_array), X_array)
    assert len(ct.transformers_) == 1
    assert ct.transformers_[-1][0] != 'remainder'


def test_column_transformer_drops_all_remainder_transformer():
    X_array = np.array([[0, 1, 2],
                        [2, 4, 6],
                        [8, 6, 4]]).T

    # columns are doubled when remainder = DoubleTrans
    X_res_both = 2 * X_array.copy()[:, 1:3]

    ct = ColumnTransformer([('trans1', 'drop', [0])],
                           remainder=DoubleTrans())

    assert_array_equal(ct.fit_transform(X_array), X_res_both)
    assert_array_equal(ct.fit(X_array).transform(X_array), X_res_both)
    assert len(ct.transformers_) == 2
    assert ct.transformers_[-1][0] == 'remainder'
    assert isinstance(ct.transformers_[-1][1], DoubleTrans)
    assert_array_equal(ct.transformers_[-1][2], [1, 2])


def test_column_transformer_sparse_remainder_transformer():
    X_array = np.array([[0, 1, 2],
                        [2, 4, 6],
                        [8, 6, 4]]).T

    ct = ColumnTransformer([('trans1', Trans(), [0])],
                           remainder=SparseMatrixTrans())

    X_trans = ct.fit_transform(X_array)
    assert sparse.issparse(X_trans)
    # SparseMatrixTrans creates 3 features for each column. There is
    # one column in ``transformers``, thus:
    assert X_trans.shape == (3, 3 + 1)

    exp_array = np.hstack(
        (X_array[:, 0].reshape(-1, 1), np.eye(3)))
    assert_array_equal(X_trans.toarray(), exp_array)
    assert len(ct.transformers_) == 2
    assert ct.transformers_[-1][0] == 'remainder'
    assert isinstance(ct.transformers_[-1][1], SparseMatrixTrans)
    assert_array_equal(ct.transformers_[-1][2], [1, 2])


def test_column_transformer_drop_all_sparse_remainder_transformer():
    X_array = np.array([[0, 1, 2],
                        [2, 4, 6],
                        [8, 6, 4]]).T
    ct = ColumnTransformer([('trans1', 'drop', [0])],
                           remainder=SparseMatrixTrans())

    X_trans = ct.fit_transform(X_array)
    assert sparse.issparse(X_trans)

    #  SparseMatrixTrans creates 3 features for each column, thus:
    assert X_trans.shape == (3, 3)
    assert_array_equal(X_trans.toarray(), np.eye(3))
    assert len(ct.transformers_) == 2
    assert ct.transformers_[-1][0] == 'remainder'
    assert isinstance(ct.transformers_[-1][1], SparseMatrixTrans)
    assert_array_equal(ct.transformers_[-1][2], [1, 2])


def test_column_transformer_get_set_params_with_remainder():
    ct = ColumnTransformer([('trans1', StandardScaler(), [0])],
                           remainder=StandardScaler())

    exp = {'n_jobs': 1,
           'remainder': ct.remainder,
           'remainder__copy': True,
           'remainder__with_mean': True,
           'remainder__with_std': True,
           'trans1': ct.transformers[0][1],
           'trans1__copy': True,
           'trans1__with_mean': True,
           'trans1__with_std': True,
           'transformers': ct.transformers,
           'transformer_weights': None,
           'verbose': False}

    assert ct.get_params() == exp

    ct.set_params(remainder__with_std=False)
    assert not ct.get_params()['remainder__with_std']

    ct.set_params(trans1='passthrough')
    exp = {'n_jobs': 1,
           'remainder': ct.remainder,
           'remainder__copy': True,
           'remainder__with_mean': True,
           'remainder__with_std': False,
           'trans1': 'passthrough',
           'transformers': ct.transformers,
           'transformer_weights': None,
           'verbose': False}

    assert ct.get_params() == exp


def test_column_transformer_no_estimators():
    X_array = np.array([[0, 1, 2],
                        [2, 4, 6],
                        [8, 6, 4]]).astype('float').T
    ct = ColumnTransformer([], remainder=StandardScaler())

    params = ct.get_params()
    assert params['remainder__with_mean']

    X_trans = ct.fit_transform(X_array)
    assert X_trans.shape == X_array.shape
    assert len(ct.transformers_) == 1
    assert ct.transformers_[-1][0] == 'remainder'
    assert ct.transformers_[-1][2] == [0, 1, 2]


<<<<<<< HEAD
@pytest.mark.parametrize(['est', 'pattern'], [
    (ColumnTransformer(
        [('trans1', Trans(), [0]),
         ('trans2', Trans(), [1])],
        remainder=DoubleTrans()),
     (r'\[ColumnTransformer\].*\(1 of 3\) Fitting trans1.* elapsed=.*\n'
      r'\[ColumnTransformer\].*\(2 of 3\) Fitting trans2.* elapsed=.*\n'
      r'\[ColumnTransformer\].*\(3 of 3\) Fitting remainder.* elapsed=.*\n$')),
    (ColumnTransformer(
        [('trans1', Trans(), [0]),
         ('trans2', Trans(), [1])],
        remainder='passthrough'),
     (r'\[ColumnTransformer\].*\(1 of 3\) Fitting trans1.* elapsed=.*\n'
      r'\[ColumnTransformer\].*\(2 of 3\) Fitting trans2.* elapsed=.*\n'
      r'\[ColumnTransformer\].*\(3 of 3\) Fitting remainder.* elapsed=.*\n$')),
    (ColumnTransformer(
        [('trans1', Trans(), [0]),
         ('trans2', 'drop', [1])],
        remainder='passthrough'),
     (r'\[ColumnTransformer\].*\(1 of 2\) Fitting trans1.* elapsed=.*\n'
      r'\[ColumnTransformer\].*\(2 of 2\) Fitting remainder.* elapsed=.*\n$')),
    (ColumnTransformer(
        [('trans1', Trans(), [0]),
         ('trans2', 'passthrough', [1])],
        remainder='passthrough'),
     (r'\[ColumnTransformer\].*\(1 of 3\) Fitting trans1.* elapsed=.*\n'
      r'\[ColumnTransformer\].*\(2 of 3\) Fitting trans2.* elapsed=.*\n'
      r'\[ColumnTransformer\].*\(3 of 3\) Fitting remainder.* elapsed=.*\n$')),
    (ColumnTransformer(
        [('trans1', Trans(), [0])],
        remainder='passthrough'),
     (r'\[ColumnTransformer\].*\(1 of 2\) Fitting trans1.* elapsed=.*\n'
      r'\[ColumnTransformer\].*\(2 of 2\) Fitting remainder.* elapsed=.*\n$')),
    (ColumnTransformer(
        [('trans1', Trans(), [0]),
         ('trans2', Trans(), [1])],
        remainder='drop'),
     (r'\[ColumnTransformer\].*\(1 of 2\) Fitting trans1.* elapsed=.*\n'
      r'\[ColumnTransformer\].*\(2 of 2\) Fitting trans2.* elapsed=.*\n$')),
    (ColumnTransformer(
        [('trans1', Trans(), [0])],
        remainder='drop'),
     (r'\[ColumnTransformer\].*\(1 of 1\) Fitting trans1.* elapsed=.*\n$'))
])
@pytest.mark.parametrize('method', ['fit', 'fit_transform'])
def test_column_transformer_verbose(est, pattern, method, capsys):
    X_array = np.array([[0, 1, 2], [2, 4, 6], [8, 6, 4]]).T

    func = getattr(est, method)
    est.set_params(verbose=False)
    func(X_array)
    assert not capsys.readouterr()[0], 'Got output for verbose=False'

    est.set_params(verbose=True)
    func(X_array)
    assert re.match(pattern, capsys.readouterr()[0])


@pytest.mark.parametrize('method', ['fit', 'fit_transform', 'transform'])
def test_column_transformer_raises_expected_2D_array(method):
    X_array = np.array([[0, 1, 2], [2, 4, 6], [8, 6, 4]]).T

    class TransRaiseExpected2D(BaseEstimator):
        def __init__(self, error_method):
            self.error_method = error_method
            self.__setattr__(error_method, self._raise_error)

        def _raise_error(self, X, y=None):
            raise ValueError("Expected 2D array, got 1D array instead")

        def fit(self, X, y=None):
            return self

        def transform(self, X, y=None):
            return X

    ct = ColumnTransformer([('trans1', TransRaiseExpected2D(method), 0)])

    # fit needs to be called first to test transform
    if method == 'transform':
        ct.fit(X_array)

    assert_raise_message(ValueError, _ERR_MSG_1DCOLUMN,
                         getattr(ct, method), X_array)
=======
def test_column_transformer_callable_specifier():
    # assert that function gets the full array / dataframe
    X_array = np.array([[0, 1, 2], [2, 4, 6]]).T
    X_res_first = np.array([[0, 1, 2]]).T

    def func(X):
        assert_array_equal(X, X_array)
        return [0]

    ct = ColumnTransformer([('trans', Trans(), func)],
                           remainder='drop')
    assert_array_equal(ct.fit_transform(X_array), X_res_first)
    assert_array_equal(ct.fit(X_array).transform(X_array), X_res_first)

    pd = pytest.importorskip('pandas')
    X_df = pd.DataFrame(X_array, columns=['first', 'second'])

    def func(X):
        assert_array_equal(X.columns, X_df.columns)
        assert_array_equal(X.values, X_df.values)
        return ['first']

    ct = ColumnTransformer([('trans', Trans(), func)],
                           remainder='drop')
    assert_array_equal(ct.fit_transform(X_df), X_res_first)
    assert_array_equal(ct.fit(X_df).transform(X_df), X_res_first)
>>>>>>> 51407623
<|MERGE_RESOLUTION|>--- conflicted
+++ resolved
@@ -800,7 +800,6 @@
     assert ct.transformers_[-1][2] == [0, 1, 2]
 
 
-<<<<<<< HEAD
 @pytest.mark.parametrize(['est', 'pattern'], [
     (ColumnTransformer(
         [('trans1', Trans(), [0]),
@@ -885,7 +884,8 @@
 
     assert_raise_message(ValueError, _ERR_MSG_1DCOLUMN,
                          getattr(ct, method), X_array)
-=======
+
+
 def test_column_transformer_callable_specifier():
     # assert that function gets the full array / dataframe
     X_array = np.array([[0, 1, 2], [2, 4, 6]]).T
@@ -911,5 +911,4 @@
     ct = ColumnTransformer([('trans', Trans(), func)],
                            remainder='drop')
     assert_array_equal(ct.fit_transform(X_df), X_res_first)
-    assert_array_equal(ct.fit(X_df).transform(X_df), X_res_first)
->>>>>>> 51407623
+    assert_array_equal(ct.fit(X_df).transform(X_df), X_res_first)
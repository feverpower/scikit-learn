"""
Testing for the tree module (sklearn.tree).
"""
import copy
import pickle
from functools import partial
from itertools import product
import struct

import pytest
import numpy as np
from scipy.sparse import csc_matrix
from scipy.sparse import csr_matrix
from scipy.sparse import coo_matrix

from sklearn.random_projection import sparse_random_matrix

from sklearn.metrics import accuracy_score
from sklearn.metrics import mean_squared_error

from sklearn.utils.testing import assert_allclose
from sklearn.utils.testing import assert_array_equal
from sklearn.utils.testing import assert_array_almost_equal
from sklearn.utils.testing import assert_almost_equal
from sklearn.utils.testing import assert_equal
from sklearn.utils.testing import assert_in
from sklearn.utils.testing import assert_raises
from sklearn.utils.testing import assert_greater
from sklearn.utils.testing import assert_greater_equal
from sklearn.utils.testing import assert_less
from sklearn.utils.testing import assert_less_equal
from sklearn.utils.testing import assert_warns
from sklearn.utils.testing import assert_warns_message
from sklearn.utils.testing import ignore_warnings
from sklearn.utils.testing import assert_raise_message
from sklearn.utils.testing import TempMemmap

from sklearn.utils.validation import check_random_state

from sklearn.exceptions import NotFittedError

from sklearn.tree import DecisionTreeClassifier
from sklearn.tree import DecisionTreeRegressor
from sklearn.tree import ExtraTreeClassifier
from sklearn.tree import ExtraTreeRegressor

from sklearn import tree
from sklearn.tree._tree import TREE_LEAF, TREE_UNDEFINED
from sklearn.tree.tree import CRITERIA_CLF
from sklearn.tree.tree import CRITERIA_REG
from sklearn import datasets

from sklearn.utils import compute_sample_weight

CLF_CRITERIONS = ("gini", "entropy")
REG_CRITERIONS = ("mse", "mae", "friedman_mse")

CLF_TREES = {
    "DecisionTreeClassifier": DecisionTreeClassifier,
    "Presort-DecisionTreeClassifier": partial(DecisionTreeClassifier,
                                              presort=True),
    "ExtraTreeClassifier": ExtraTreeClassifier,
}

REG_TREES = {
    "DecisionTreeRegressor": DecisionTreeRegressor,
    "Presort-DecisionTreeRegressor": partial(DecisionTreeRegressor,
                                             presort=True),
    "ExtraTreeRegressor": ExtraTreeRegressor,
}

ALL_TREES = dict()
ALL_TREES.update(CLF_TREES)
ALL_TREES.update(REG_TREES)

SPARSE_TREES = ["DecisionTreeClassifier", "DecisionTreeRegressor",
                "ExtraTreeClassifier", "ExtraTreeRegressor"]


X_small = np.array([
    [0, 0, 4, 0, 0, 0, 1, -14, 0, -4, 0, 0, 0, 0, ],
    [0, 0, 5, 3, 0, -4, 0, 0, 1, -5, 0.2, 0, 4, 1, ],
    [-1, -1, 0, 0, -4.5, 0, 0, 2.1, 1, 0, 0, -4.5, 0, 1, ],
    [-1, -1, 0, -1.2, 0, 0, 0, 0, 0, 0, 0.2, 0, 0, 1, ],
    [-1, -1, 0, 0, 0, 0, 0, 3, 0, 0, 0, 0, 0, 1, ],
    [-1, -2, 0, 4, -3, 10, 4, 0, -3.2, 0, 4, 3, -4, 1, ],
    [2.11, 0, -6, -0.5, 0, 11, 0, 0, -3.2, 6, 0.5, 0, -3, 1, ],
    [2.11, 0, -6, -0.5, 0, 11, 0, 0, -3.2, 6, 0, 0, -2, 1, ],
    [2.11, 8, -6, -0.5, 0, 11, 0, 0, -3.2, 6, 0, 0, -2, 1, ],
    [2.11, 8, -6, -0.5, 0, 11, 0, 0, -3.2, 6, 0.5, 0, -1, 0, ],
    [2, 8, 5, 1, 0.5, -4, 10, 0, 1, -5, 3, 0, 2, 0, ],
    [2, 0, 1, 1, 1, -1, 1, 0, 0, -2, 3, 0, 1, 0, ],
    [2, 0, 1, 2, 3, -1, 10, 2, 0, -1, 1, 2, 2, 0, ],
    [1, 1, 0, 2, 2, -1, 1, 2, 0, -5, 1, 2, 3, 0, ],
    [3, 1, 0, 3, 0, -4, 10, 0, 1, -5, 3, 0, 3, 1, ],
    [2.11, 8, -6, -0.5, 0, 1, 0, 0, -3.2, 6, 0.5, 0, -3, 1, ],
    [2.11, 8, -6, -0.5, 0, 1, 0, 0, -3.2, 6, 1.5, 1, -1, -1, ],
    [2.11, 8, -6, -0.5, 0, 10, 0, 0, -3.2, 6, 0.5, 0, -1, -1, ],
    [2, 0, 5, 1, 0.5, -2, 10, 0, 1, -5, 3, 1, 0, -1, ],
    [2, 0, 1, 1, 1, -2, 1, 0, 0, -2, 0, 0, 0, 1, ],
    [2, 1, 1, 1, 2, -1, 10, 2, 0, -1, 0, 2, 1, 1, ],
    [1, 1, 0, 0, 1, -3, 1, 2, 0, -5, 1, 2, 1, 1, ],
    [3, 1, 0, 1, 0, -4, 1, 0, 1, -2, 0, 0, 1, 0, ]])

y_small = [1, 1, 0, 0, 0, 0, 1, 1, 1, 1, 1, 1, 0, 0, 0, 1, 0, 0, 1, 0, 0,
           0, 0]
y_small_reg = [1.0, 2.1, 1.2, 0.05, 10, 2.4, 3.1, 1.01, 0.01, 2.98, 3.1, 1.1,
               0.0, 1.2, 2, 11, 0, 0, 4.5, 0.201, 1.06, 0.9, 0]

# toy sample
X = [[-2, -1], [-1, -1], [-1, -2], [1, 1], [1, 2], [2, 1]]
y = [-1, -1, -1, 1, 1, 1]
T = [[-1, -1], [2, 2], [3, 2]]
true_result = [-1, 1, 1]

# also load the iris dataset
# and randomly permute it
iris = datasets.load_iris()
rng = np.random.RandomState(1)
perm = rng.permutation(iris.target.size)
iris.data = iris.data[perm]
iris.target = iris.target[perm]

# also load the boston dataset
# and randomly permute it
boston = datasets.load_boston()
perm = rng.permutation(boston.target.size)
boston.data = boston.data[perm]
boston.target = boston.target[perm]

digits = datasets.load_digits()
perm = rng.permutation(digits.target.size)
digits.data = digits.data[perm]
digits.target = digits.target[perm]

random_state = check_random_state(0)
X_multilabel, y_multilabel = datasets.make_multilabel_classification(
    random_state=0, n_samples=30, n_features=10)

# NB: despite their names X_sparse_* are numpy arrays (and not sparse matrices)
X_sparse_pos = random_state.uniform(size=(20, 5))
X_sparse_pos[X_sparse_pos <= 0.8] = 0.
y_random = random_state.randint(0, 4, size=(20, ))
X_sparse_mix = sparse_random_matrix(20, 10, density=0.25,
                                    random_state=0).toarray()


DATASETS = {
    "iris": {"X": iris.data, "y": iris.target},
    "boston": {"X": boston.data, "y": boston.target},
    "digits": {"X": digits.data, "y": digits.target},
    "toy": {"X": X, "y": y},
    "clf_small": {"X": X_small, "y": y_small},
    "reg_small": {"X": X_small, "y": y_small_reg},
    "multilabel": {"X": X_multilabel, "y": y_multilabel},
    "sparse-pos": {"X": X_sparse_pos, "y": y_random},
    "sparse-neg": {"X": - X_sparse_pos, "y": y_random},
    "sparse-mix": {"X": X_sparse_mix, "y": y_random},
    "zeros": {"X": np.zeros((20, 3)), "y": y_random}
}

for name in DATASETS:
    DATASETS[name]["X_sparse"] = csc_matrix(DATASETS[name]["X"])


def assert_tree_equal(d, s, message):
    assert_equal(s.node_count, d.node_count,
                 "{0}: inequal number of node ({1} != {2})"
                 "".format(message, s.node_count, d.node_count))

    assert_array_equal(d.children_right, s.children_right,
                       message + ": inequal children_right")
    assert_array_equal(d.children_left, s.children_left,
                       message + ": inequal children_left")

    external = d.children_right == TREE_LEAF
    internal = np.logical_not(external)

    assert_array_equal(d.feature[internal], s.feature[internal],
                       message + ": inequal features")
    assert_array_equal(d.threshold[internal], s.threshold[internal],
                       message + ": inequal threshold")
    assert_array_equal(d.n_node_samples.sum(), s.n_node_samples.sum(),
                       message + ": inequal sum(n_node_samples)")
    assert_array_equal(d.n_node_samples, s.n_node_samples,
                       message + ": inequal n_node_samples")

    assert_almost_equal(d.impurity, s.impurity,
                        err_msg=message + ": inequal impurity")

    assert_array_almost_equal(d.value[external], s.value[external],
                              err_msg=message + ": inequal value")


def test_classification_toy():
    # Check classification on a toy dataset.
    for name, Tree in CLF_TREES.items():
        clf = Tree(random_state=0)
        clf.fit(X, y)
        assert_array_equal(clf.predict(T), true_result,
                           "Failed with {0}".format(name))

        clf = Tree(max_features=1, random_state=1)
        clf.fit(X, y)
        assert_array_equal(clf.predict(T), true_result,
                           "Failed with {0}".format(name))


def test_weighted_classification_toy():
    # Check classification on a weighted toy dataset.
    for name, Tree in CLF_TREES.items():
        clf = Tree(random_state=0)

        clf.fit(X, y, sample_weight=np.ones(len(X)))
        assert_array_equal(clf.predict(T), true_result,
                           "Failed with {0}".format(name))

        clf.fit(X, y, sample_weight=np.full(len(X), 0.5))
        assert_array_equal(clf.predict(T), true_result,
                           "Failed with {0}".format(name))


def test_regression_toy():
    # Check regression on a toy dataset.
    for name, Tree in REG_TREES.items():
        reg = Tree(random_state=1)
        reg.fit(X, y)
        assert_almost_equal(reg.predict(T), true_result,
                            err_msg="Failed with {0}".format(name))

        clf = Tree(max_features=1, random_state=1)
        clf.fit(X, y)
        assert_almost_equal(reg.predict(T), true_result,
                            err_msg="Failed with {0}".format(name))


def test_xor():
    # Check on a XOR problem
    y = np.zeros((10, 10))
    y[:5, :5] = 1
    y[5:, 5:] = 1

    gridx, gridy = np.indices(y.shape)

    X = np.vstack([gridx.ravel(), gridy.ravel()]).T
    y = y.ravel()

    for name, Tree in CLF_TREES.items():
        clf = Tree(random_state=0)
        clf.fit(X, y)
        assert_equal(clf.score(X, y), 1.0,
                     "Failed with {0}".format(name))

        clf = Tree(random_state=0, max_features=1)
        clf.fit(X, y)
        assert_equal(clf.score(X, y), 1.0,
                     "Failed with {0}".format(name))


def test_iris():
    # Check consistency on dataset iris.
    for (name, Tree), criterion in product(CLF_TREES.items(), CLF_CRITERIONS):
        clf = Tree(criterion=criterion, random_state=0)
        clf.fit(iris.data, iris.target)
        score = accuracy_score(clf.predict(iris.data), iris.target)
        assert_greater(score, 0.9,
                       "Failed with {0}, criterion = {1} and score = {2}"
                       "".format(name, criterion, score))

        clf = Tree(criterion=criterion, max_features=2, random_state=0)
        clf.fit(iris.data, iris.target)
        score = accuracy_score(clf.predict(iris.data), iris.target)
        assert_greater(score, 0.5,
                       "Failed with {0}, criterion = {1} and score = {2}"
                       "".format(name, criterion, score))


def test_boston():
    # Check consistency on dataset boston house prices.

    for (name, Tree), criterion in product(REG_TREES.items(), REG_CRITERIONS):
        reg = Tree(criterion=criterion, random_state=0)
        reg.fit(boston.data, boston.target)
        score = mean_squared_error(boston.target, reg.predict(boston.data))
        assert_less(score, 1,
                    "Failed with {0}, criterion = {1} and score = {2}"
                    "".format(name, criterion, score))

        # using fewer features reduces the learning ability of this tree,
        # but reduces training time.
        reg = Tree(criterion=criterion, max_features=6, random_state=0)
        reg.fit(boston.data, boston.target)
        score = mean_squared_error(boston.target, reg.predict(boston.data))
        assert_less(score, 2,
                    "Failed with {0}, criterion = {1} and score = {2}"
                    "".format(name, criterion, score))


def test_probability():
    # Predict probabilities using DecisionTreeClassifier.

    for name, Tree in CLF_TREES.items():
        clf = Tree(max_depth=1, max_features=1, random_state=42)
        clf.fit(iris.data, iris.target)

        prob_predict = clf.predict_proba(iris.data)
        assert_array_almost_equal(np.sum(prob_predict, 1),
                                  np.ones(iris.data.shape[0]),
                                  err_msg="Failed with {0}".format(name))
        assert_array_equal(np.argmax(prob_predict, 1),
                           clf.predict(iris.data),
                           err_msg="Failed with {0}".format(name))
        assert_almost_equal(clf.predict_proba(iris.data),
                            np.exp(clf.predict_log_proba(iris.data)), 8,
                            err_msg="Failed with {0}".format(name))


def test_arrayrepr():
    # Check the array representation.
    # Check resize
    X = np.arange(10000)[:, np.newaxis]
    y = np.arange(10000)

    for name, Tree in REG_TREES.items():
        reg = Tree(max_depth=None, random_state=0)
        reg.fit(X, y)


def test_pure_set():
    # Check when y is pure.
    X = [[-2, -1], [-1, -1], [-1, -2], [1, 1], [1, 2], [2, 1]]
    y = [1, 1, 1, 1, 1, 1]

    for name, TreeClassifier in CLF_TREES.items():
        clf = TreeClassifier(random_state=0)
        clf.fit(X, y)
        assert_array_equal(clf.predict(X), y,
                           err_msg="Failed with {0}".format(name))

    for name, TreeRegressor in REG_TREES.items():
        reg = TreeRegressor(random_state=0)
        reg.fit(X, y)
        assert_almost_equal(reg.predict(X), y,
                            err_msg="Failed with {0}".format(name))


def test_numerical_stability():
    # Check numerical stability.
    X = np.array([
        [152.08097839, 140.40744019, 129.75102234, 159.90493774],
        [142.50700378, 135.81935120, 117.82884979, 162.75781250],
        [127.28772736, 140.40744019, 129.75102234, 159.90493774],
        [132.37025452, 143.71923828, 138.35694885, 157.84558105],
        [103.10237122, 143.71928406, 138.35696411, 157.84559631],
        [127.71276855, 143.71923828, 138.35694885, 157.84558105],
        [120.91514587, 140.40744019, 129.75102234, 159.90493774]])

    y = np.array(
        [1., 0.70209277, 0.53896582, 0., 0.90914464, 0.48026916, 0.49622521])

    with np.errstate(all="raise"):
        for name, Tree in REG_TREES.items():
            reg = Tree(random_state=0)
            reg.fit(X, y)
            reg.fit(X, -y)
            reg.fit(-X, y)
            reg.fit(-X, -y)


def test_importances():
    # Check variable importances.
    X, y = datasets.make_classification(n_samples=5000,
                                        n_features=10,
                                        n_informative=3,
                                        n_redundant=0,
                                        n_repeated=0,
                                        shuffle=False,
                                        random_state=0)

    for name, Tree in CLF_TREES.items():
        clf = Tree(random_state=0)

        clf.fit(X, y)
        importances = clf.feature_importances_
        n_important = np.sum(importances > 0.1)

        assert_equal(importances.shape[0], 10, "Failed with {0}".format(name))
        assert_equal(n_important, 3, "Failed with {0}".format(name))

    # Check on iris that importances are the same for all builders
    clf = DecisionTreeClassifier(random_state=0)
    clf.fit(iris.data, iris.target)
    clf2 = DecisionTreeClassifier(random_state=0,
                                  max_leaf_nodes=len(iris.data))
    clf2.fit(iris.data, iris.target)

    assert_array_equal(clf.feature_importances_,
                       clf2.feature_importances_)


def test_importances_raises():
    # Check if variable importance before fit raises ValueError.
    clf = DecisionTreeClassifier()
    assert_raises(ValueError, getattr, clf, 'feature_importances_')


def test_importances_gini_equal_mse():
    # Check that gini is equivalent to mse for binary output variable

    X, y = datasets.make_classification(n_samples=2000,
                                        n_features=10,
                                        n_informative=3,
                                        n_redundant=0,
                                        n_repeated=0,
                                        shuffle=False,
                                        random_state=0)

    # The gini index and the mean square error (variance) might differ due
    # to numerical instability. Since those instabilities mainly occurs at
    # high tree depth, we restrict this maximal depth.
    clf = DecisionTreeClassifier(criterion="gini", max_depth=5,
                                 random_state=0).fit(X, y)
    reg = DecisionTreeRegressor(criterion="mse", max_depth=5,
                                random_state=0).fit(X, y)

    assert_almost_equal(clf.feature_importances_, reg.feature_importances_)
    assert_array_equal(clf.tree_.feature, reg.tree_.feature)
    assert_array_equal(clf.tree_.children_left, reg.tree_.children_left)
    assert_array_equal(clf.tree_.children_right, reg.tree_.children_right)
    assert_array_equal(clf.tree_.n_node_samples, reg.tree_.n_node_samples)


def test_max_features():
    # Check max_features.
    for name, TreeRegressor in REG_TREES.items():
        reg = TreeRegressor(max_features="auto")
        reg.fit(boston.data, boston.target)
        assert_equal(reg.max_features_, boston.data.shape[1])

    for name, TreeClassifier in CLF_TREES.items():
        clf = TreeClassifier(max_features="auto")
        clf.fit(iris.data, iris.target)
        assert_equal(clf.max_features_, 2)

    for name, TreeEstimator in ALL_TREES.items():
        est = TreeEstimator(max_features="sqrt")
        est.fit(iris.data, iris.target)
        assert_equal(est.max_features_,
                     int(np.sqrt(iris.data.shape[1])))

        est = TreeEstimator(max_features="log2")
        est.fit(iris.data, iris.target)
        assert_equal(est.max_features_,
                     int(np.log2(iris.data.shape[1])))

        est = TreeEstimator(max_features=1)
        est.fit(iris.data, iris.target)
        assert_equal(est.max_features_, 1)

        est = TreeEstimator(max_features=3)
        est.fit(iris.data, iris.target)
        assert_equal(est.max_features_, 3)

        est = TreeEstimator(max_features=0.01)
        est.fit(iris.data, iris.target)
        assert_equal(est.max_features_, 1)

        est = TreeEstimator(max_features=0.5)
        est.fit(iris.data, iris.target)
        assert_equal(est.max_features_,
                     int(0.5 * iris.data.shape[1]))

        est = TreeEstimator(max_features=1.0)
        est.fit(iris.data, iris.target)
        assert_equal(est.max_features_, iris.data.shape[1])

        est = TreeEstimator(max_features=None)
        est.fit(iris.data, iris.target)
        assert_equal(est.max_features_, iris.data.shape[1])

        # use values of max_features that are invalid
        est = TreeEstimator(max_features=10)
        assert_raises(ValueError, est.fit, X, y)

        est = TreeEstimator(max_features=-1)
        assert_raises(ValueError, est.fit, X, y)

        est = TreeEstimator(max_features=0.0)
        assert_raises(ValueError, est.fit, X, y)

        est = TreeEstimator(max_features=1.5)
        assert_raises(ValueError, est.fit, X, y)

        est = TreeEstimator(max_features="foobar")
        assert_raises(ValueError, est.fit, X, y)


def test_error():
    # Test that it gives proper exception on deficient input.
    for name, TreeEstimator in CLF_TREES.items():
        # predict before fit
        est = TreeEstimator()
        assert_raises(NotFittedError, est.predict_proba, X)

        est.fit(X, y)
        X2 = [[-2, -1, 1]]  # wrong feature shape for sample
        assert_raises(ValueError, est.predict_proba, X2)

    for name, TreeEstimator in ALL_TREES.items():
        assert_raises(ValueError, TreeEstimator(min_samples_leaf=-1).fit, X, y)
        assert_raises(ValueError, TreeEstimator(min_samples_leaf=.6).fit, X, y)
        assert_raises(ValueError, TreeEstimator(min_samples_leaf=0.).fit, X, y)
        assert_raises(ValueError, TreeEstimator(min_samples_leaf=3.).fit, X, y)
        assert_raises(ValueError,
                      TreeEstimator(min_weight_fraction_leaf=-1).fit,
                      X, y)
        assert_raises(ValueError,
                      TreeEstimator(min_weight_fraction_leaf=0.51).fit,
                      X, y)
        assert_raises(ValueError, TreeEstimator(min_samples_split=-1).fit,
                      X, y)
        assert_raises(ValueError, TreeEstimator(min_samples_split=0.0).fit,
                      X, y)
        assert_raises(ValueError, TreeEstimator(min_samples_split=1.1).fit,
                      X, y)
        assert_raises(ValueError, TreeEstimator(min_samples_split=2.5).fit,
                      X, y)
        assert_raises(ValueError, TreeEstimator(max_depth=-1).fit, X, y)
        assert_raises(ValueError, TreeEstimator(max_features=42).fit, X, y)
        # min_impurity_split warning
        with ignore_warnings(category=DeprecationWarning):
            assert_raises(ValueError,
                          TreeEstimator(min_impurity_split=-1.0).fit, X, y)
        assert_raises(ValueError,
                      TreeEstimator(min_impurity_decrease=-1.0).fit, X, y)

        # Wrong dimensions
        est = TreeEstimator()
        y2 = y[:-1]
        assert_raises(ValueError, est.fit, X, y2)

        # Test with arrays that are non-contiguous.
        Xf = np.asfortranarray(X)
        est = TreeEstimator()
        est.fit(Xf, y)
        assert_almost_equal(est.predict(T), true_result)

        # predict before fitting
        est = TreeEstimator()
        assert_raises(NotFittedError, est.predict, T)

        # predict on vector with different dims
        est.fit(X, y)
        t = np.asarray(T)
        assert_raises(ValueError, est.predict, t[:, 1:])

        # wrong sample shape
        Xt = np.array(X).T

        est = TreeEstimator()
        est.fit(np.dot(X, Xt), y)
        assert_raises(ValueError, est.predict, X)
        assert_raises(ValueError, est.apply, X)

        clf = TreeEstimator()
        clf.fit(X, y)
        assert_raises(ValueError, clf.predict, Xt)
        assert_raises(ValueError, clf.apply, Xt)

        # apply before fitting
        est = TreeEstimator()
        assert_raises(NotFittedError, est.apply, T)


def test_min_samples_split():
    """Test min_samples_split parameter"""
    X = np.asfortranarray(iris.data, dtype=tree._tree.DTYPE)
    y = iris.target

    # test both DepthFirstTreeBuilder and BestFirstTreeBuilder
    # by setting max_leaf_nodes
    for max_leaf_nodes, name in product((None, 1000), ALL_TREES.keys()):
        TreeEstimator = ALL_TREES[name]

        # test for integer parameter
        est = TreeEstimator(min_samples_split=10,
                            max_leaf_nodes=max_leaf_nodes,
                            random_state=0)
        est.fit(X, y)
        # count samples on nodes, -1 means it is a leaf
        node_samples = est.tree_.n_node_samples[est.tree_.children_left != -1]

        assert_greater(np.min(node_samples), 9,
                       "Failed with {0}".format(name))

        # test for float parameter
        est = TreeEstimator(min_samples_split=0.2,
                            max_leaf_nodes=max_leaf_nodes,
                            random_state=0)
        est.fit(X, y)
        # count samples on nodes, -1 means it is a leaf
        node_samples = est.tree_.n_node_samples[est.tree_.children_left != -1]

        assert_greater(np.min(node_samples), 9,
                       "Failed with {0}".format(name))


def test_min_samples_leaf():
    # Test if leaves contain more than leaf_count training examples
    X = np.asfortranarray(iris.data, dtype=tree._tree.DTYPE)
    y = iris.target

    # test both DepthFirstTreeBuilder and BestFirstTreeBuilder
    # by setting max_leaf_nodes
    for max_leaf_nodes, name in product((None, 1000), ALL_TREES.keys()):
        TreeEstimator = ALL_TREES[name]

        # test integer parameter
        est = TreeEstimator(min_samples_leaf=5,
                            max_leaf_nodes=max_leaf_nodes,
                            random_state=0)
        est.fit(X, y)
        out = est.tree_.apply(X)
        node_counts = np.bincount(out)
        # drop inner nodes
        leaf_count = node_counts[node_counts != 0]
        assert_greater(np.min(leaf_count), 4,
                       "Failed with {0}".format(name))

        # test float parameter
        est = TreeEstimator(min_samples_leaf=0.1,
                            max_leaf_nodes=max_leaf_nodes,
                            random_state=0)
        est.fit(X, y)
        out = est.tree_.apply(X)
        node_counts = np.bincount(out)
        # drop inner nodes
        leaf_count = node_counts[node_counts != 0]
        assert_greater(np.min(leaf_count), 4,
                       "Failed with {0}".format(name))


def check_min_weight_fraction_leaf(name, datasets, sparse=False):
    """Test if leaves contain at least min_weight_fraction_leaf of the
    training set"""
    if sparse:
        X = DATASETS[datasets]["X_sparse"].astype(np.float32)
    else:
        X = DATASETS[datasets]["X"].astype(np.float32)
    y = DATASETS[datasets]["y"]

    weights = rng.rand(X.shape[0])
    total_weight = np.sum(weights)

    TreeEstimator = ALL_TREES[name]

    # test both DepthFirstTreeBuilder and BestFirstTreeBuilder
    # by setting max_leaf_nodes
    for max_leaf_nodes, frac in product((None, 1000), np.linspace(0, 0.5, 6)):
        est = TreeEstimator(min_weight_fraction_leaf=frac,
                            max_leaf_nodes=max_leaf_nodes,
                            random_state=0)
        est.fit(X, y, sample_weight=weights)

        if sparse:
            out = est.tree_.apply(X.tocsr())

        else:
            out = est.tree_.apply(X)

        node_weights = np.bincount(out, weights=weights)
        # drop inner nodes
        leaf_weights = node_weights[node_weights != 0]
        assert_greater_equal(
            np.min(leaf_weights),
            total_weight * est.min_weight_fraction_leaf,
            "Failed with {0} "
            "min_weight_fraction_leaf={1}".format(
                name, est.min_weight_fraction_leaf))

    # test case with no weights passed in
    total_weight = X.shape[0]

    for max_leaf_nodes, frac in product((None, 1000), np.linspace(0, 0.5, 6)):
        est = TreeEstimator(min_weight_fraction_leaf=frac,
                            max_leaf_nodes=max_leaf_nodes,
                            random_state=0)
        est.fit(X, y)

        if sparse:
            out = est.tree_.apply(X.tocsr())
        else:
            out = est.tree_.apply(X)

        node_weights = np.bincount(out)
        # drop inner nodes
        leaf_weights = node_weights[node_weights != 0]
        assert_greater_equal(
            np.min(leaf_weights),
            total_weight * est.min_weight_fraction_leaf,
            "Failed with {0} "
            "min_weight_fraction_leaf={1}".format(
                name, est.min_weight_fraction_leaf))


@pytest.mark.parametrize("name", ALL_TREES)
def test_min_weight_fraction_leaf_on_dense_input(name):
    check_min_weight_fraction_leaf(name, "iris")


@pytest.mark.parametrize("name", SPARSE_TREES)
def test_min_weight_fraction_leaf_on_sparse_input(name):
    check_min_weight_fraction_leaf(name, "multilabel", True)


def check_min_weight_fraction_leaf_with_min_samples_leaf(name, datasets,
                                                         sparse=False):
    """Test the interaction between min_weight_fraction_leaf and min_samples_leaf
    when sample_weights is not provided in fit."""
    if sparse:
        X = DATASETS[datasets]["X_sparse"].astype(np.float32)
    else:
        X = DATASETS[datasets]["X"].astype(np.float32)
    y = DATASETS[datasets]["y"]

    total_weight = X.shape[0]
    TreeEstimator = ALL_TREES[name]
    for max_leaf_nodes, frac in product((None, 1000), np.linspace(0, 0.5, 3)):
        # test integer min_samples_leaf
        est = TreeEstimator(min_weight_fraction_leaf=frac,
                            max_leaf_nodes=max_leaf_nodes,
                            min_samples_leaf=5,
                            random_state=0)
        est.fit(X, y)

        if sparse:
            out = est.tree_.apply(X.tocsr())
        else:
            out = est.tree_.apply(X)

        node_weights = np.bincount(out)
        # drop inner nodes
        leaf_weights = node_weights[node_weights != 0]
        assert_greater_equal(
            np.min(leaf_weights),
            max((total_weight *
                 est.min_weight_fraction_leaf), 5),
            "Failed with {0} "
            "min_weight_fraction_leaf={1}, "
            "min_samples_leaf={2}".format(name,
                                          est.min_weight_fraction_leaf,
                                          est.min_samples_leaf))
    for max_leaf_nodes, frac in product((None, 1000), np.linspace(0, 0.5, 3)):
        # test float min_samples_leaf
        est = TreeEstimator(min_weight_fraction_leaf=frac,
                            max_leaf_nodes=max_leaf_nodes,
                            min_samples_leaf=.1,
                            random_state=0)
        est.fit(X, y)

        if sparse:
            out = est.tree_.apply(X.tocsr())
        else:
            out = est.tree_.apply(X)

        node_weights = np.bincount(out)
        # drop inner nodes
        leaf_weights = node_weights[node_weights != 0]
        assert_greater_equal(
            np.min(leaf_weights),
            max((total_weight * est.min_weight_fraction_leaf),
                (total_weight * est.min_samples_leaf)),
            "Failed with {0} "
            "min_weight_fraction_leaf={1}, "
            "min_samples_leaf={2}".format(name,
                                          est.min_weight_fraction_leaf,
                                          est.min_samples_leaf))


@pytest.mark.parametrize("name", ALL_TREES)
def test_min_weight_fraction_leaf_with_min_samples_leaf_on_dense_input(name):
    check_min_weight_fraction_leaf_with_min_samples_leaf(name, "iris")


@pytest.mark.parametrize("name", SPARSE_TREES)
def test_min_weight_fraction_leaf_with_min_samples_leaf_on_sparse_input(name):
    check_min_weight_fraction_leaf_with_min_samples_leaf(
            name, "multilabel", True)


def test_min_impurity_split():
    # test if min_impurity_split creates leaves with impurity
    # [0, min_impurity_split) when min_samples_leaf = 1 and
    # min_samples_split = 2.
    X = np.asfortranarray(iris.data, dtype=tree._tree.DTYPE)
    y = iris.target

    # test both DepthFirstTreeBuilder and BestFirstTreeBuilder
    # by setting max_leaf_nodes
    for max_leaf_nodes, name in product((None, 1000), ALL_TREES.keys()):
        TreeEstimator = ALL_TREES[name]
        min_impurity_split = .5

        # verify leaf nodes without min_impurity_split less than
        # impurity 1e-7
        est = TreeEstimator(max_leaf_nodes=max_leaf_nodes,
                            random_state=0)
        assert est.min_impurity_split is None, (
            "Failed, min_impurity_split = {0} > 1e-7".format(
                est.min_impurity_split))
        try:
            assert_warns(DeprecationWarning, est.fit, X, y)
        except AssertionError:
            pass
        for node in range(est.tree_.node_count):
            if (est.tree_.children_left[node] == TREE_LEAF or
                    est.tree_.children_right[node] == TREE_LEAF):
                assert_equal(est.tree_.impurity[node], 0.,
                             "Failed with {0} "
                             "min_impurity_split={1}".format(
                                 est.tree_.impurity[node],
                                 est.min_impurity_split))

        # verify leaf nodes have impurity [0,min_impurity_split] when using
        # min_impurity_split
        est = TreeEstimator(max_leaf_nodes=max_leaf_nodes,
                            min_impurity_split=min_impurity_split,
                            random_state=0)
        assert_warns_message(DeprecationWarning,
                             "Use the min_impurity_decrease",
                             est.fit, X, y)
        for node in range(est.tree_.node_count):
            if (est.tree_.children_left[node] == TREE_LEAF or
                    est.tree_.children_right[node] == TREE_LEAF):
                assert_greater_equal(est.tree_.impurity[node], 0,
                                     "Failed with {0}, "
                                     "min_impurity_split={1}".format(
                                         est.tree_.impurity[node],
                                         est.min_impurity_split))
                assert_less_equal(est.tree_.impurity[node], min_impurity_split,
                                  "Failed with {0}, "
                                  "min_impurity_split={1}".format(
                                      est.tree_.impurity[node],
                                      est.min_impurity_split))


def test_min_impurity_decrease():
    # test if min_impurity_decrease ensure that a split is made only if
    # if the impurity decrease is atleast that value
    X, y = datasets.make_classification(n_samples=10000, random_state=42)

    # test both DepthFirstTreeBuilder and BestFirstTreeBuilder
    # by setting max_leaf_nodes
    for max_leaf_nodes, name in product((None, 1000), ALL_TREES.keys()):
        TreeEstimator = ALL_TREES[name]

        # Check default value of min_impurity_decrease, 1e-7
        est1 = TreeEstimator(max_leaf_nodes=max_leaf_nodes, random_state=0)
        # Check with explicit value of 0.05
        est2 = TreeEstimator(max_leaf_nodes=max_leaf_nodes,
                             min_impurity_decrease=0.05, random_state=0)
        # Check with a much lower value of 0.0001
        est3 = TreeEstimator(max_leaf_nodes=max_leaf_nodes,
                             min_impurity_decrease=0.0001, random_state=0)
        # Check with a much lower value of 0.1
        est4 = TreeEstimator(max_leaf_nodes=max_leaf_nodes,
                             min_impurity_decrease=0.1, random_state=0)

        for est, expected_decrease in ((est1, 1e-7), (est2, 0.05),
                                       (est3, 0.0001), (est4, 0.1)):
            assert_less_equal(est.min_impurity_decrease, expected_decrease,
                              "Failed, min_impurity_decrease = {0} > {1}"
                              .format(est.min_impurity_decrease,
                                      expected_decrease))
            est.fit(X, y)
            for node in range(est.tree_.node_count):
                # If current node is a not leaf node, check if the split was
                # justified w.r.t the min_impurity_decrease
                if est.tree_.children_left[node] != TREE_LEAF:
                    imp_parent = est.tree_.impurity[node]
                    wtd_n_node = est.tree_.weighted_n_node_samples[node]

                    left = est.tree_.children_left[node]
                    wtd_n_left = est.tree_.weighted_n_node_samples[left]
                    imp_left = est.tree_.impurity[left]
                    wtd_imp_left = wtd_n_left * imp_left

                    right = est.tree_.children_right[node]
                    wtd_n_right = est.tree_.weighted_n_node_samples[right]
                    imp_right = est.tree_.impurity[right]
                    wtd_imp_right = wtd_n_right * imp_right

                    wtd_avg_left_right_imp = wtd_imp_right + wtd_imp_left
                    wtd_avg_left_right_imp /= wtd_n_node

                    fractional_node_weight = (
                        est.tree_.weighted_n_node_samples[node] / X.shape[0])

                    actual_decrease = fractional_node_weight * (
                        imp_parent - wtd_avg_left_right_imp)

                    assert_greater_equal(actual_decrease, expected_decrease,
                                         "Failed with {0} "
                                         "expected min_impurity_decrease={1}"
                                         .format(actual_decrease,
                                                 expected_decrease))

    for name, TreeEstimator in ALL_TREES.items():
        if "Classifier" in name:
            X, y = iris.data, iris.target
        else:
            X, y = boston.data, boston.target

        est = TreeEstimator(random_state=0)
        est.fit(X, y)
        score = est.score(X, y)
        fitted_attribute = dict()
        for attribute in ["max_depth", "node_count", "capacity"]:
            fitted_attribute[attribute] = getattr(est.tree_, attribute)

        serialized_object = pickle.dumps(est)
        est2 = pickle.loads(serialized_object)
        assert_equal(type(est2), est.__class__)
        score2 = est2.score(X, y)
        assert_equal(score, score2,
                     "Failed to generate same score  after pickling "
                     "with {0}".format(name))

        for attribute in fitted_attribute:
            assert_equal(getattr(est2.tree_, attribute),
                         fitted_attribute[attribute],
                         "Failed to generate same attribute {0} after "
                         "pickling with {1}".format(attribute, name))


def test_multioutput():
    # Check estimators on multi-output problems.
    X = [[-2, -1],
         [-1, -1],
         [-1, -2],
         [1, 1],
         [1, 2],
         [2, 1],
         [-2, 1],
         [-1, 1],
         [-1, 2],
         [2, -1],
         [1, -1],
         [1, -2]]

    y = [[-1, 0],
         [-1, 0],
         [-1, 0],
         [1, 1],
         [1, 1],
         [1, 1],
         [-1, 2],
         [-1, 2],
         [-1, 2],
         [1, 3],
         [1, 3],
         [1, 3]]

    T = [[-1, -1], [1, 1], [-1, 1], [1, -1]]
    y_true = [[-1, 0], [1, 1], [-1, 2], [1, 3]]

    # toy classification problem
    for name, TreeClassifier in CLF_TREES.items():
        clf = TreeClassifier(random_state=0)
        y_hat = clf.fit(X, y).predict(T)
        assert_array_equal(y_hat, y_true)
        assert_equal(y_hat.shape, (4, 2))

        proba = clf.predict_proba(T)
        assert_equal(len(proba), 2)
        assert_equal(proba[0].shape, (4, 2))
        assert_equal(proba[1].shape, (4, 4))

        log_proba = clf.predict_log_proba(T)
        assert_equal(len(log_proba), 2)
        assert_equal(log_proba[0].shape, (4, 2))
        assert_equal(log_proba[1].shape, (4, 4))

    # toy regression problem
    for name, TreeRegressor in REG_TREES.items():
        reg = TreeRegressor(random_state=0)
        y_hat = reg.fit(X, y).predict(T)
        assert_almost_equal(y_hat, y_true)
        assert_equal(y_hat.shape, (4, 2))


def test_classes_shape():
    # Test that n_classes_ and classes_ have proper shape.
    for name, TreeClassifier in CLF_TREES.items():
        # Classification, single output
        clf = TreeClassifier(random_state=0)
        clf.fit(X, y)

        assert_equal(clf.n_classes_, 2)
        assert_array_equal(clf.classes_, [-1, 1])

        # Classification, multi-output
        _y = np.vstack((y, np.array(y) * 2)).T
        clf = TreeClassifier(random_state=0)
        clf.fit(X, _y)
        assert_equal(len(clf.n_classes_), 2)
        assert_equal(len(clf.classes_), 2)
        assert_array_equal(clf.n_classes_, [2, 2])
        assert_array_equal(clf.classes_, [[-1, 1], [-2, 2]])


def test_unbalanced_iris():
    # Check class rebalancing.
    unbalanced_X = iris.data[:125]
    unbalanced_y = iris.target[:125]
    sample_weight = compute_sample_weight("balanced", unbalanced_y)

    for name, TreeClassifier in CLF_TREES.items():
        clf = TreeClassifier(random_state=0)
        clf.fit(unbalanced_X, unbalanced_y, sample_weight=sample_weight)
        assert_almost_equal(clf.predict(unbalanced_X), unbalanced_y)


def test_memory_layout():
    # Check that it works no matter the memory layout
    for (name, TreeEstimator), dtype in product(ALL_TREES.items(),
                                                [np.float64, np.float32]):
        est = TreeEstimator(random_state=0)

        # Nothing
        X = np.asarray(iris.data, dtype=dtype)
        y = iris.target
        assert_array_equal(est.fit(X, y).predict(X), y)

        # C-order
        X = np.asarray(iris.data, order="C", dtype=dtype)
        y = iris.target
        assert_array_equal(est.fit(X, y).predict(X), y)

        # F-order
        X = np.asarray(iris.data, order="F", dtype=dtype)
        y = iris.target
        assert_array_equal(est.fit(X, y).predict(X), y)

        # Contiguous
        X = np.ascontiguousarray(iris.data, dtype=dtype)
        y = iris.target
        assert_array_equal(est.fit(X, y).predict(X), y)

        if not est.presort:
            # csr matrix
            X = csr_matrix(iris.data, dtype=dtype)
            y = iris.target
            assert_array_equal(est.fit(X, y).predict(X), y)

            # csc_matrix
            X = csc_matrix(iris.data, dtype=dtype)
            y = iris.target
            assert_array_equal(est.fit(X, y).predict(X), y)

        # Strided
        X = np.asarray(iris.data[::3], dtype=dtype)
        y = iris.target[::3]
        assert_array_equal(est.fit(X, y).predict(X), y)


def test_sample_weight():
    # Check sample weighting.
    # Test that zero-weighted samples are not taken into account
    X = np.arange(100)[:, np.newaxis]
    y = np.ones(100)
    y[:50] = 0.0

    sample_weight = np.ones(100)
    sample_weight[y == 0] = 0.0

    clf = DecisionTreeClassifier(random_state=0)
    clf.fit(X, y, sample_weight=sample_weight)
    assert_array_equal(clf.predict(X), np.ones(100))

    # Test that low weighted samples are not taken into account at low depth
    X = np.arange(200)[:, np.newaxis]
    y = np.zeros(200)
    y[50:100] = 1
    y[100:200] = 2
    X[100:200, 0] = 200

    sample_weight = np.ones(200)

    sample_weight[y == 2] = .51  # Samples of class '2' are still weightier
    clf = DecisionTreeClassifier(max_depth=1, random_state=0)
    clf.fit(X, y, sample_weight=sample_weight)
    assert_equal(clf.tree_.threshold[0], 149.5)

    sample_weight[y == 2] = .5  # Samples of class '2' are no longer weightier
    clf = DecisionTreeClassifier(max_depth=1, random_state=0)
    clf.fit(X, y, sample_weight=sample_weight)
    assert_equal(clf.tree_.threshold[0], 49.5)  # Threshold should have moved

    # Test that sample weighting is the same as having duplicates
    X = iris.data
    y = iris.target

    duplicates = rng.randint(0, X.shape[0], 100)

    clf = DecisionTreeClassifier(random_state=1)
    clf.fit(X[duplicates], y[duplicates])

    sample_weight = np.bincount(duplicates, minlength=X.shape[0])
    clf2 = DecisionTreeClassifier(random_state=1)
    clf2.fit(X, y, sample_weight=sample_weight)

    internal = clf.tree_.children_left != tree._tree.TREE_LEAF
    assert_array_almost_equal(clf.tree_.threshold[internal],
                              clf2.tree_.threshold[internal])


def test_sample_weight_invalid():
    # Check sample weighting raises errors.
    X = np.arange(100)[:, np.newaxis]
    y = np.ones(100)
    y[:50] = 0.0

    clf = DecisionTreeClassifier(random_state=0)

    sample_weight = np.random.rand(100, 1)
    assert_raises(ValueError, clf.fit, X, y, sample_weight=sample_weight)

    sample_weight = np.array(0)
    assert_raises(ValueError, clf.fit, X, y, sample_weight=sample_weight)

    sample_weight = np.ones(101)
    assert_raises(ValueError, clf.fit, X, y, sample_weight=sample_weight)

    sample_weight = np.ones(99)
    assert_raises(ValueError, clf.fit, X, y, sample_weight=sample_weight)


def check_class_weights(name):
    """Check class_weights resemble sample_weights behavior."""
    TreeClassifier = CLF_TREES[name]

    # Iris is balanced, so no effect expected for using 'balanced' weights
    clf1 = TreeClassifier(random_state=0)
    clf1.fit(iris.data, iris.target)
    clf2 = TreeClassifier(class_weight='balanced', random_state=0)
    clf2.fit(iris.data, iris.target)
    assert_almost_equal(clf1.feature_importances_, clf2.feature_importances_)

    # Make a multi-output problem with three copies of Iris
    iris_multi = np.vstack((iris.target, iris.target, iris.target)).T
    # Create user-defined weights that should balance over the outputs
    clf3 = TreeClassifier(class_weight=[{0: 2., 1: 2., 2: 1.},
                                        {0: 2., 1: 1., 2: 2.},
                                        {0: 1., 1: 2., 2: 2.}],
                          random_state=0)
    clf3.fit(iris.data, iris_multi)
    assert_almost_equal(clf2.feature_importances_, clf3.feature_importances_)
    # Check against multi-output "auto" which should also have no effect
    clf4 = TreeClassifier(class_weight='balanced', random_state=0)
    clf4.fit(iris.data, iris_multi)
    assert_almost_equal(clf3.feature_importances_, clf4.feature_importances_)

    # Inflate importance of class 1, check against user-defined weights
    sample_weight = np.ones(iris.target.shape)
    sample_weight[iris.target == 1] *= 100
    class_weight = {0: 1., 1: 100., 2: 1.}
    clf1 = TreeClassifier(random_state=0)
    clf1.fit(iris.data, iris.target, sample_weight)
    clf2 = TreeClassifier(class_weight=class_weight, random_state=0)
    clf2.fit(iris.data, iris.target)
    assert_almost_equal(clf1.feature_importances_, clf2.feature_importances_)

    # Check that sample_weight and class_weight are multiplicative
    clf1 = TreeClassifier(random_state=0)
    clf1.fit(iris.data, iris.target, sample_weight ** 2)
    clf2 = TreeClassifier(class_weight=class_weight, random_state=0)
    clf2.fit(iris.data, iris.target, sample_weight)
    assert_almost_equal(clf1.feature_importances_, clf2.feature_importances_)


@pytest.mark.parametrize("name", CLF_TREES)
def test_class_weights(name):
    check_class_weights(name)


def check_class_weight_errors(name):
    # Test if class_weight raises errors and warnings when expected.
    TreeClassifier = CLF_TREES[name]
    _y = np.vstack((y, np.array(y) * 2)).T

    # Invalid preset string
    clf = TreeClassifier(class_weight='the larch', random_state=0)
    assert_raises(ValueError, clf.fit, X, y)
    assert_raises(ValueError, clf.fit, X, _y)

    # Not a list or preset for multi-output
    clf = TreeClassifier(class_weight=1, random_state=0)
    assert_raises(ValueError, clf.fit, X, _y)

    # Incorrect length list for multi-output
    clf = TreeClassifier(class_weight=[{-1: 0.5, 1: 1.}], random_state=0)
    assert_raises(ValueError, clf.fit, X, _y)


@pytest.mark.parametrize("name", CLF_TREES)
def test_class_weight_errors(name):
    check_class_weight_errors(name)


def test_max_leaf_nodes():
    # Test greedy trees with max_depth + 1 leafs.
    X, y = datasets.make_hastie_10_2(n_samples=100, random_state=1)
    k = 4
    for name, TreeEstimator in ALL_TREES.items():
        est = TreeEstimator(max_depth=None, max_leaf_nodes=k + 1).fit(X, y)
        assert_equal(est.get_n_leaves(), k + 1)

        # max_leaf_nodes in (0, 1) should raise ValueError
        est = TreeEstimator(max_depth=None, max_leaf_nodes=0)
        assert_raises(ValueError, est.fit, X, y)
        est = TreeEstimator(max_depth=None, max_leaf_nodes=1)
        assert_raises(ValueError, est.fit, X, y)
        est = TreeEstimator(max_depth=None, max_leaf_nodes=0.1)
        assert_raises(ValueError, est.fit, X, y)


def test_max_leaf_nodes_max_depth():
    # Test precedence of max_leaf_nodes over max_depth.
    X, y = datasets.make_hastie_10_2(n_samples=100, random_state=1)
    k = 4
    for name, TreeEstimator in ALL_TREES.items():
        est = TreeEstimator(max_depth=1, max_leaf_nodes=k).fit(X, y)
        assert_equal(est.get_depth(), 1)


def test_arrays_persist():
    # Ensure property arrays' memory stays alive when tree disappears
    # non-regression for #2726
    for attr in ['n_classes', 'value', 'children_left', 'children_right',
                 'threshold', 'impurity', 'feature', 'n_node_samples']:
        value = getattr(DecisionTreeClassifier().fit([[0], [1]],
                                                     [0, 1]).tree_, attr)
        # if pointing to freed memory, contents may be arbitrary
        assert -3 <= value.flat[0] < 3, \
            'Array points to arbitrary memory'


def test_only_constant_features():
    random_state = check_random_state(0)
    X = np.zeros((10, 20))
    y = random_state.randint(0, 2, (10, ))
    for name, TreeEstimator in ALL_TREES.items():
        est = TreeEstimator(random_state=0)
        est.fit(X, y)
        assert_equal(est.tree_.max_depth, 0)


def test_behaviour_constant_feature_after_splits():
    X = np.transpose(np.vstack(([[0, 0, 0, 0, 0, 1, 2, 4, 5, 6, 7]],
                               np.zeros((4, 11)))))
    y = [0, 0, 0, 1, 1, 2, 2, 2, 3, 3, 3]
    for name, TreeEstimator in ALL_TREES.items():
        # do not check extra random trees
        if "ExtraTree" not in name:
            est = TreeEstimator(random_state=0, max_features=1)
            est.fit(X, y)
            assert_equal(est.tree_.max_depth, 2)
            assert_equal(est.tree_.node_count, 5)


def test_with_only_one_non_constant_features():
    X = np.hstack([np.array([[1.], [1.], [0.], [0.]]),
                   np.zeros((4, 1000))])

    y = np.array([0., 1., 0., 1.0])
    for name, TreeEstimator in CLF_TREES.items():
        est = TreeEstimator(random_state=0, max_features=1)
        est.fit(X, y)
        assert_equal(est.tree_.max_depth, 1)
        assert_array_equal(est.predict_proba(X), np.full((4, 2), 0.5))

    for name, TreeEstimator in REG_TREES.items():
        est = TreeEstimator(random_state=0, max_features=1)
        est.fit(X, y)
        assert_equal(est.tree_.max_depth, 1)
        assert_array_equal(est.predict(X), np.full((4, ), 0.5))


def test_big_input():
    # Test if the warning for too large inputs is appropriate.
    X = np.repeat(10 ** 40., 4).astype(np.float64).reshape(-1, 1)
    clf = DecisionTreeClassifier()
    try:
        clf.fit(X, [0, 1, 0, 1])
    except ValueError as e:
        assert_in("float32", str(e))


def test_realloc():
    from sklearn.tree._utils import _realloc_test
    assert_raises(MemoryError, _realloc_test)


def test_huge_allocations():
    n_bits = 8 * struct.calcsize("P")

    X = np.random.randn(10, 2)
    y = np.random.randint(0, 2, 10)

    # Sanity check: we cannot request more memory than the size of the address
    # space. Currently raises OverflowError.
    huge = 2 ** (n_bits + 1)
    clf = DecisionTreeClassifier(splitter='best', max_leaf_nodes=huge)
    assert_raises(Exception, clf.fit, X, y)

    # Non-regression test: MemoryError used to be dropped by Cython
    # because of missing "except *".
    huge = 2 ** (n_bits - 1) - 1
    clf = DecisionTreeClassifier(splitter='best', max_leaf_nodes=huge)
    assert_raises(MemoryError, clf.fit, X, y)


def check_sparse_input(tree, dataset, max_depth=None):
    TreeEstimator = ALL_TREES[tree]
    X = DATASETS[dataset]["X"]
    X_sparse = DATASETS[dataset]["X_sparse"]
    y = DATASETS[dataset]["y"]

    # Gain testing time
    if dataset in ["digits", "boston"]:
        n_samples = X.shape[0] // 5
        X = X[:n_samples]
        X_sparse = X_sparse[:n_samples]
        y = y[:n_samples]

    for sparse_format in (csr_matrix, csc_matrix, coo_matrix):
        X_sparse = sparse_format(X_sparse)

        # Check the default (depth first search)
        d = TreeEstimator(random_state=0, max_depth=max_depth).fit(X, y)
        s = TreeEstimator(random_state=0, max_depth=max_depth).fit(X_sparse, y)

        assert_tree_equal(d.tree_, s.tree_,
                          "{0} with dense and sparse format gave different "
                          "trees".format(tree))

        y_pred = d.predict(X)
        if tree in CLF_TREES:
            y_proba = d.predict_proba(X)
            y_log_proba = d.predict_log_proba(X)

        for sparse_matrix in (csr_matrix, csc_matrix, coo_matrix):
            X_sparse_test = sparse_matrix(X_sparse, dtype=np.float32)

            assert_array_almost_equal(s.predict(X_sparse_test), y_pred)

            if tree in CLF_TREES:
                assert_array_almost_equal(s.predict_proba(X_sparse_test),
                                          y_proba)
                assert_array_almost_equal(s.predict_log_proba(X_sparse_test),
                                          y_log_proba)


@pytest.mark.parametrize("tree_type", SPARSE_TREES)
@pytest.mark.parametrize(
        "dataset",
        ("clf_small", "toy", "digits", "multilabel",
         "sparse-pos", "sparse-neg", "sparse-mix",
         "zeros")
)
def test_sparse_input(tree_type, dataset):
    max_depth = 3 if dataset == "digits" else None
    check_sparse_input(tree_type, dataset, max_depth)


@pytest.mark.parametrize("tree_type",
                         set(SPARSE_TREES).intersection(REG_TREES))
@pytest.mark.parametrize("dataset", ["boston", "reg_small"])
def test_sparse_input_reg_trees(tree_type, dataset):
    # Due to numerical instability of MSE and too strict test, we limit the
    # maximal depth
    check_sparse_input(tree_type, dataset, 2)


def check_sparse_parameters(tree, dataset):
    TreeEstimator = ALL_TREES[tree]
    X = DATASETS[dataset]["X"]
    X_sparse = DATASETS[dataset]["X_sparse"]
    y = DATASETS[dataset]["y"]

    # Check max_features
    d = TreeEstimator(random_state=0, max_features=1, max_depth=2).fit(X, y)
    s = TreeEstimator(random_state=0, max_features=1,
                      max_depth=2).fit(X_sparse, y)
    assert_tree_equal(d.tree_, s.tree_,
                      "{0} with dense and sparse format gave different "
                      "trees".format(tree))
    assert_array_almost_equal(s.predict(X), d.predict(X))

    # Check min_samples_split
    d = TreeEstimator(random_state=0, max_features=1,
                      min_samples_split=10).fit(X, y)
    s = TreeEstimator(random_state=0, max_features=1,
                      min_samples_split=10).fit(X_sparse, y)
    assert_tree_equal(d.tree_, s.tree_,
                      "{0} with dense and sparse format gave different "
                      "trees".format(tree))
    assert_array_almost_equal(s.predict(X), d.predict(X))

    # Check min_samples_leaf
    d = TreeEstimator(random_state=0,
                      min_samples_leaf=X_sparse.shape[0] // 2).fit(X, y)
    s = TreeEstimator(random_state=0,
                      min_samples_leaf=X_sparse.shape[0] // 2).fit(X_sparse, y)
    assert_tree_equal(d.tree_, s.tree_,
                      "{0} with dense and sparse format gave different "
                      "trees".format(tree))
    assert_array_almost_equal(s.predict(X), d.predict(X))

    # Check best-first search
    d = TreeEstimator(random_state=0, max_leaf_nodes=3).fit(X, y)
    s = TreeEstimator(random_state=0, max_leaf_nodes=3).fit(X_sparse, y)
    assert_tree_equal(d.tree_, s.tree_,
                      "{0} with dense and sparse format gave different "
                      "trees".format(tree))
    assert_array_almost_equal(s.predict(X), d.predict(X))


def check_sparse_criterion(tree, dataset):
    TreeEstimator = ALL_TREES[tree]
    X = DATASETS[dataset]["X"]
    X_sparse = DATASETS[dataset]["X_sparse"]
    y = DATASETS[dataset]["y"]

    # Check various criterion
    CRITERIONS = REG_CRITERIONS if tree in REG_TREES else CLF_CRITERIONS
    for criterion in CRITERIONS:
        d = TreeEstimator(random_state=0, max_depth=3,
                          criterion=criterion).fit(X, y)
        s = TreeEstimator(random_state=0, max_depth=3,
                          criterion=criterion).fit(X_sparse, y)

        assert_tree_equal(d.tree_, s.tree_,
                          "{0} with dense and sparse format gave different "
                          "trees".format(tree))
        assert_array_almost_equal(s.predict(X), d.predict(X))


@pytest.mark.parametrize("tree_type", SPARSE_TREES)
@pytest.mark.parametrize("dataset",
                         ["sparse-pos", "sparse-neg", "sparse-mix", "zeros"])
@pytest.mark.parametrize("check",
                         [check_sparse_parameters, check_sparse_criterion])
def test_sparse(tree_type, dataset, check):
    check(tree_type, dataset)


def check_explicit_sparse_zeros(tree, max_depth=3,
                                n_features=10):
    TreeEstimator = ALL_TREES[tree]

    # n_samples set n_feature to ease construction of a simultaneous
    # construction of a csr and csc matrix
    n_samples = n_features
    samples = np.arange(n_samples)

    # Generate X, y
    random_state = check_random_state(0)
    indices = []
    data = []
    offset = 0
    indptr = [offset]
    for i in range(n_features):
        n_nonzero_i = random_state.binomial(n_samples, 0.5)
        indices_i = random_state.permutation(samples)[:n_nonzero_i]
        indices.append(indices_i)
        data_i = random_state.binomial(3, 0.5, size=(n_nonzero_i, )) - 1
        data.append(data_i)
        offset += n_nonzero_i
        indptr.append(offset)

    indices = np.concatenate(indices)
    data = np.array(np.concatenate(data), dtype=np.float32)
    X_sparse = csc_matrix((data, indices, indptr),
                          shape=(n_samples, n_features))
    X = X_sparse.toarray()
    X_sparse_test = csr_matrix((data, indices, indptr),
                               shape=(n_samples, n_features))
    X_test = X_sparse_test.toarray()
    y = random_state.randint(0, 3, size=(n_samples, ))

    # Ensure that X_sparse_test owns its data, indices and indptr array
    X_sparse_test = X_sparse_test.copy()

    # Ensure that we have explicit zeros
    assert_greater((X_sparse.data == 0.).sum(), 0)
    assert_greater((X_sparse_test.data == 0.).sum(), 0)

    # Perform the comparison
    d = TreeEstimator(random_state=0, max_depth=max_depth).fit(X, y)
    s = TreeEstimator(random_state=0, max_depth=max_depth).fit(X_sparse, y)

    assert_tree_equal(d.tree_, s.tree_,
                      "{0} with dense and sparse format gave different "
                      "trees".format(tree))

    Xs = (X_test, X_sparse_test)
    for X1, X2 in product(Xs, Xs):
        assert_array_almost_equal(s.tree_.apply(X1), d.tree_.apply(X2))
        assert_array_almost_equal(s.apply(X1), d.apply(X2))
        assert_array_almost_equal(s.apply(X1), s.tree_.apply(X1))

        assert_array_almost_equal(s.tree_.decision_path(X1).toarray(),
                                  d.tree_.decision_path(X2).toarray())
        assert_array_almost_equal(s.decision_path(X1).toarray(),
                                  d.decision_path(X2).toarray())
        assert_array_almost_equal(s.decision_path(X1).toarray(),
                                  s.tree_.decision_path(X1).toarray())

        assert_array_almost_equal(s.predict(X1), d.predict(X2))

        if tree in CLF_TREES:
            assert_array_almost_equal(s.predict_proba(X1),
                                      d.predict_proba(X2))


@pytest.mark.parametrize("tree_type", SPARSE_TREES)
def test_explicit_sparse_zeros(tree_type):
    check_explicit_sparse_zeros(tree_type)


@ignore_warnings
def check_raise_error_on_1d_input(name):
    TreeEstimator = ALL_TREES[name]

    X = iris.data[:, 0].ravel()
    X_2d = iris.data[:, 0].reshape((-1, 1))
    y = iris.target

    assert_raises(ValueError, TreeEstimator(random_state=0).fit, X, y)

    est = TreeEstimator(random_state=0)
    est.fit(X_2d, y)
    assert_raises(ValueError, est.predict, [X])


@pytest.mark.parametrize("name", ALL_TREES)
def test_1d_input(name):
    with ignore_warnings():
        check_raise_error_on_1d_input(name)


def _check_min_weight_leaf_split_level(TreeEstimator, X, y, sample_weight):
    est = TreeEstimator(random_state=0)
    est.fit(X, y, sample_weight=sample_weight)
    assert_equal(est.tree_.max_depth, 1)

    est = TreeEstimator(random_state=0, min_weight_fraction_leaf=0.4)
    est.fit(X, y, sample_weight=sample_weight)
    assert_equal(est.tree_.max_depth, 0)


def check_min_weight_leaf_split_level(name):
    TreeEstimator = ALL_TREES[name]

    X = np.array([[0], [0], [0], [0], [1]])
    y = [0, 0, 0, 0, 1]
    sample_weight = [0.2, 0.2, 0.2, 0.2, 0.2]
    _check_min_weight_leaf_split_level(TreeEstimator, X, y, sample_weight)

    if not TreeEstimator().presort:
        _check_min_weight_leaf_split_level(TreeEstimator, csc_matrix(X), y,
                                           sample_weight)


@pytest.mark.parametrize("name", ALL_TREES)
def test_min_weight_leaf_split_level(name):
    check_min_weight_leaf_split_level(name)


def check_public_apply(name):
    X_small32 = X_small.astype(tree._tree.DTYPE, copy=False)

    est = ALL_TREES[name]()
    est.fit(X_small, y_small)
    assert_array_equal(est.apply(X_small),
                       est.tree_.apply(X_small32))


def check_public_apply_sparse(name):
    X_small32 = csr_matrix(X_small.astype(tree._tree.DTYPE, copy=False))

    est = ALL_TREES[name]()
    est.fit(X_small, y_small)
    assert_array_equal(est.apply(X_small),
                       est.tree_.apply(X_small32))


@pytest.mark.parametrize("name", ALL_TREES)
def test_public_apply_all_trees(name):
    check_public_apply(name)


@pytest.mark.parametrize("name", SPARSE_TREES)
def test_public_apply_sparse_trees(name):
    check_public_apply_sparse(name)


def check_presort_sparse(est, X, y):
    assert_raises(ValueError, est.fit, X, y)


def test_presort_sparse():
    ests = (DecisionTreeClassifier(presort=True),
            DecisionTreeRegressor(presort=True))
    sparse_matrices = (csr_matrix, csc_matrix, coo_matrix)

    y, X = datasets.make_multilabel_classification(random_state=0,
                                                   n_samples=50,
                                                   n_features=1,
                                                   n_classes=20)
    y = y[:, 0]

    for est, sparse_matrix in product(ests, sparse_matrices):
        check_presort_sparse(est, sparse_matrix(X), y)


@pytest.mark.parametrize('cls',
                         (DecisionTreeRegressor, DecisionTreeClassifier))
def test_invalid_presort(cls):
    allowed_presort = ('auto', True, False)
    invalid_presort = 'invalid'
    msg = ("'presort' should be in {}. "
           "Got {!r} instead.".format(allowed_presort, invalid_presort))
    est = cls(presort=invalid_presort)
    assert_raise_message(ValueError, msg, est.fit, X, y)


def test_decision_path_hardcoded():
    X = iris.data
    y = iris.target
    est = DecisionTreeClassifier(random_state=0, max_depth=1).fit(X, y)
    node_indicator = est.decision_path(X[:2]).toarray()
    assert_array_equal(node_indicator, [[1, 1, 0], [1, 0, 1]])


def check_decision_path(name):
    X = iris.data
    y = iris.target
    n_samples = X.shape[0]

    TreeEstimator = ALL_TREES[name]
    est = TreeEstimator(random_state=0, max_depth=2)
    est.fit(X, y)

    node_indicator_csr = est.decision_path(X)
    node_indicator = node_indicator_csr.toarray()
    assert_equal(node_indicator.shape, (n_samples, est.tree_.node_count))

    # Assert that leaves index are correct
    leaves = est.apply(X)
    leave_indicator = [node_indicator[i, j] for i, j in enumerate(leaves)]
    assert_array_almost_equal(leave_indicator, np.ones(shape=n_samples))

    # Ensure only one leave node per sample
    all_leaves = est.tree_.children_left == TREE_LEAF
    assert_array_almost_equal(np.dot(node_indicator, all_leaves),
                              np.ones(shape=n_samples))

    # Ensure max depth is consistent with sum of indicator
    max_depth = node_indicator.sum(axis=1).max()
    assert_less_equal(est.tree_.max_depth, max_depth)


@pytest.mark.parametrize("name", ALL_TREES)
def test_decision_path(name):
    check_decision_path(name)


def check_no_sparse_y_support(name):
    X, y = X_multilabel, csr_matrix(y_multilabel)
    TreeEstimator = ALL_TREES[name]
    assert_raises(TypeError, TreeEstimator(random_state=0).fit, X, y)


@pytest.mark.parametrize("name", ALL_TREES)
def test_no_sparse_y_support(name):
    # Currently we don't support sparse y
    check_no_sparse_y_support(name)


def test_mae():
    """Check MAE criterion produces correct results on small toy dataset:

    ------------------
    | X | y | weight |
    ------------------
    | 3 | 3 |  0.1   |
    | 5 | 3 |  0.3   |
    | 8 | 4 |  1.0   |
    | 3 | 6 |  0.6   |
    | 5 | 7 |  0.3   |
    ------------------
    |sum wt:|  2.3   |
    ------------------

    Because we are dealing with sample weights, we cannot find the median by
    simply choosing/averaging the centre value(s), instead we consider the
    median where 50% of the cumulative weight is found (in a y sorted data set)
    . Therefore with regards to this test data, the cumulative weight is >= 50%
    when y = 4.  Therefore:
    Median = 4

    For all the samples, we can get the total error by summing:
    Absolute(Median - y) * weight

    I.e., total error = (Absolute(4 - 3) * 0.1)
                      + (Absolute(4 - 3) * 0.3)
                      + (Absolute(4 - 4) * 1.0)
                      + (Absolute(4 - 6) * 0.6)
                      + (Absolute(4 - 7) * 0.3)
                      = 2.5

    Impurity = Total error / total weight
             = 2.5 / 2.3
             = 1.08695652173913
             ------------------

    From this root node, the next best split is between X values of 3 and 5.
    Thus, we have left and right child nodes:

    LEFT                    RIGHT
    ------------------      ------------------
    | X | y | weight |      | X | y | weight |
    ------------------      ------------------
    | 3 | 3 |  0.1   |      | 5 | 3 |  0.3   |
    | 3 | 6 |  0.6   |      | 8 | 4 |  1.0   |
    ------------------      | 5 | 7 |  0.3   |
    |sum wt:|  0.7   |      ------------------
    ------------------      |sum wt:|  1.6   |
                            ------------------

    Impurity is found in the same way:
    Left node Median = 6
    Total error = (Absolute(6 - 3) * 0.1)
                + (Absolute(6 - 6) * 0.6)
                = 0.3

    Left Impurity = Total error / total weight
            = 0.3 / 0.7
            = 0.428571428571429
            -------------------

    Likewise for Right node:
    Right node Median = 4
    Total error = (Absolute(4 - 3) * 0.3)
                + (Absolute(4 - 4) * 1.0)
                + (Absolute(4 - 7) * 0.3)
                = 1.2

    Right Impurity = Total error / total weight
            = 1.2 / 1.6
            = 0.75
            ------
    """
    dt_mae = DecisionTreeRegressor(random_state=0, criterion="mae",
                                   max_leaf_nodes=2)

    # Test MAE where sample weights are non-uniform (as illustrated above):
    dt_mae.fit(X=[[3], [5], [3], [8], [5]], y=[6, 7, 3, 4, 3],
               sample_weight=[0.6, 0.3, 0.1, 1.0, 0.3])
    assert_allclose(dt_mae.tree_.impurity, [2.5 / 2.3, 0.3 / 0.7, 1.2 / 1.6])
    assert_array_equal(dt_mae.tree_.value.flat, [4.0, 6.0, 4.0])

    # Test MAE where all sample weights are uniform:
    dt_mae.fit(X=[[3], [5], [3], [8], [5]], y=[6, 7, 3, 4, 3],
               sample_weight=np.ones(5))
    assert_array_equal(dt_mae.tree_.impurity, [1.4, 1.5, 4.0 / 3.0])
    assert_array_equal(dt_mae.tree_.value.flat, [4, 4.5, 4.0])

    # Test MAE where a `sample_weight` is not explicitly provided.
    # This is equivalent to providing uniform sample weights, though
    # the internal logic is different:
    dt_mae.fit(X=[[3], [5], [3], [8], [5]], y=[6, 7, 3, 4, 3])
    assert_array_equal(dt_mae.tree_.impurity, [1.4, 1.5, 4.0 / 3.0])
    assert_array_equal(dt_mae.tree_.value.flat, [4, 4.5, 4.0])


def test_criterion_copy():
    # Let's check whether copy of our criterion has the same type
    # and properties as original
    n_outputs = 3
    n_classes = np.arange(3, dtype=np.intp)
    n_samples = 100

    def _pickle_copy(obj):
        return pickle.loads(pickle.dumps(obj))
    for copy_func in [copy.copy, copy.deepcopy, _pickle_copy]:
        for _, typename in CRITERIA_CLF.items():
            criteria = typename(n_outputs, n_classes)
            result = copy_func(criteria).__reduce__()
            typename_, (n_outputs_, n_classes_), _ = result
            assert_equal(typename, typename_)
            assert_equal(n_outputs, n_outputs_)
            assert_array_equal(n_classes, n_classes_)

        for _, typename in CRITERIA_REG.items():
            criteria = typename(n_outputs, n_samples)
            result = copy_func(criteria).__reduce__()
            typename_, (n_outputs_, n_samples_), _ = result
            assert_equal(typename, typename_)
            assert_equal(n_outputs, n_outputs_)
            assert_equal(n_samples, n_samples_)


def test_empty_leaf_infinite_threshold():
    # try to make empty leaf by using near infinite value.
    data = np.random.RandomState(0).randn(100, 11) * 2e38
    data = np.nan_to_num(data.astype('float32'))
    X_full = data[:, :-1]
    X_sparse = csc_matrix(X_full)
    y = data[:, -1]
    for X in [X_full, X_sparse]:
        tree = DecisionTreeRegressor(random_state=0).fit(X, y)
        terminal_regions = tree.apply(X)
        left_leaf = set(np.where(tree.tree_.children_left == TREE_LEAF)[0])
        empty_leaf = left_leaf.difference(terminal_regions)
        infinite_threshold = np.where(~np.isfinite(tree.tree_.threshold))[0]
        assert len(infinite_threshold) == 0
        assert len(empty_leaf) == 0


@pytest.mark.parametrize('name', CLF_TREES)
def test_multi_target(name):
    Tree = CLF_TREES[name]

    clf = Tree()

    X = iris.data

    # Make multi column mixed type target.
    y = np.vstack([
        iris.target.astype(float),
        iris.target.astype(int),
        iris.target.astype(str),
    ]).T

    # Try to fit and predict.
    clf.fit(X, y)
    clf.predict(X)


<<<<<<< HEAD
@pytest.mark.parametrize("criterion", CLF_CRITERIONS)
@pytest.mark.parametrize(
    "dataset", sorted(set(DATASETS.keys()) - {"reg_small", "boston"}))
@pytest.mark.parametrize(
    "tree_cls", [DecisionTreeClassifier, ExtraTreeClassifier])
def test_prune_tree_clf_are_subtrees(criterion, dataset, tree_cls):
    dataset = DATASETS[dataset]
    X, y = dataset["X"], dataset["y"]
    assert_pruning_creates_subtree(tree_cls, X, y)


@pytest.mark.parametrize("criterion", REG_CRITERIONS)
@pytest.mark.parametrize("dataset", DATASETS.keys())
@pytest.mark.parametrize(
    "tree_cls", [DecisionTreeRegressor, ExtraTreeRegressor])
def test_prune_tree_reg_are_subtrees(criterion, dataset, tree_cls):
    dataset = DATASETS[dataset]
    X, y = dataset["X"], dataset["y"]
    assert_pruning_creates_subtree(tree_cls, X, y)


def test_prune_tree_prunes_all_leaves():
    clf = DecisionTreeClassifier(ccp_alpha=100)
    clf.fit(X, y)
    assert clf.tree_.max_depth == 0
    assert clf.tree_.node_count == 1


def test_prune_tree_raises_negative_ccp_alpha():
    clf = DecisionTreeClassifier()
    msg = "ccp_alpha must be greater than or equal to 0"

    with pytest.raises(ValueError, match=msg):
        clf.set_params(ccp_alpha=-1.0)
        clf.fit(X, y)

    clf.set_params(ccp_alpha=0.0)
    clf.fit(X, y)

    with pytest.raises(ValueError, match=msg):
        clf.set_params(ccp_alpha=-1.0)
        clf._prune_tree()


def assert_pruning_creates_subtree(estimator_cls, X, y):
    estimators = []
    for ccp_alpha in np.linspace(0.0, 0.2, 11):
        est = estimator_cls(
            max_leaf_nodes=20, ccp_alpha=ccp_alpha, random_state=0).fit(X, y)
        estimators.append(est)

    for prev_est, next_est in zip(estimators, estimators[1:]):
        assert_is_subtree(prev_est.tree_, next_est.tree_)


def assert_is_subtree(tree, subtree):
    assert tree.node_count >= subtree.node_count
    assert tree.max_depth >= subtree.max_depth

    tree_c_left = tree.children_left
    tree_c_right = tree.children_right
    subtree_c_left = subtree.children_left
    subtree_c_right = subtree.children_right

    stack = [(0, 0)]
    while stack:
        tree_node_idx, subtree_node_idx = stack.pop()
        assert_array_almost_equal(
            tree.value[tree_node_idx], subtree.value[subtree_node_idx])
        assert_almost_equal(
            tree.impurity[tree_node_idx], subtree.impurity[subtree_node_idx])
        assert_almost_equal(
            tree.n_node_samples[tree_node_idx],
            subtree.n_node_samples[subtree_node_idx])
        assert_almost_equal(
            tree.weighted_n_node_samples[tree_node_idx],
            subtree.weighted_n_node_samples[subtree_node_idx])

        if (subtree_c_left[subtree_node_idx] ==
           subtree_c_right[subtree_node_idx]):
            # is a leaf
            assert_almost_equal(
                TREE_UNDEFINED,
                subtree.threshold[subtree_node_idx])
        else:
            # not a leaf
            assert_almost_equal(
                tree.threshold[tree_node_idx],
                subtree.threshold[subtree_node_idx])
            stack.append((tree_c_left[tree_node_idx],
                          subtree_c_left[subtree_node_idx]))
            stack.append((tree_c_right[tree_node_idx],
                          subtree_c_right[subtree_node_idx]))
=======
def test_decision_tree_memmap():
    # check that decision trees supports read-only buffer (#13626)
    X = np.random.RandomState(0).random_sample((10, 2)).astype(np.float32)
    y = np.zeros(10)

    with TempMemmap((X, y)) as (X_read_only, y_read_only):
        DecisionTreeClassifier().fit(X_read_only, y_read_only)
>>>>>>> 77b73d63
<|MERGE_RESOLUTION|>--- conflicted
+++ resolved
@@ -1851,7 +1851,15 @@
     clf.predict(X)
 
 
-<<<<<<< HEAD
+def test_decision_tree_memmap():
+    # check that decision trees supports read-only buffer (#13626)
+    X = np.random.RandomState(0).random_sample((10, 2)).astype(np.float32)
+    y = np.zeros(10)
+
+    with TempMemmap((X, y)) as (X_read_only, y_read_only):
+        DecisionTreeClassifier().fit(X_read_only, y_read_only)
+
+
 @pytest.mark.parametrize("criterion", CLF_CRITERIONS)
 @pytest.mark.parametrize(
     "dataset", sorted(set(DATASETS.keys()) - {"reg_small", "boston"}))
@@ -1944,13 +1952,4 @@
             stack.append((tree_c_left[tree_node_idx],
                           subtree_c_left[subtree_node_idx]))
             stack.append((tree_c_right[tree_node_idx],
-                          subtree_c_right[subtree_node_idx]))
-=======
-def test_decision_tree_memmap():
-    # check that decision trees supports read-only buffer (#13626)
-    X = np.random.RandomState(0).random_sample((10, 2)).astype(np.float32)
-    y = np.zeros(10)
-
-    with TempMemmap((X, y)) as (X_read_only, y_read_only):
-        DecisionTreeClassifier().fit(X_read_only, y_read_only)
->>>>>>> 77b73d63
+                          subtree_c_right[subtree_node_idx]))
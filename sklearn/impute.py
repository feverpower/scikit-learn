--- conflicted
+++ resolved
@@ -1124,13 +1124,8 @@
             The features containing missing values.
 
         """
-<<<<<<< HEAD
-        if sparse.issparse(X) and self.missing_values != 0:
+        if sparse.issparse(X):
             mask = _get_missing_mask(X.data, self.missing_values)
-=======
-        if sparse.issparse(X):
-            mask = _get_mask(X.data, self.missing_values)
->>>>>>> ffd27c85
 
             # The imputer mask will be constructed with the same sparse format
             # as X.
@@ -1152,16 +1147,7 @@
             elif imputer_mask.format == 'csr':
                 imputer_mask = imputer_mask.tocsc()
         else:
-<<<<<<< HEAD
-            if sparse.issparse(X):
-                # case of sparse matrix with 0 as missing values. Implicit and
-                # explicit zeros are considered as missing values.
-                X = X.toarray()
             imputer_mask = _get_missing_mask(X, self.missing_values)
-=======
-            imputer_mask = _get_mask(X, self.missing_values)
->>>>>>> ffd27c85
-            features_with_missing = np.flatnonzero(imputer_mask.sum(axis=0))
 
             if self.sparse is True:
                 imputer_mask = sparse.csc_matrix(imputer_mask)
@@ -1279,7 +1265,10 @@
         """
         return self.fit(X, y).transform(X)
 
-<<<<<<< HEAD
+    def _more_tags(self):
+        return {'allow_nan': True,
+                'X_types': ['2darray', 'str']}
+
 
 class KNNImputer(BaseEstimator, TransformerMixin):
     """Imputation for completing missing values using k-Nearest Neighbors.
@@ -1558,9 +1547,4 @@
             X_merged[bad_rows] = X_bad
             X_merged[~bad_rows] = X
             X = X_merged
-        return X
-=======
-    def _more_tags(self):
-        return {'allow_nan': True,
-                'X_types': ['2darray', 'str']}
->>>>>>> ffd27c85
+        return X
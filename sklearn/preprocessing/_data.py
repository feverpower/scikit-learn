# Authors: Alexandre Gramfort <alexandre.gramfort@inria.fr>
#          Mathieu Blondel <mathieu@mblondel.org>
#          Olivier Grisel <olivier.grisel@ensta.org>
#          Andreas Mueller <amueller@ais.uni-bonn.de>
#          Eric Martin <eric@ericmart.in>
#          Giorgio Patrini <giorgio.patrini@anu.edu.au>
#          Eric Chang <ericchang2017@u.northwestern.edu>
# License: BSD 3 clause


from itertools import chain, combinations
import numbers
import warnings
from itertools import combinations_with_replacement as combinations_w_r

import numpy as np
from scipy import sparse
from scipy import stats
from scipy import optimize
from scipy.special import boxcox

from ..base import BaseEstimator, TransformerMixin
from ..utils import check_array
from ..utils.extmath import row_norms
from ..utils.extmath import _incremental_mean_and_var
from ..utils.sparsefuncs_fast import (inplace_csr_row_normalize_l1,
                                      inplace_csr_row_normalize_l2)
from ..utils.sparsefuncs import (inplace_column_scale,
                                 mean_variance_axis, incr_mean_variance_axis,
                                 min_max_axis)
from ..utils.validation import (check_is_fitted, check_random_state,
<<<<<<< HEAD
                                FLOAT_DTYPES)
from ..utils._data_adapter import _DataAdapter
=======
                                FLOAT_DTYPES, _deprecate_positional_args)
>>>>>>> 2771b0cc

from ._csr_polynomial_expansion import _csr_polynomial_expansion

from ._encoders import OneHotEncoder

BOUNDS_THRESHOLD = 1e-7

__all__ = [
    'Binarizer',
    'KernelCenterer',
    'MinMaxScaler',
    'MaxAbsScaler',
    'Normalizer',
    'OneHotEncoder',
    'RobustScaler',
    'StandardScaler',
    'QuantileTransformer',
    'PowerTransformer',
    'add_dummy_feature',
    'binarize',
    'normalize',
    'scale',
    'robust_scale',
    'maxabs_scale',
    'minmax_scale',
    'quantile_transform',
    'power_transform',
]


def _handle_zeros_in_scale(scale, copy=True):
    ''' Makes sure that whenever scale is zero, we handle it correctly.

    This happens in most scalers when we have constant features.'''

    # if we are fitting on 1D arrays, scale might be a scalar
    if np.isscalar(scale):
        if scale == .0:
            scale = 1.
        return scale
    elif isinstance(scale, np.ndarray):
        if copy:
            # New array to avoid side-effects
            scale = scale.copy()
        scale[scale == 0.0] = 1.0
        return scale


@_deprecate_positional_args
def scale(X, *, axis=0, with_mean=True, with_std=True, copy=True):
    """Standardize a dataset along any axis

    Center to the mean and component wise scale to unit variance.

    Read more in the :ref:`User Guide <preprocessing_scaler>`.

    Parameters
    ----------
    X : {array-like, sparse matrix} of shape (n_samples, n_features)
        The data to center and scale.

    axis : int, default=0
        axis used to compute the means and standard deviations along. If 0,
        independently standardize each feature, otherwise (if 1) standardize
        each sample.

    with_mean : bool, default=True
        If True, center the data before scaling.

    with_std : bool, default=True
        If True, scale the data to unit variance (or equivalently,
        unit standard deviation).

    copy : bool, default=True
        set to False to perform inplace row normalization and avoid a
        copy (if the input is already a numpy array or a scipy.sparse
        CSC matrix and if axis is 1).

    Returns
    -------
    X_tr : {ndarray, sparse matrix} of shape (n_samples, n_features)
        The transformed data.

    Notes
    -----
    This implementation will refuse to center scipy.sparse matrices
    since it would make them non-sparse and would potentially crash the
    program with memory exhaustion problems.

    Instead the caller is expected to either set explicitly
    `with_mean=False` (in that case, only variance scaling will be
    performed on the features of the CSC matrix) or to call `X.toarray()`
    if he/she expects the materialized dense array to fit in memory.

    To avoid memory copy the caller should pass a CSC matrix.

    NaNs are treated as missing values: disregarded to compute the statistics,
    and maintained during the data transformation.

    We use a biased estimator for the standard deviation, equivalent to
    `numpy.std(x, ddof=0)`. Note that the choice of `ddof` is unlikely to
    affect model performance.

    For a comparison of the different scalers, transformers, and normalizers,
    see :ref:`examples/preprocessing/plot_all_scaling.py
    <sphx_glr_auto_examples_preprocessing_plot_all_scaling.py>`.

    .. warning:: Risk of data leak

        Do not use :func:`~sklearn.preprocessing.scale` unless you know
        what you are doing. A common mistake is to apply it to the entire data
        *before* splitting into training and test sets. This will bias the
        model evaluation because information would have leaked from the test
        set to the training set.
        In general, we recommend using
        :class:`~sklearn.preprocessing.StandardScaler` within a
        :ref:`Pipeline <pipeline>` in order to prevent most risks of data
        leaking: `pipe = make_pipeline(StandardScaler(), LogisticRegression())`.

    See also
    --------
    StandardScaler: Performs scaling to unit variance using the``Transformer``
        API (e.g. as part of a preprocessing
        :class:`~sklearn.pipeline.Pipeline`).

    """  # noqa
    X = check_array(X, accept_sparse='csc', copy=copy, ensure_2d=False,
                    estimator='the scale function', dtype=FLOAT_DTYPES,
                    force_all_finite='allow-nan')
    if sparse.issparse(X):
        if with_mean:
            raise ValueError(
                "Cannot center sparse matrices: pass `with_mean=False` instead"
                " See docstring for motivation and alternatives.")
        if axis != 0:
            raise ValueError("Can only scale sparse matrix on axis=0, "
                             " got axis=%d" % axis)
        if with_std:
            _, var = mean_variance_axis(X, axis=0)
            var = _handle_zeros_in_scale(var, copy=False)
            inplace_column_scale(X, 1 / np.sqrt(var))
    else:
        X = np.asarray(X)
        if with_mean:
            mean_ = np.nanmean(X, axis)
        if with_std:
            scale_ = np.nanstd(X, axis)
        # Xr is a view on the original array that enables easy use of
        # broadcasting on the axis in which we are interested in
        Xr = np.rollaxis(X, axis)
        if with_mean:
            Xr -= mean_
            mean_1 = np.nanmean(Xr, axis=0)
            # Verify that mean_1 is 'close to zero'. If X contains very
            # large values, mean_1 can also be very large, due to a lack of
            # precision of mean_. In this case, a pre-scaling of the
            # concerned feature is efficient, for instance by its mean or
            # maximum.
            if not np.allclose(mean_1, 0):
                warnings.warn("Numerical issues were encountered "
                              "when centering the data "
                              "and might not be solved. Dataset may "
                              "contain too large values. You may need "
                              "to prescale your features.")
                Xr -= mean_1
        if with_std:
            scale_ = _handle_zeros_in_scale(scale_, copy=False)
            Xr /= scale_
            if with_mean:
                mean_2 = np.nanmean(Xr, axis=0)
                # If mean_2 is not 'close to zero', it comes from the fact that
                # scale_ is very small so that mean_2 = mean_1/scale_ > 0, even
                # if mean_1 was close to zero. The problem is thus essentially
                # due to the lack of precision of mean_. A solution is then to
                # subtract the mean again:
                if not np.allclose(mean_2, 0):
                    warnings.warn("Numerical issues were encountered "
                                  "when scaling the data "
                                  "and might not be solved. The standard "
                                  "deviation of the data is probably "
                                  "very close to 0. ")
                    Xr -= mean_2
    return X


class MinMaxScaler(TransformerMixin, BaseEstimator):
    """Transform features by scaling each feature to a given range.

    This estimator scales and translates each feature individually such
    that it is in the given range on the training set, e.g. between
    zero and one.

    The transformation is given by::

        X_std = (X - X.min(axis=0)) / (X.max(axis=0) - X.min(axis=0))
        X_scaled = X_std * (max - min) + min

    where min, max = feature_range.

    This transformation is often used as an alternative to zero mean,
    unit variance scaling.

    Read more in the :ref:`User Guide <preprocessing_scaler>`.

    Parameters
    ----------
    feature_range : tuple (min, max), default=(0, 1)
        Desired range of transformed data.

    copy : bool, default=True
        Set to False to perform inplace row normalization and avoid a
        copy (if the input is already a numpy array).

    Attributes
    ----------
    min_ : ndarray of shape (n_features,)
        Per feature adjustment for minimum. Equivalent to
        ``min - X.min(axis=0) * self.scale_``

    scale_ : ndarray of shape (n_features,)
        Per feature relative scaling of the data. Equivalent to
        ``(max - min) / (X.max(axis=0) - X.min(axis=0))``

        .. versionadded:: 0.17
           *scale_* attribute.

    data_min_ : ndarray of shape (n_features,)
        Per feature minimum seen in the data

        .. versionadded:: 0.17
           *data_min_*

    data_max_ : ndarray of shape (n_features,)
        Per feature maximum seen in the data

        .. versionadded:: 0.17
           *data_max_*

    data_range_ : ndarray of shape (n_features,)
        Per feature range ``(data_max_ - data_min_)`` seen in the data

        .. versionadded:: 0.17
           *data_range_*

    n_samples_seen_ : int
        The number of samples processed by the estimator.
        It will be reset on new calls to fit, but increments across
        ``partial_fit`` calls.

    Examples
    --------
    >>> from sklearn.preprocessing import MinMaxScaler
    >>> data = [[-1, 2], [-0.5, 6], [0, 10], [1, 18]]
    >>> scaler = MinMaxScaler()
    >>> print(scaler.fit(data))
    MinMaxScaler()
    >>> print(scaler.data_max_)
    [ 1. 18.]
    >>> print(scaler.transform(data))
    [[0.   0.  ]
     [0.25 0.25]
     [0.5  0.5 ]
     [1.   1.  ]]
    >>> print(scaler.transform([[2, 2]]))
    [[1.5 0. ]]

    See also
    --------
    minmax_scale: Equivalent function without the estimator API.

    Notes
    -----
    NaNs are treated as missing values: disregarded in fit, and maintained in
    transform.

    For a comparison of the different scalers, transformers, and normalizers,
    see :ref:`examples/preprocessing/plot_all_scaling.py
    <sphx_glr_auto_examples_preprocessing_plot_all_scaling.py>`.
    """

    @_deprecate_positional_args
    def __init__(self, feature_range=(0, 1), *, copy=True):
        self.feature_range = feature_range
        self.copy = copy

    def _reset(self):
        """Reset internal data-dependent state of the scaler, if necessary.

        __init__ parameters are not touched.
        """

        # Checking one attribute is enough, becase they are all set together
        # in partial_fit
        if hasattr(self, 'scale_'):
            del self.scale_
            del self.min_
            del self.n_samples_seen_
            del self.data_min_
            del self.data_max_
            del self.data_range_

    def fit(self, X, y=None):
        """Compute the minimum and maximum to be used for later scaling.

        Parameters
        ----------
        X : array-like of shape (n_samples, n_features)
            The data used to compute the per-feature minimum and maximum
            used for later scaling along the features axis.

        y : None
            Ignored.

        Returns
        -------
        self : object
            Fitted scaler.
        """

        # Reset internal state before fitting
        self._reset()
        return self.partial_fit(X, y)

    def partial_fit(self, X, y=None):
        """Online computation of min and max on X for later scaling.

        All of X is processed as a single batch. This is intended for cases
        when :meth:`fit` is not feasible due to very large number of
        `n_samples` or because X is read from a continuous stream.

        Parameters
        ----------
        X : array-like of shape (n_samples, n_features)
            The data used to compute the mean and standard deviation
            used for later scaling along the features axis.

        y : None
            Ignored.

        Returns
        -------
        self : object
            Fitted scaler.
        """
        feature_range = self.feature_range
        if feature_range[0] >= feature_range[1]:
            raise ValueError("Minimum of desired feature range must be smaller"
                             " than maximum. Got %s." % str(feature_range))

        if sparse.issparse(X):
            raise TypeError("MinMaxScaler does not support sparse input. "
                            "Consider using MaxAbsScaler instead.")

        first_pass = not hasattr(self, 'n_samples_seen_')
        X = self._validate_data(X, reset=first_pass,
                                estimator=self, dtype=FLOAT_DTYPES,
                                force_all_finite="allow-nan")

        data_min = np.nanmin(X, axis=0)
        data_max = np.nanmax(X, axis=0)

        if first_pass:
            self.n_samples_seen_ = X.shape[0]
        else:
            data_min = np.minimum(self.data_min_, data_min)
            data_max = np.maximum(self.data_max_, data_max)
            self.n_samples_seen_ += X.shape[0]

        data_range = data_max - data_min
        self.scale_ = ((feature_range[1] - feature_range[0]) /
                       _handle_zeros_in_scale(data_range))
        self.min_ = feature_range[0] - data_min * self.scale_
        self.data_min_ = data_min
        self.data_max_ = data_max
        self.data_range_ = data_range
        return self

    def transform(self, X):
        """Scale features of X according to feature_range.

        Parameters
        ----------
        X : array-like of shape (n_samples, n_features)
            Input data that will be transformed.

        Returns
        -------
        Xt : ndarray of shape (n_samples, n_features)
            Transformed data.
        """
        check_is_fitted(self)
        data_wrap = _DataAdapter().fit_get_transformer(X)
        X = check_array(X, copy=self.copy, dtype=FLOAT_DTYPES,
                        force_all_finite="allow-nan")

        X *= self.scale_
        X += self.min_
        return data_wrap.transform(X)

    def inverse_transform(self, X):
        """Undo the scaling of X according to feature_range.

        Parameters
        ----------
        X : array-like of shape (n_samples, n_features)
            Input data that will be transformed. It cannot be sparse.

        Returns
        -------
        Xt : ndarray of shape (n_samples, n_features)
            Transformed data.
        """
        check_is_fitted(self)

        X = check_array(X, copy=self.copy, dtype=FLOAT_DTYPES,
                        force_all_finite="allow-nan")

        X -= self.min_
        X /= self.scale_
        return X

    def _more_tags(self):
        return {'allow_nan': True}


@_deprecate_positional_args
def minmax_scale(X, feature_range=(0, 1), *, axis=0, copy=True):
    """Transform features by scaling each feature to a given range.

    This estimator scales and translates each feature individually such
    that it is in the given range on the training set, i.e. between
    zero and one.

    The transformation is given by (when ``axis=0``)::

        X_std = (X - X.min(axis=0)) / (X.max(axis=0) - X.min(axis=0))
        X_scaled = X_std * (max - min) + min

    where min, max = feature_range.

    The transformation is calculated as (when ``axis=0``)::

       X_scaled = scale * X + min - X.min(axis=0) * scale
       where scale = (max - min) / (X.max(axis=0) - X.min(axis=0))

    This transformation is often used as an alternative to zero mean,
    unit variance scaling.

    Read more in the :ref:`User Guide <preprocessing_scaler>`.

    .. versionadded:: 0.17
       *minmax_scale* function interface
       to :class:`~sklearn.preprocessing.MinMaxScaler`.

    Parameters
    ----------
    X : array-like of shape (n_samples, n_features)
        The data.

    feature_range : tuple (min, max), default=(0, 1)
        Desired range of transformed data.

    axis : int, default=0
        Axis used to scale along. If 0, independently scale each feature,
        otherwise (if 1) scale each sample.

    copy : bool, default=True
        Set to False to perform inplace scaling and avoid a copy (if the input
        is already a numpy array).

    Returns
    -------
    X_tr : ndarray of shape (n_samples, n_features)
        The transformed data.

    .. warning:: Risk of data leak

        Do not use :func:`~sklearn.preprocessing.minmax_scale` unless you know
        what you are doing. A common mistake is to apply it to the entire data
        *before* splitting into training and test sets. This will bias the
        model evaluation because information would have leaked from the test
        set to the training set.
        In general, we recommend using
        :class:`~sklearn.preprocessing.MinMaxScaler` within a
        :ref:`Pipeline <pipeline>` in order to prevent most risks of data
        leaking: `pipe = make_pipeline(MinMaxScaler(), LogisticRegression())`.

    See also
    --------
    MinMaxScaler: Performs scaling to a given range using the``Transformer``
        API (e.g. as part of a preprocessing
        :class:`~sklearn.pipeline.Pipeline`).

    Notes
    -----
    For a comparison of the different scalers, transformers, and normalizers,
    see :ref:`examples/preprocessing/plot_all_scaling.py
    <sphx_glr_auto_examples_preprocessing_plot_all_scaling.py>`.
    """  # noqa
    # Unlike the scaler object, this function allows 1d input.
    # If copy is required, it will be done inside the scaler object.
    X = check_array(X, copy=False, ensure_2d=False,
                    dtype=FLOAT_DTYPES, force_all_finite='allow-nan')
    original_ndim = X.ndim

    if original_ndim == 1:
        X = X.reshape(X.shape[0], 1)

    s = MinMaxScaler(feature_range=feature_range, copy=copy)
    if axis == 0:
        X = s.fit_transform(X)
    else:
        X = s.fit_transform(X.T).T

    if original_ndim == 1:
        X = X.ravel()

    return X


class StandardScaler(TransformerMixin, BaseEstimator):
    """Standardize features by removing the mean and scaling to unit variance

    The standard score of a sample `x` is calculated as:

        z = (x - u) / s

    where `u` is the mean of the training samples or zero if `with_mean=False`,
    and `s` is the standard deviation of the training samples or one if
    `with_std=False`.

    Centering and scaling happen independently on each feature by computing
    the relevant statistics on the samples in the training set. Mean and
    standard deviation are then stored to be used on later data using
    :meth:`transform`.

    Standardization of a dataset is a common requirement for many
    machine learning estimators: they might behave badly if the
    individual features do not more or less look like standard normally
    distributed data (e.g. Gaussian with 0 mean and unit variance).

    For instance many elements used in the objective function of
    a learning algorithm (such as the RBF kernel of Support Vector
    Machines or the L1 and L2 regularizers of linear models) assume that
    all features are centered around 0 and have variance in the same
    order. If a feature has a variance that is orders of magnitude larger
    that others, it might dominate the objective function and make the
    estimator unable to learn from other features correctly as expected.

    This scaler can also be applied to sparse CSR or CSC matrices by passing
    `with_mean=False` to avoid breaking the sparsity structure of the data.

    Read more in the :ref:`User Guide <preprocessing_scaler>`.

    Parameters
    ----------
    copy : bool, default=True
        If False, try to avoid a copy and do inplace scaling instead.
        This is not guaranteed to always work inplace; e.g. if the data is
        not a NumPy array or scipy.sparse CSR matrix, a copy may still be
        returned.

    with_mean : bool, default=True
        If True, center the data before scaling.
        This does not work (and will raise an exception) when attempted on
        sparse matrices, because centering them entails building a dense
        matrix which in common use cases is likely to be too large to fit in
        memory.

    with_std : bool, default=True
        If True, scale the data to unit variance (or equivalently,
        unit standard deviation).

    Attributes
    ----------
    scale_ : ndarray of shape (n_features,) or None
        Per feature relative scaling of the data. This is calculated using
        `np.sqrt(var_)`. Equal to ``None`` when ``with_std=False``.

        .. versionadded:: 0.17
           *scale_*

    mean_ : ndarray of shape (n_features,) or None
        The mean value for each feature in the training set.
        Equal to ``None`` when ``with_mean=False``.

    var_ : ndarray of shape (n_features,) or None
        The variance for each feature in the training set. Used to compute
        `scale_`. Equal to ``None`` when ``with_std=False``.

    n_samples_seen_ : int or ndarray of shape (n_features,)
        The number of samples processed by the estimator for each feature.
        If there are not missing samples, the ``n_samples_seen`` will be an
        integer, otherwise it will be an array.
        Will be reset on new calls to fit, but increments across
        ``partial_fit`` calls.

    Examples
    --------
    >>> from sklearn.preprocessing import StandardScaler
    >>> data = [[0, 0], [0, 0], [1, 1], [1, 1]]
    >>> scaler = StandardScaler()
    >>> print(scaler.fit(data))
    StandardScaler()
    >>> print(scaler.mean_)
    [0.5 0.5]
    >>> print(scaler.transform(data))
    [[-1. -1.]
     [-1. -1.]
     [ 1.  1.]
     [ 1.  1.]]
    >>> print(scaler.transform([[2, 2]]))
    [[3. 3.]]

    See also
    --------
    scale: Equivalent function without the estimator API.

    :class:`~sklearn.decomposition.PCA`: Further removes the linear correlation
        across features with 'whiten=True'.

    Notes
    -----
    NaNs are treated as missing values: disregarded in fit, and maintained in
    transform.

    We use a biased estimator for the standard deviation, equivalent to
    `numpy.std(x, ddof=0)`. Note that the choice of `ddof` is unlikely to
    affect model performance.

    For a comparison of the different scalers, transformers, and normalizers,
    see :ref:`examples/preprocessing/plot_all_scaling.py
    <sphx_glr_auto_examples_preprocessing_plot_all_scaling.py>`.
    """  # noqa

    @_deprecate_positional_args
    def __init__(self, *, copy=True, with_mean=True, with_std=True):
        self.with_mean = with_mean
        self.with_std = with_std
        self.copy = copy

    def _reset(self):
        """Reset internal data-dependent state of the scaler, if necessary.

        __init__ parameters are not touched.
        """

        # Checking one attribute is enough, becase they are all set together
        # in partial_fit
        if hasattr(self, 'scale_'):
            del self.scale_
            del self.n_samples_seen_
            del self.mean_
            del self.var_

    def fit(self, X, y=None):
        """Compute the mean and std to be used for later scaling.

        Parameters
        ----------
        X : {array-like, sparse matrix} of shape (n_samples, n_features)
            The data used to compute the mean and standard deviation
            used for later scaling along the features axis.

        y : None
            Ignored.

        Returns
        -------
        self : object
            Fitted scaler.
        """

        # Reset internal state before fitting
        self._reset()
        return self.partial_fit(X, y)

    def partial_fit(self, X, y=None):
        """
        Online computation of mean and std on X for later scaling.

        All of X is processed as a single batch. This is intended for cases
        when :meth:`fit` is not feasible due to very large number of
        `n_samples` or because X is read from a continuous stream.

        The algorithm for incremental mean and std is given in Equation 1.5a,b
        in Chan, Tony F., Gene H. Golub, and Randall J. LeVeque. "Algorithms
        for computing the sample variance: Analysis and recommendations."
        The American Statistician 37.3 (1983): 242-247:

        Parameters
        ----------
        X : {array-like, sparse matrix} of shape (n_samples, n_features)
            The data used to compute the mean and standard deviation
            used for later scaling along the features axis.

        y : None
            Ignored.

        Returns
        -------
        self : object
            Fitted scaler.
        """
        X = self._validate_data(X, accept_sparse=('csr', 'csc'),
                                estimator=self, dtype=FLOAT_DTYPES,
                                force_all_finite='allow-nan')

        # Even in the case of `with_mean=False`, we update the mean anyway
        # This is needed for the incremental computation of the var
        # See incr_mean_variance_axis and _incremental_mean_variance_axis

        # if n_samples_seen_ is an integer (i.e. no missing values), we need to
        # transform it to a NumPy array of shape (n_features,) required by
        # incr_mean_variance_axis and _incremental_variance_axis
        if (hasattr(self, 'n_samples_seen_') and
                isinstance(self.n_samples_seen_, numbers.Integral)):
            self.n_samples_seen_ = np.repeat(
                self.n_samples_seen_, X.shape[1]).astype(np.int64, copy=False)

        if sparse.issparse(X):
            if self.with_mean:
                raise ValueError(
                    "Cannot center sparse matrices: pass `with_mean=False` "
                    "instead. See docstring for motivation and alternatives.")

            sparse_constructor = (sparse.csr_matrix
                                  if X.format == 'csr' else sparse.csc_matrix)
            counts_nan = sparse_constructor(
                        (np.isnan(X.data), X.indices, X.indptr),
                        shape=X.shape).sum(axis=0).A.ravel()

            if not hasattr(self, 'n_samples_seen_'):
                self.n_samples_seen_ = (
                        X.shape[0] - counts_nan).astype(np.int64, copy=False)

            if self.with_std:
                # First pass
                if not hasattr(self, 'scale_'):
                    self.mean_, self.var_ = mean_variance_axis(X, axis=0)
                # Next passes
                else:
                    self.mean_, self.var_, self.n_samples_seen_ = \
                        incr_mean_variance_axis(X, axis=0,
                                                last_mean=self.mean_,
                                                last_var=self.var_,
                                                last_n=self.n_samples_seen_)
            else:
                self.mean_ = None
                self.var_ = None
                if hasattr(self, 'scale_'):
                    self.n_samples_seen_ += X.shape[0] - counts_nan
        else:
            if not hasattr(self, 'n_samples_seen_'):
                self.n_samples_seen_ = np.zeros(X.shape[1], dtype=np.int64)

            # First pass
            if not hasattr(self, 'scale_'):
                self.mean_ = .0
                if self.with_std:
                    self.var_ = .0
                else:
                    self.var_ = None

            if not self.with_mean and not self.with_std:
                self.mean_ = None
                self.var_ = None
                self.n_samples_seen_ += X.shape[0] - np.isnan(X).sum(axis=0)
            else:
                self.mean_, self.var_, self.n_samples_seen_ = \
                    _incremental_mean_and_var(X, self.mean_, self.var_,
                                              self.n_samples_seen_)

        # for backward-compatibility, reduce n_samples_seen_ to an integer
        # if the number of samples is the same for each feature (i.e. no
        # missing values)
        if np.ptp(self.n_samples_seen_) == 0:
            self.n_samples_seen_ = self.n_samples_seen_[0]

        if self.with_std:
            self.scale_ = _handle_zeros_in_scale(np.sqrt(self.var_))
        else:
            self.scale_ = None

        return self

    def transform(self, X, copy=None):
        """Perform standardization by centering and scaling

        Parameters
        ----------
        X : {array-like, sparse matrix of shape (n_samples, n_features)
            The data used to scale along the features axis.
        copy : bool, default=None
            Copy the input X or not.

        Returns
        -------
        X_tr : {ndarray, sparse matrix} of shape (n_samples, n_features)
            Transformed array.
        """
        check_is_fitted(self)
        data_wrap = _DataAdapter().fit_get_transformer(X)

        copy = copy if copy is not None else self.copy
        X = self._validate_data(X, reset=False,
                                accept_sparse='csr', copy=copy,
                                estimator=self, dtype=FLOAT_DTYPES,
                                force_all_finite='allow-nan')

        if sparse.issparse(X):
            if self.with_mean:
                raise ValueError(
                    "Cannot center sparse matrices: pass `with_mean=False` "
                    "instead. See docstring for motivation and alternatives.")
            if self.scale_ is not None:
                inplace_column_scale(X, 1 / self.scale_)
        else:
            if self.with_mean:
                X -= self.mean_
            if self.with_std:
                X /= self.scale_
        return data_wrap.transform(X)

    def inverse_transform(self, X, copy=None):
        """Scale back the data to the original representation

        Parameters
        ----------
        X : {array-like, sparse matrix} of shape (n_samples, n_features)
            The data used to scale along the features axis.
        copy : bool, default=None
            Copy the input X or not.

        Returns
        -------
        X_tr : {ndarray, sparse matrix} of shape (n_samples, n_features)
            Transformed array.
        """
        check_is_fitted(self)

        copy = copy if copy is not None else self.copy
        if sparse.issparse(X):
            if self.with_mean:
                raise ValueError(
                    "Cannot uncenter sparse matrices: pass `with_mean=False` "
                    "instead See docstring for motivation and alternatives.")
            if not sparse.isspmatrix_csr(X):
                X = X.tocsr()
                copy = False
            if copy:
                X = X.copy()
            if self.scale_ is not None:
                inplace_column_scale(X, self.scale_)
        else:
            X = np.asarray(X)
            if copy:
                X = X.copy()
            if self.with_std:
                X *= self.scale_
            if self.with_mean:
                X += self.mean_
        return X

    def _more_tags(self):
        return {'allow_nan': True}


class MaxAbsScaler(TransformerMixin, BaseEstimator):
    """Scale each feature by its maximum absolute value.

    This estimator scales and translates each feature individually such
    that the maximal absolute value of each feature in the
    training set will be 1.0. It does not shift/center the data, and
    thus does not destroy any sparsity.

    This scaler can also be applied to sparse CSR or CSC matrices.

    .. versionadded:: 0.17

    Parameters
    ----------
    copy : bool, default=True
        Set to False to perform inplace scaling and avoid a copy (if the input
        is already a numpy array).

    Attributes
    ----------
    scale_ : ndarray of shape (n_features,)
        Per feature relative scaling of the data.

        .. versionadded:: 0.17
           *scale_* attribute.

    max_abs_ : ndarray of shape (n_features,)
        Per feature maximum absolute value.

    n_samples_seen_ : int
        The number of samples processed by the estimator. Will be reset on
        new calls to fit, but increments across ``partial_fit`` calls.

    Examples
    --------
    >>> from sklearn.preprocessing import MaxAbsScaler
    >>> X = [[ 1., -1.,  2.],
    ...      [ 2.,  0.,  0.],
    ...      [ 0.,  1., -1.]]
    >>> transformer = MaxAbsScaler().fit(X)
    >>> transformer
    MaxAbsScaler()
    >>> transformer.transform(X)
    array([[ 0.5, -1. ,  1. ],
           [ 1. ,  0. ,  0. ],
           [ 0. ,  1. , -0.5]])

    See also
    --------
    maxabs_scale: Equivalent function without the estimator API.

    Notes
    -----
    NaNs are treated as missing values: disregarded in fit, and maintained in
    transform.

    For a comparison of the different scalers, transformers, and normalizers,
    see :ref:`examples/preprocessing/plot_all_scaling.py
    <sphx_glr_auto_examples_preprocessing_plot_all_scaling.py>`.
    """

    @_deprecate_positional_args
    def __init__(self, *, copy=True):
        self.copy = copy

    def _reset(self):
        """Reset internal data-dependent state of the scaler, if necessary.

        __init__ parameters are not touched.
        """

        # Checking one attribute is enough, becase they are all set together
        # in partial_fit
        if hasattr(self, 'scale_'):
            del self.scale_
            del self.n_samples_seen_
            del self.max_abs_

    def fit(self, X, y=None):
        """Compute the maximum absolute value to be used for later scaling.

        Parameters
        ----------
        X : {array-like, sparse matrix} of shape (n_samples, n_features)
            The data used to compute the per-feature minimum and maximum
            used for later scaling along the features axis.

        y : None
            Ignored.

        Returns
        -------
        self : object
            Fitted scaler.
        """
        # Reset internal state before fitting
        self._reset()
        return self.partial_fit(X, y)

    def partial_fit(self, X, y=None):
        """
        Online computation of max absolute value of X for later scaling.

        All of X is processed as a single batch. This is intended for cases
        when :meth:`fit` is not feasible due to very large number of
        `n_samples` or because X is read from a continuous stream.

        Parameters
        ----------
        X : {array-like, sparse matrix} of shape (n_samples, n_features)
            The data used to compute the mean and standard deviation
            used for later scaling along the features axis.

        y : None
            Ignored.

        Returns
        -------
        self : object
            Fitted scaler.
        """
        first_pass = not hasattr(self, 'n_samples_seen_')
        X = self._validate_data(X, reset=first_pass,
                                accept_sparse=('csr', 'csc'), estimator=self,
                                dtype=FLOAT_DTYPES,
                                force_all_finite='allow-nan')

        if sparse.issparse(X):
            mins, maxs = min_max_axis(X, axis=0, ignore_nan=True)
            max_abs = np.maximum(np.abs(mins), np.abs(maxs))
        else:
            max_abs = np.nanmax(np.abs(X), axis=0)

        if first_pass:
            self.n_samples_seen_ = X.shape[0]
        else:
            max_abs = np.maximum(self.max_abs_, max_abs)
            self.n_samples_seen_ += X.shape[0]

        self.max_abs_ = max_abs
        self.scale_ = _handle_zeros_in_scale(max_abs)
        return self

    def transform(self, X):
        """Scale the data

        Parameters
        ----------
        X : {array-like, sparse matrix} of shape (n_samples, n_features)
            The data that should be scaled.

        Returns
        -------
        X_tr : {ndarray, sparse matrix} of shape (n_samples, n_features)
            Transformed array.
        """
        check_is_fitted(self)
        data_wrap = _DataAdapter().fit_get_transformer(X)
        X = check_array(X, accept_sparse=('csr', 'csc'), copy=self.copy,
                        estimator=self, dtype=FLOAT_DTYPES,
                        force_all_finite='allow-nan')

        if sparse.issparse(X):
            inplace_column_scale(X, 1.0 / self.scale_)
        else:
            X /= self.scale_
        return data_wrap.transform(X)

    def inverse_transform(self, X):
        """Scale back the data to the original representation

        Parameters
        ----------
        X : {array-like, sparse matrix} of shape (n_samples, n_features)
            The data that should be transformed back.

        Returns
        -------
        X_tr : {ndarray, sparse matrix} of shape (n_samples, n_features)
            Transformed array.
        """
        check_is_fitted(self)
        X = check_array(X, accept_sparse=('csr', 'csc'), copy=self.copy,
                        estimator=self, dtype=FLOAT_DTYPES,
                        force_all_finite='allow-nan')

        if sparse.issparse(X):
            inplace_column_scale(X, self.scale_)
        else:
            X *= self.scale_
        return X

    def _more_tags(self):
        return {'allow_nan': True}


@_deprecate_positional_args
def maxabs_scale(X, *, axis=0, copy=True):
    """Scale each feature to the [-1, 1] range without breaking the sparsity.

    This estimator scales each feature individually such
    that the maximal absolute value of each feature in the
    training set will be 1.0.

    This scaler can also be applied to sparse CSR or CSC matrices.

    Parameters
    ----------
    X : {array-like, sparse matrix} of shape (n_samples, n_features)
        The data.

    axis : int, default=0
        axis used to scale along. If 0, independently scale each feature,
        otherwise (if 1) scale each sample.

    copy : bool, default=True
        Set to False to perform inplace scaling and avoid a copy (if the input
        is already a numpy array).

    Returns
    -------
    X_tr : {ndarray, sparse matrix} of shape (n_samples, n_features)
        The transformed data.

    .. warning:: Risk of data leak

        Do not use :func:`~sklearn.preprocessing.maxabs_scale` unless you know what
        you are doing. A common mistake is to apply it to the entire data
        *before* splitting into training and test sets. This will bias the
        model evaluation because information would have leaked from the test
        set to the training set.
        In general, we recommend using
        :class:`~sklearn.preprocessing.MaxAbsScaler` within a
        :ref:`Pipeline <pipeline>` in order to prevent most risks of data
        leaking: `pipe = make_pipeline(MaxAbsScaler(), LogisticRegression())`.

    See also
    --------
    MaxAbsScaler: Performs scaling to the [-1, 1] range using
        the``Transformer`` API (e.g. as part of a preprocessing
        :class:`~sklearn.pipeline.Pipeline`).

    Notes
    -----
    NaNs are treated as missing values: disregarded to compute the statistics,
    and maintained during the data transformation.

    For a comparison of the different scalers, transformers, and normalizers,
    see :ref:`examples/preprocessing/plot_all_scaling.py
    <sphx_glr_auto_examples_preprocessing_plot_all_scaling.py>`.
    """  # noqa
    # Unlike the scaler object, this function allows 1d input.

    # If copy is required, it will be done inside the scaler object.
    X = check_array(X, accept_sparse=('csr', 'csc'), copy=False,
                    ensure_2d=False, dtype=FLOAT_DTYPES,
                    force_all_finite='allow-nan')
    original_ndim = X.ndim

    if original_ndim == 1:
        X = X.reshape(X.shape[0], 1)

    s = MaxAbsScaler(copy=copy)
    if axis == 0:
        X = s.fit_transform(X)
    else:
        X = s.fit_transform(X.T).T

    if original_ndim == 1:
        X = X.ravel()

    return X


class RobustScaler(TransformerMixin, BaseEstimator):
    """Scale features using statistics that are robust to outliers.

    This Scaler removes the median and scales the data according to
    the quantile range (defaults to IQR: Interquartile Range).
    The IQR is the range between the 1st quartile (25th quantile)
    and the 3rd quartile (75th quantile).

    Centering and scaling happen independently on each feature by
    computing the relevant statistics on the samples in the training
    set. Median and interquartile range are then stored to be used on
    later data using the ``transform`` method.

    Standardization of a dataset is a common requirement for many
    machine learning estimators. Typically this is done by removing the mean
    and scaling to unit variance. However, outliers can often influence the
    sample mean / variance in a negative way. In such cases, the median and
    the interquartile range often give better results.

    .. versionadded:: 0.17

    Read more in the :ref:`User Guide <preprocessing_scaler>`.

    Parameters
    ----------
    with_centering : bool, default=True
        If True, center the data before scaling.
        This will cause ``transform`` to raise an exception when attempted on
        sparse matrices, because centering them entails building a dense
        matrix which in common use cases is likely to be too large to fit in
        memory.

    with_scaling : bool, default=True
        If True, scale the data to interquartile range.

    quantile_range : tuple (q_min, q_max), 0.0 < q_min < q_max < 100.0, \
        default=(25.0, 75.0), == (1st quantile, 3rd quantile), == IQR
        Quantile range used to calculate ``scale_``.

        .. versionadded:: 0.18

    copy : bool, default=True
        If False, try to avoid a copy and do inplace scaling instead.
        This is not guaranteed to always work inplace; e.g. if the data is
        not a NumPy array or scipy.sparse CSR matrix, a copy may still be
        returned.

    unit_variance : bool, default=False
        If True, scale data so that normally distributed features have a
        variance of 1. In general, if the difference between the x-values of
        ``q_max`` and ``q_min`` for a standard normal distribution is greater
        than 1, the dataset will be scaled down. If less than 1, the dataset
        will be scaled up.

        .. versionadded:: 0.24

    Attributes
    ----------
    center_ : array of floats
        The median value for each feature in the training set.

    scale_ : array of floats
        The (scaled) interquartile range for each feature in the training set.

        .. versionadded:: 0.17
           *scale_* attribute.

    Examples
    --------
    >>> from sklearn.preprocessing import RobustScaler
    >>> X = [[ 1., -2.,  2.],
    ...      [ -2.,  1.,  3.],
    ...      [ 4.,  1., -2.]]
    >>> transformer = RobustScaler().fit(X)
    >>> transformer
    RobustScaler()
    >>> transformer.transform(X)
    array([[ 0. , -2. ,  0. ],
           [-1. ,  0. ,  0.4],
           [ 1. ,  0. , -1.6]])

    See also
    --------
    robust_scale: Equivalent function without the estimator API.

    :class:`~sklearn.decomposition.PCA`
        Further removes the linear correlation across features with
        'whiten=True'.

    Notes
    -----
    For a comparison of the different scalers, transformers, and normalizers,
    see :ref:`examples/preprocessing/plot_all_scaling.py
    <sphx_glr_auto_examples_preprocessing_plot_all_scaling.py>`.

    https://en.wikipedia.org/wiki/Median
    https://en.wikipedia.org/wiki/Interquartile_range
    """
    @_deprecate_positional_args
    def __init__(self, *, with_centering=True, with_scaling=True,
                 quantile_range=(25.0, 75.0), copy=True, unit_variance=False):
        self.with_centering = with_centering
        self.with_scaling = with_scaling
        self.quantile_range = quantile_range
        self.unit_variance = unit_variance
        self.copy = copy

    def fit(self, X, y=None):
        """Compute the median and quantiles to be used for scaling.

        Parameters
        ----------
        X : {array-like, sparse matrix} of shape (n_samples, n_features)
            The data used to compute the median and quantiles
            used for later scaling along the features axis.

        y : None
            Ignored.

        Returns
        -------
        self : object
            Fitted scaler.
        """
        # at fit, convert sparse matrices to csc for optimized computation of
        # the quantiles
        X = self._validate_data(X, accept_sparse='csc', estimator=self,
                                dtype=FLOAT_DTYPES,
                                force_all_finite='allow-nan')

        q_min, q_max = self.quantile_range
        if not 0 <= q_min <= q_max <= 100:
            raise ValueError("Invalid quantile range: %s" %
                             str(self.quantile_range))

        if self.with_centering:
            if sparse.issparse(X):
                raise ValueError(
                    "Cannot center sparse matrices: use `with_centering=False`"
                    " instead. See docstring for motivation and alternatives.")
            self.center_ = np.nanmedian(X, axis=0)
        else:
            self.center_ = None

        if self.with_scaling:
            quantiles = []
            for feature_idx in range(X.shape[1]):
                if sparse.issparse(X):
                    column_nnz_data = X.data[X.indptr[feature_idx]:
                                             X.indptr[feature_idx + 1]]
                    column_data = np.zeros(shape=X.shape[0], dtype=X.dtype)
                    column_data[:len(column_nnz_data)] = column_nnz_data
                else:
                    column_data = X[:, feature_idx]

                quantiles.append(np.nanpercentile(column_data,
                                                  self.quantile_range))

            quantiles = np.transpose(quantiles)

            self.scale_ = quantiles[1] - quantiles[0]
            self.scale_ = _handle_zeros_in_scale(self.scale_, copy=False)
            if self.unit_variance:
                adjust = (stats.norm.ppf(q_max / 100.0) -
                          stats.norm.ppf(q_min / 100.0))
                self.scale_ = self.scale_ / adjust
        else:
            self.scale_ = None

        return self

    def transform(self, X):
        """Center and scale the data.

        Parameters
        ----------
        X : {array-like, sparse matrix} of shape (n_samples, n_features)
            The data used to scale along the specified axis.

        Returns
        -------
        X_tr : {ndarray, sparse matrix} of shape (n_samples, n_features)
            Transformed array.
        """
        check_is_fitted(self)
        data_wrap = _DataAdapter().fit_get_transformer(X)
        X = check_array(X, accept_sparse=('csr', 'csc'), copy=self.copy,
                        estimator=self, dtype=FLOAT_DTYPES,
                        force_all_finite='allow-nan')

        if sparse.issparse(X):
            if self.with_scaling:
                inplace_column_scale(X, 1.0 / self.scale_)
        else:
            if self.with_centering:
                X -= self.center_
            if self.with_scaling:
                X /= self.scale_
        return data_wrap.transform(X)

    def inverse_transform(self, X):
        """Scale back the data to the original representation

        Parameters
        ----------
        X : {array-like, sparse matrix} of shape (n_samples, n_features)
            The rescaled data to be transformed back.

        Returns
        -------
        X_tr : {ndarray, sparse matrix} of shape (n_samples, n_features)
            Transformed array.
        """
        check_is_fitted(self)
        X = check_array(X, accept_sparse=('csr', 'csc'), copy=self.copy,
                        estimator=self, dtype=FLOAT_DTYPES,
                        force_all_finite='allow-nan')

        if sparse.issparse(X):
            if self.with_scaling:
                inplace_column_scale(X, self.scale_)
        else:
            if self.with_scaling:
                X *= self.scale_
            if self.with_centering:
                X += self.center_
        return X

    def _more_tags(self):
        return {'allow_nan': True}


@_deprecate_positional_args
def robust_scale(X, *, axis=0, with_centering=True, with_scaling=True,
                 quantile_range=(25.0, 75.0), copy=True, unit_variance=False):
    """Standardize a dataset along any axis

    Center to the median and component wise scale
    according to the interquartile range.

    Read more in the :ref:`User Guide <preprocessing_scaler>`.

    Parameters
    ----------
    X : {array-like, sparse matrix} of shape (n_sample, n_features)
        The data to center and scale.

    axis : int, default=0
        axis used to compute the medians and IQR along. If 0,
        independently scale each feature, otherwise (if 1) scale
        each sample.

    with_centering : bool, default=True
        If True, center the data before scaling.

    with_scaling : bool, default=True
        If True, scale the data to unit variance (or equivalently,
        unit standard deviation).

    quantile_range : tuple (q_min, q_max), 0.0 < q_min < q_max < 100.0
        default=(25.0, 75.0), == (1st quantile, 3rd quantile), == IQR
        Quantile range used to calculate ``scale_``.

        .. versionadded:: 0.18

    copy : bool, default=True
        set to False to perform inplace row normalization and avoid a
        copy (if the input is already a numpy array or a scipy.sparse
        CSR matrix and if axis is 1).

    unit_variance : bool, default=False
        If True, scale data so that normally distributed features have a
        variance of 1. In general, if the difference between the x-values of
        ``q_max`` and ``q_min`` for a standard normal distribution is greater
        than 1, the dataset will be scaled down. If less than 1, the dataset
        will be scaled up.

        .. versionadded:: 0.24

    Returns
    -------
    X_tr : {ndarray, sparse matrix} of shape (n_samples, n_features)
        The transformed data.

    Notes
    -----
    This implementation will refuse to center scipy.sparse matrices
    since it would make them non-sparse and would potentially crash the
    program with memory exhaustion problems.

    Instead the caller is expected to either set explicitly
    `with_centering=False` (in that case, only variance scaling will be
    performed on the features of the CSR matrix) or to call `X.toarray()`
    if he/she expects the materialized dense array to fit in memory.

    To avoid memory copy the caller should pass a CSR matrix.

    For a comparison of the different scalers, transformers, and normalizers,
    see :ref:`examples/preprocessing/plot_all_scaling.py
    <sphx_glr_auto_examples_preprocessing_plot_all_scaling.py>`.

    .. warning:: Risk of data leak

        Do not use :func:`~sklearn.preprocessing.robust_scale` unless you know
        what you are doing. A common mistake is to apply it to the entire data
        *before* splitting into training and test sets. This will bias the
        model evaluation because information would have leaked from the test
        set to the training set.
        In general, we recommend using
        :class:`~sklearn.preprocessing.RobustScaler` within a
        :ref:`Pipeline <pipeline>` in order to prevent most risks of data
        leaking: `pipe = make_pipeline(RobustScaler(), LogisticRegression())`.

    See also
    --------
    RobustScaler: Performs centering and scaling using the ``Transformer`` API
        (e.g. as part of a preprocessing :class:`~sklearn.pipeline.Pipeline`).
    """
    X = check_array(X, accept_sparse=('csr', 'csc'), copy=False,
                    ensure_2d=False, dtype=FLOAT_DTYPES,
                    force_all_finite='allow-nan')
    original_ndim = X.ndim

    if original_ndim == 1:
        X = X.reshape(X.shape[0], 1)

    s = RobustScaler(with_centering=with_centering, with_scaling=with_scaling,
                     quantile_range=quantile_range,
                     unit_variance=unit_variance, copy=copy)
    if axis == 0:
        X = s.fit_transform(X)
    else:
        X = s.fit_transform(X.T).T

    if original_ndim == 1:
        X = X.ravel()

    return X


class PolynomialFeatures(TransformerMixin, BaseEstimator):
    """Generate polynomial and interaction features.

    Generate a new feature matrix consisting of all polynomial combinations
    of the features with degree less than or equal to the specified degree.
    For example, if an input sample is two dimensional and of the form
    [a, b], the degree-2 polynomial features are [1, a, b, a^2, ab, b^2].

    Parameters
    ----------
    degree : integer, default=2
        The degree of the polynomial features.

    interaction_only : bool, default=False
        If true, only interaction features are produced: features that are
        products of at most ``degree`` *distinct* input features (so not
        ``x[1] ** 2``, ``x[0] * x[2] ** 3``, etc.).

    include_bias : bool, default=True
        If True (default), then include a bias column, the feature in which
        all polynomial powers are zero (i.e. a column of ones - acts as an
        intercept term in a linear model).

    order : {'C', 'F'}, default='C'
        Order of output array in the dense case. 'F' order is faster to
        compute, but may slow down subsequent estimators.

        .. versionadded:: 0.21

    Examples
    --------
    >>> import numpy as np
    >>> from sklearn.preprocessing import PolynomialFeatures
    >>> X = np.arange(6).reshape(3, 2)
    >>> X
    array([[0, 1],
           [2, 3],
           [4, 5]])
    >>> poly = PolynomialFeatures(2)
    >>> poly.fit_transform(X)
    array([[ 1.,  0.,  1.,  0.,  0.,  1.],
           [ 1.,  2.,  3.,  4.,  6.,  9.],
           [ 1.,  4.,  5., 16., 20., 25.]])
    >>> poly = PolynomialFeatures(interaction_only=True)
    >>> poly.fit_transform(X)
    array([[ 1.,  0.,  1.,  0.],
           [ 1.,  2.,  3.,  6.],
           [ 1.,  4.,  5., 20.]])

    Attributes
    ----------
    powers_ : ndarray of shape (n_output_features, n_input_features)
        powers_[i, j] is the exponent of the jth input in the ith output.

    n_input_features_ : int
        The total number of input features.

    n_output_features_ : int
        The total number of polynomial output features. The number of output
        features is computed by iterating over all suitably sized combinations
        of input features.

    Notes
    -----
    Be aware that the number of features in the output array scales
    polynomially in the number of features of the input array, and
    exponentially in the degree. High degrees can cause overfitting.

    See :ref:`examples/linear_model/plot_polynomial_interpolation.py
    <sphx_glr_auto_examples_linear_model_plot_polynomial_interpolation.py>`
    """
    @_deprecate_positional_args
    def __init__(self, degree=2, *, interaction_only=False, include_bias=True,
                 order='C'):
        self.degree = degree
        self.interaction_only = interaction_only
        self.include_bias = include_bias
        self.order = order

    @staticmethod
    def _combinations(n_features, degree, interaction_only, include_bias):
        comb = (combinations if interaction_only else combinations_w_r)
        start = int(not include_bias)
        return chain.from_iterable(comb(range(n_features), i)
                                   for i in range(start, degree + 1))

    @property
    def powers_(self):
        check_is_fitted(self)

        combinations = self._combinations(self.n_input_features_, self.degree,
                                          self.interaction_only,
                                          self.include_bias)
        return np.vstack([np.bincount(c, minlength=self.n_input_features_)
                          for c in combinations])

    def get_feature_names(self, input_features=None):
        """
        Return feature names for output features

        Parameters
        ----------
        input_features : list of str of shape (n_features,), default=None
            String names for input features if available. By default,
            "x0", "x1", ... "xn_features" is used.

        Returns
        -------
        output_feature_names : list of str of shape (n_output_features,)
        """
        powers = self.powers_
        if input_features is None:
            input_features = ['x%d' % i for i in range(powers.shape[1])]
        feature_names = []
        for row in powers:
            inds = np.where(row)[0]
            if len(inds):
                name = " ".join("%s^%d" % (input_features[ind], exp)
                                if exp != 1 else input_features[ind]
                                for ind, exp in zip(inds, row[inds]))
            else:
                name = "1"
            feature_names.append(name)
        return feature_names

    def fit(self, X, y=None):
        """
        Compute number of output features.


        Parameters
        ----------
        X : {array-like, sparse matrix} of shape (n_samples, n_features)
            The data.

        y : None
            Ignored.

        Returns
        -------
        self : object
            Fitted transformer.
        """
        n_samples, n_features = self._validate_data(
            X, accept_sparse=True).shape
        combinations = self._combinations(n_features, self.degree,
                                          self.interaction_only,
                                          self.include_bias)
        self.n_input_features_ = n_features
        self.n_output_features_ = sum(1 for _ in combinations)
        return self

    def transform(self, X):
        """Transform data to polynomial features

        Parameters
        ----------
        X : {array-like, sparse matrix} of shape (n_samples, n_features)
            The data to transform, row by row.

            Prefer CSR over CSC for sparse input (for speed), but CSC is
            required if the degree is 4 or higher. If the degree is less than
            4 and the input format is CSC, it will be converted to CSR, have
            its polynomial features generated, then converted back to CSC.

            If the degree is 2 or 3, the method described in "Leveraging
            Sparsity to Speed Up Polynomial Feature Expansions of CSR Matrices
            Using K-Simplex Numbers" by Andrew Nystrom and John Hughes is
            used, which is much faster than the method used on CSC input. For
            this reason, a CSC input will be converted to CSR, and the output
            will be converted back to CSC prior to being returned, hence the
            preference of CSR.

        Returns
        -------
        XP : {ndarray, sparse matrix} of shape (n_samples, NP)
            The matrix of features, where NP is the number of polynomial
            features generated from the combination of inputs. If a sparse
            matrix is provided, it will be converted into a sparse
            ``csr_matrix``.
        """
        check_is_fitted(self)

        data_wrap = _DataAdapter().fit_get_transformer(X)
        X = check_array(X, order='F', dtype=FLOAT_DTYPES,
                        accept_sparse=('csr', 'csc'))

        n_samples, n_features = X.shape

        if n_features != self.n_input_features_:
            raise ValueError("X shape does not match training shape")

        if sparse.isspmatrix_csr(X):
            if self.degree > 3:
                return self.transform(X.tocsc()).tocsr()
            to_stack = []
            if self.include_bias:
                to_stack.append(np.ones(shape=(n_samples, 1), dtype=X.dtype))
            to_stack.append(X)
            for deg in range(2, self.degree+1):
                Xp_next = _csr_polynomial_expansion(X.data, X.indices,
                                                    X.indptr, X.shape[1],
                                                    self.interaction_only,
                                                    deg)
                if Xp_next is None:
                    break
                to_stack.append(Xp_next)
            XP = sparse.hstack(to_stack, format='csr')
        elif sparse.isspmatrix_csc(X) and self.degree < 4:
            return self.transform(X.tocsr()).tocsc()
        else:
            if sparse.isspmatrix(X):
                combinations = self._combinations(n_features, self.degree,
                                                  self.interaction_only,
                                                  self.include_bias)
                columns = []
                for comb in combinations:
                    if comb:
                        out_col = 1
                        for col_idx in comb:
                            out_col = X[:, col_idx].multiply(out_col)
                        columns.append(out_col)
                    else:
                        bias = sparse.csc_matrix(np.ones((X.shape[0], 1)))
                        columns.append(bias)
                XP = sparse.hstack(columns, dtype=X.dtype).tocsc()
            else:
                XP = np.empty((n_samples, self.n_output_features_),
                              dtype=X.dtype, order=self.order)

                # What follows is a faster implementation of:
                # for i, comb in enumerate(combinations):
                #     XP[:, i] = X[:, comb].prod(1)
                # This implementation uses two optimisations.
                # First one is broadcasting,
                # multiply ([X1, ..., Xn], X1) -> [X1 X1, ..., Xn X1]
                # multiply ([X2, ..., Xn], X2) -> [X2 X2, ..., Xn X2]
                # ...
                # multiply ([X[:, start:end], X[:, start]) -> ...
                # Second optimisation happens for degrees >= 3.
                # Xi^3 is computed reusing previous computation:
                # Xi^3 = Xi^2 * Xi.

                if self.include_bias:
                    XP[:, 0] = 1
                    current_col = 1
                else:
                    current_col = 0

                # d = 0
                XP[:, current_col:current_col + n_features] = X
                index = list(range(current_col,
                                   current_col + n_features))
                current_col += n_features
                index.append(current_col)

                # d >= 1
                for _ in range(1, self.degree):
                    new_index = []
                    end = index[-1]
                    for feature_idx in range(n_features):
                        start = index[feature_idx]
                        new_index.append(current_col)
                        if self.interaction_only:
                            start += (index[feature_idx + 1] -
                                      index[feature_idx])
                        next_col = current_col + end - start
                        if next_col <= current_col:
                            break
                        # XP[:, start:end] are terms of degree d - 1
                        # that exclude feature #feature_idx.
                        np.multiply(XP[:, start:end],
                                    X[:, feature_idx:feature_idx + 1],
                                    out=XP[:, current_col:next_col],
                                    casting='no')
                        current_col = next_col

                    new_index.append(current_col)
                    index = new_index

        return data_wrap.transform(XP, self.get_feature_names)


@_deprecate_positional_args
def normalize(X, norm='l2', *, axis=1, copy=True, return_norm=False):
    """Scale input vectors individually to unit norm (vector length).

    Read more in the :ref:`User Guide <preprocessing_normalization>`.

    Parameters
    ----------
    X : {array-like, sparse matrix} of shape (n_samples, n_features)
        The data to normalize, element by element.
        scipy.sparse matrices should be in CSR format to avoid an
        un-necessary copy.

    norm : {'l1', 'l2', 'max'}, default='l2'
        The norm to use to normalize each non zero sample (or each non-zero
        feature if axis is 0).

    axis : {0, 1}, default=1
        axis used to normalize the data along. If 1, independently normalize
        each sample, otherwise (if 0) normalize each feature.

    copy : bool, default=True
        set to False to perform inplace row normalization and avoid a
        copy (if the input is already a numpy array or a scipy.sparse
        CSR matrix and if axis is 1).

    return_norm : bool, default=False
        whether to return the computed norms

    Returns
    -------
    X : {ndarray, sparse matrix} of shape (n_samples, n_features)
        Normalized input X.

    norms : ndarray of shape (n_samples, ) if axis=1 else (n_features, )
        An array of norms along given axis for X.
        When X is sparse, a NotImplementedError will be raised
        for norm 'l1' or 'l2'.

    See also
    --------
    Normalizer: Performs normalization using the ``Transformer`` API
        (e.g. as part of a preprocessing :class:`~sklearn.pipeline.Pipeline`).

    Notes
    -----
    For a comparison of the different scalers, transformers, and normalizers,
    see :ref:`examples/preprocessing/plot_all_scaling.py
    <sphx_glr_auto_examples_preprocessing_plot_all_scaling.py>`.

    """
    if norm not in ('l1', 'l2', 'max'):
        raise ValueError("'%s' is not a supported norm" % norm)

    if axis == 0:
        sparse_format = 'csc'
    elif axis == 1:
        sparse_format = 'csr'
    else:
        raise ValueError("'%d' is not a supported axis" % axis)

    X = check_array(X, accept_sparse=sparse_format, copy=copy,
                    estimator='the normalize function', dtype=FLOAT_DTYPES)
    if axis == 0:
        X = X.T

    if sparse.issparse(X):
        if return_norm and norm in ('l1', 'l2'):
            raise NotImplementedError("return_norm=True is not implemented "
                                      "for sparse matrices with norm 'l1' "
                                      "or norm 'l2'")
        if norm == 'l1':
            inplace_csr_row_normalize_l1(X)
        elif norm == 'l2':
            inplace_csr_row_normalize_l2(X)
        elif norm == 'max':
            mins, maxes = min_max_axis(X, 1)
            norms = np.maximum(abs(mins), maxes)
            norms_elementwise = norms.repeat(np.diff(X.indptr))
            mask = norms_elementwise != 0
            X.data[mask] /= norms_elementwise[mask]
    else:
        if norm == 'l1':
            norms = np.abs(X).sum(axis=1)
        elif norm == 'l2':
            norms = row_norms(X)
        elif norm == 'max':
            norms = np.max(abs(X), axis=1)
        norms = _handle_zeros_in_scale(norms, copy=False)
        X /= norms[:, np.newaxis]

    if axis == 0:
        X = X.T

    if return_norm:
        return X, norms
    else:
        return X


class Normalizer(TransformerMixin, BaseEstimator):
    """Normalize samples individually to unit norm.

    Each sample (i.e. each row of the data matrix) with at least one
    non zero component is rescaled independently of other samples so
    that its norm (l1, l2 or inf) equals one.

    This transformer is able to work both with dense numpy arrays and
    scipy.sparse matrix (use CSR format if you want to avoid the burden of
    a copy / conversion).

    Scaling inputs to unit norms is a common operation for text
    classification or clustering for instance. For instance the dot
    product of two l2-normalized TF-IDF vectors is the cosine similarity
    of the vectors and is the base similarity metric for the Vector
    Space Model commonly used by the Information Retrieval community.

    Read more in the :ref:`User Guide <preprocessing_normalization>`.

    Parameters
    ----------
    norm : {'l1', 'l2', 'max'}, default='l2'
        The norm to use to normalize each non zero sample. If norm='max'
        is used, values will be rescaled by the maximum of the absolute
        values.

    copy : bool, default=True
        set to False to perform inplace row normalization and avoid a
        copy (if the input is already a numpy array or a scipy.sparse
        CSR matrix).

    Examples
    --------
    >>> from sklearn.preprocessing import Normalizer
    >>> X = [[4, 1, 2, 2],
    ...      [1, 3, 9, 3],
    ...      [5, 7, 5, 1]]
    >>> transformer = Normalizer().fit(X)  # fit does nothing.
    >>> transformer
    Normalizer()
    >>> transformer.transform(X)
    array([[0.8, 0.2, 0.4, 0.4],
           [0.1, 0.3, 0.9, 0.3],
           [0.5, 0.7, 0.5, 0.1]])

    Notes
    -----
    This estimator is stateless (besides constructor parameters), the
    fit method does nothing but is useful when used in a pipeline.

    For a comparison of the different scalers, transformers, and normalizers,
    see :ref:`examples/preprocessing/plot_all_scaling.py
    <sphx_glr_auto_examples_preprocessing_plot_all_scaling.py>`.

    See also
    --------
    normalize: Equivalent function without the estimator API.
    """

    @_deprecate_positional_args
    def __init__(self, norm='l2', *, copy=True):
        self.norm = norm
        self.copy = copy

    def fit(self, X, y=None):
        """Do nothing and return the estimator unchanged

        This method is just there to implement the usual API and hence
        work in pipelines.

        Parameters
        ----------
        X : {array-like, sparse matrix} of shape (n_samples, n_features)
            The data to estimate the normalization parameters.

        y : None
            Ignored.

        Returns
        -------
        self : object
            Fitted transformer.
        """
        self._validate_data(X, accept_sparse='csr')
        return self

    def transform(self, X, copy=None):
        """Scale each non zero row of X to unit norm

        Parameters
        ----------
        X : {array-like, sparse matrix} of shape (n_samples, n_features)
            The data to normalize, row by row. scipy.sparse matrices should be
            in CSR format to avoid an un-necessary copy.

        copy : bool, default=None
            Copy the input X or not.

        Returns
        -------
        X_tr : {ndarray, sparse matrix} of shape (n_samples, n_features)
            Transformed array.
        """
        data_wrap = _DataAdapter().fit_get_transformer(X)
        copy = copy if copy is not None else self.copy
        X = check_array(X, accept_sparse='csr')
        output = normalize(X, norm=self.norm, axis=1, copy=copy)
        return data_wrap.transform(output)

    def _more_tags(self):
        return {'stateless': True}


@_deprecate_positional_args
def binarize(X, *, threshold=0.0, copy=True):
    """Boolean thresholding of array-like or scipy.sparse matrix

    Read more in the :ref:`User Guide <preprocessing_binarization>`.

    Parameters
    ----------
    X : {array-like, sparse matrix} of shape (n_samples, n_features)
        The data to binarize, element by element.
        scipy.sparse matrices should be in CSR or CSC format to avoid an
        un-necessary copy.

    threshold : float, default=0.0
        Feature values below or equal to this are replaced by 0, above it by 1.
        Threshold may not be less than 0 for operations on sparse matrices.

    copy : bool, default=True
        set to False to perform inplace binarization and avoid a copy
        (if the input is already a numpy array or a scipy.sparse CSR / CSC
        matrix and if axis is 1).

    Returns
    -------
    X_tr : {ndarray, sparse matrix} of shape (n_samples, n_features)
        The transformed data.

    See also
    --------
    Binarizer: Performs binarization using the ``Transformer`` API
        (e.g. as part of a preprocessing :class:`~sklearn.pipeline.Pipeline`).
    """
    X = check_array(X, accept_sparse=['csr', 'csc'], copy=copy)
    if sparse.issparse(X):
        if threshold < 0:
            raise ValueError('Cannot binarize a sparse matrix with threshold '
                             '< 0')
        cond = X.data > threshold
        not_cond = np.logical_not(cond)
        X.data[cond] = 1
        X.data[not_cond] = 0
        X.eliminate_zeros()
    else:
        cond = X > threshold
        not_cond = np.logical_not(cond)
        X[cond] = 1
        X[not_cond] = 0
    return X


class Binarizer(TransformerMixin, BaseEstimator):
    """Binarize data (set feature values to 0 or 1) according to a threshold

    Values greater than the threshold map to 1, while values less than
    or equal to the threshold map to 0. With the default threshold of 0,
    only positive values map to 1.

    Binarization is a common operation on text count data where the
    analyst can decide to only consider the presence or absence of a
    feature rather than a quantified number of occurrences for instance.

    It can also be used as a pre-processing step for estimators that
    consider boolean random variables (e.g. modelled using the Bernoulli
    distribution in a Bayesian setting).

    Read more in the :ref:`User Guide <preprocessing_binarization>`.

    Parameters
    ----------
    threshold : float, default=0.0
        Feature values below or equal to this are replaced by 0, above it by 1.
        Threshold may not be less than 0 for operations on sparse matrices.

    copy : bool, default=True
        set to False to perform inplace binarization and avoid a copy (if
        the input is already a numpy array or a scipy.sparse CSR matrix).

    Examples
    --------
    >>> from sklearn.preprocessing import Binarizer
    >>> X = [[ 1., -1.,  2.],
    ...      [ 2.,  0.,  0.],
    ...      [ 0.,  1., -1.]]
    >>> transformer = Binarizer().fit(X)  # fit does nothing.
    >>> transformer
    Binarizer()
    >>> transformer.transform(X)
    array([[1., 0., 1.],
           [1., 0., 0.],
           [0., 1., 0.]])

    Notes
    -----
    If the input is a sparse matrix, only the non-zero values are subject
    to update by the Binarizer class.

    This estimator is stateless (besides constructor parameters), the
    fit method does nothing but is useful when used in a pipeline.

    See also
    --------
    binarize: Equivalent function without the estimator API.
    """

    @_deprecate_positional_args
    def __init__(self, *, threshold=0.0, copy=True):
        self.threshold = threshold
        self.copy = copy

    def fit(self, X, y=None):
        """Do nothing and return the estimator unchanged

        This method is just there to implement the usual API and hence
        work in pipelines.

        Parameters
        ----------
        X : {array-like, sparse matrix} of shape (n_samples, n_features)
            The data.

        y : None
            Ignored.

        Returns
        -------
        self : object
            Fitted transformer.
        """
        self._validate_data(X, accept_sparse='csr')
        return self

    def transform(self, X, copy=None):
        """Binarize each element of X

        Parameters
        ----------
        X : {array-like, sparse matrix} of shape (n_samples, n_features)
            The data to binarize, element by element.
            scipy.sparse matrices should be in CSR format to avoid an
            un-necessary copy.

        copy : bool
            Copy the input X or not.

        Returns
        -------
        X_tr : {ndarray, sparse matrix} of shape (n_samples, n_features)
            Transformed array.
        """
        copy = copy if copy is not None else self.copy
        return binarize(X, threshold=self.threshold, copy=copy)

    def _more_tags(self):
        return {'stateless': True}


class KernelCenterer(TransformerMixin, BaseEstimator):
    """Center a kernel matrix

    Let K(x, z) be a kernel defined by phi(x)^T phi(z), where phi is a
    function mapping x to a Hilbert space. KernelCenterer centers (i.e.,
    normalize to have zero mean) the data without explicitly computing phi(x).
    It is equivalent to centering phi(x) with
    sklearn.preprocessing.StandardScaler(with_std=False).

    Read more in the :ref:`User Guide <kernel_centering>`.

    Attributes
    ----------
    K_fit_rows_ : array of shape (n_samples,)
        Average of each column of kernel matrix

    K_fit_all_ : float
        Average of kernel matrix

    Examples
    --------
    >>> from sklearn.preprocessing import KernelCenterer
    >>> from sklearn.metrics.pairwise import pairwise_kernels
    >>> X = [[ 1., -2.,  2.],
    ...      [ -2.,  1.,  3.],
    ...      [ 4.,  1., -2.]]
    >>> K = pairwise_kernels(X, metric='linear')
    >>> K
    array([[  9.,   2.,  -2.],
           [  2.,  14., -13.],
           [ -2., -13.,  21.]])
    >>> transformer = KernelCenterer().fit(K)
    >>> transformer
    KernelCenterer()
    >>> transformer.transform(K)
    array([[  5.,   0.,  -5.],
           [  0.,  14., -14.],
           [ -5., -14.,  19.]])
    """

    def __init__(self):
        # Needed for backported inspect.signature compatibility with PyPy
        pass

    def fit(self, K, y=None):
        """Fit KernelCenterer

        Parameters
        ----------
        K : ndarray of shape (n_samples, n_samples)
            Kernel matrix.

        y : None
            Ignored.

        Returns
        -------
        self : object
            Fitted transformer.
        """

        K = self._validate_data(K, dtype=FLOAT_DTYPES)

        if K.shape[0] != K.shape[1]:
            raise ValueError("Kernel matrix must be a square matrix."
                             " Input is a {}x{} matrix."
                             .format(K.shape[0], K.shape[1]))

        n_samples = K.shape[0]
        self.K_fit_rows_ = np.sum(K, axis=0) / n_samples
        self.K_fit_all_ = self.K_fit_rows_.sum() / n_samples
        return self

    def transform(self, K, copy=True):
        """Center kernel matrix.

        Parameters
        ----------
        K : ndarray of shape (n_samples1, n_samples2)
            Kernel matrix.

        copy : bool, default=True
            Set to False to perform inplace computation.

        Returns
        -------
        K_new : ndarray of shape (n_samples1, n_samples2)
        """
        check_is_fitted(self)

        K = check_array(K, copy=copy, dtype=FLOAT_DTYPES)

        K_pred_cols = (np.sum(K, axis=1) /
                       self.K_fit_rows_.shape[0])[:, np.newaxis]

        K -= self.K_fit_rows_
        K -= K_pred_cols
        K += self.K_fit_all_

        return K

    @property
    def _pairwise(self):
        return True


def add_dummy_feature(X, value=1.0):
    """Augment dataset with an additional dummy feature.

    This is useful for fitting an intercept term with implementations which
    cannot otherwise fit it directly.

    Parameters
    ----------
    X : {array-like, sparse matrix} of shape (n_samples, n_features)
        Data.

    value : float
        Value to use for the dummy feature.

    Returns
    -------
    X : {ndarray, sparse matrix} of shape (n_samples, n_features + 1)
        Same data with dummy feature added as first column.

    Examples
    --------
    >>> from sklearn.preprocessing import add_dummy_feature
    >>> add_dummy_feature([[0, 1], [1, 0]])
    array([[1., 0., 1.],
           [1., 1., 0.]])
    """
    X = check_array(X, accept_sparse=['csc', 'csr', 'coo'], dtype=FLOAT_DTYPES)
    n_samples, n_features = X.shape
    shape = (n_samples, n_features + 1)
    if sparse.issparse(X):
        if sparse.isspmatrix_coo(X):
            # Shift columns to the right.
            col = X.col + 1
            # Column indices of dummy feature are 0 everywhere.
            col = np.concatenate((np.zeros(n_samples), col))
            # Row indices of dummy feature are 0, ..., n_samples-1.
            row = np.concatenate((np.arange(n_samples), X.row))
            # Prepend the dummy feature n_samples times.
            data = np.concatenate((np.full(n_samples, value), X.data))
            return sparse.coo_matrix((data, (row, col)), shape)
        elif sparse.isspmatrix_csc(X):
            # Shift index pointers since we need to add n_samples elements.
            indptr = X.indptr + n_samples
            # indptr[0] must be 0.
            indptr = np.concatenate((np.array([0]), indptr))
            # Row indices of dummy feature are 0, ..., n_samples-1.
            indices = np.concatenate((np.arange(n_samples), X.indices))
            # Prepend the dummy feature n_samples times.
            data = np.concatenate((np.full(n_samples, value), X.data))
            return sparse.csc_matrix((data, indices, indptr), shape)
        else:
            klass = X.__class__
            return klass(add_dummy_feature(X.tocoo(), value))
    else:
        return np.hstack((np.full((n_samples, 1), value), X))


class QuantileTransformer(TransformerMixin, BaseEstimator):
    """Transform features using quantiles information.

    This method transforms the features to follow a uniform or a normal
    distribution. Therefore, for a given feature, this transformation tends
    to spread out the most frequent values. It also reduces the impact of
    (marginal) outliers: this is therefore a robust preprocessing scheme.

    The transformation is applied on each feature independently. First an
    estimate of the cumulative distribution function of a feature is
    used to map the original values to a uniform distribution. The obtained
    values are then mapped to the desired output distribution using the
    associated quantile function. Features values of new/unseen data that fall
    below or above the fitted range will be mapped to the bounds of the output
    distribution. Note that this transform is non-linear. It may distort linear
    correlations between variables measured at the same scale but renders
    variables measured at different scales more directly comparable.

    Read more in the :ref:`User Guide <preprocessing_transformer>`.

    .. versionadded:: 0.19

    Parameters
    ----------
    n_quantiles : int, default=1000 or n_samples
        Number of quantiles to be computed. It corresponds to the number
        of landmarks used to discretize the cumulative distribution function.
        If n_quantiles is larger than the number of samples, n_quantiles is set
        to the number of samples as a larger number of quantiles does not give
        a better approximation of the cumulative distribution function
        estimator.

    output_distribution : {'uniform', 'normal'}, default='uniform'
        Marginal distribution for the transformed data. The choices are
        'uniform' (default) or 'normal'.

    ignore_implicit_zeros : bool, default=False
        Only applies to sparse matrices. If True, the sparse entries of the
        matrix are discarded to compute the quantile statistics. If False,
        these entries are treated as zeros.

    subsample : int, default=1e5
        Maximum number of samples used to estimate the quantiles for
        computational efficiency. Note that the subsampling procedure may
        differ for value-identical sparse and dense matrices.

    random_state : int or RandomState instance, default=None
        Determines random number generation for subsampling and smoothing
        noise.
        Please see ``subsample`` for more details.
        Pass an int for reproducible results across multiple function calls.
        See :term:`Glossary <random_state>`

    copy : bool, default=True
        Set to False to perform inplace transformation and avoid a copy (if the
        input is already a numpy array).

    Attributes
    ----------
    n_quantiles_ : int
        The actual number of quantiles used to discretize the cumulative
        distribution function.

    quantiles_ : ndarray of shape (n_quantiles, n_features)
        The values corresponding the quantiles of reference.

    references_ : ndarray of shape (n_quantiles, )
        Quantiles of references.

    Examples
    --------
    >>> import numpy as np
    >>> from sklearn.preprocessing import QuantileTransformer
    >>> rng = np.random.RandomState(0)
    >>> X = np.sort(rng.normal(loc=0.5, scale=0.25, size=(25, 1)), axis=0)
    >>> qt = QuantileTransformer(n_quantiles=10, random_state=0)
    >>> qt.fit_transform(X)
    array([...])

    See also
    --------
    quantile_transform : Equivalent function without the estimator API.
    PowerTransformer : Perform mapping to a normal distribution using a power
        transform.
    StandardScaler : Perform standardization that is faster, but less robust
        to outliers.
    RobustScaler : Perform robust standardization that removes the influence
        of outliers but does not put outliers and inliers on the same scale.

    Notes
    -----
    NaNs are treated as missing values: disregarded in fit, and maintained in
    transform.

    For a comparison of the different scalers, transformers, and normalizers,
    see :ref:`examples/preprocessing/plot_all_scaling.py
    <sphx_glr_auto_examples_preprocessing_plot_all_scaling.py>`.
    """

    @_deprecate_positional_args
    def __init__(self, *, n_quantiles=1000, output_distribution='uniform',
                 ignore_implicit_zeros=False, subsample=int(1e5),
                 random_state=None, copy=True):
        self.n_quantiles = n_quantiles
        self.output_distribution = output_distribution
        self.ignore_implicit_zeros = ignore_implicit_zeros
        self.subsample = subsample
        self.random_state = random_state
        self.copy = copy

    def _dense_fit(self, X, random_state):
        """Compute percentiles for dense matrices.

        Parameters
        ----------
        X : ndarray of shape (n_samples, n_features)
            The data used to scale along the features axis.
        """
        if self.ignore_implicit_zeros:
            warnings.warn("'ignore_implicit_zeros' takes effect only with"
                          " sparse matrix. This parameter has no effect.")

        n_samples, n_features = X.shape
        references = self.references_ * 100

        self.quantiles_ = []
        for col in X.T:
            if self.subsample < n_samples:
                subsample_idx = random_state.choice(n_samples,
                                                    size=self.subsample,
                                                    replace=False)
                col = col.take(subsample_idx, mode='clip')
            self.quantiles_.append(np.nanpercentile(col, references))
        self.quantiles_ = np.transpose(self.quantiles_)
        # Due to floating-point precision error in `np.nanpercentile`,
        # make sure that quantiles are monotonically increasing.
        # Upstream issue in numpy:
        # https://github.com/numpy/numpy/issues/14685
        self.quantiles_ = np.maximum.accumulate(self.quantiles_)

    def _sparse_fit(self, X, random_state):
        """Compute percentiles for sparse matrices.

        Parameters
        ----------
        X : sparse matrix of shape (n_samples, n_features)
            The data used to scale along the features axis. The sparse matrix
            needs to be nonnegative. If a sparse matrix is provided,
            it will be converted into a sparse ``csc_matrix``.
        """
        n_samples, n_features = X.shape
        references = self.references_ * 100

        self.quantiles_ = []
        for feature_idx in range(n_features):
            column_nnz_data = X.data[X.indptr[feature_idx]:
                                     X.indptr[feature_idx + 1]]
            if len(column_nnz_data) > self.subsample:
                column_subsample = (self.subsample * len(column_nnz_data) //
                                    n_samples)
                if self.ignore_implicit_zeros:
                    column_data = np.zeros(shape=column_subsample,
                                           dtype=X.dtype)
                else:
                    column_data = np.zeros(shape=self.subsample, dtype=X.dtype)
                column_data[:column_subsample] = random_state.choice(
                    column_nnz_data, size=column_subsample, replace=False)
            else:
                if self.ignore_implicit_zeros:
                    column_data = np.zeros(shape=len(column_nnz_data),
                                           dtype=X.dtype)
                else:
                    column_data = np.zeros(shape=n_samples, dtype=X.dtype)
                column_data[:len(column_nnz_data)] = column_nnz_data

            if not column_data.size:
                # if no nnz, an error will be raised for computing the
                # quantiles. Force the quantiles to be zeros.
                self.quantiles_.append([0] * len(references))
            else:
                self.quantiles_.append(
                        np.nanpercentile(column_data, references))
        self.quantiles_ = np.transpose(self.quantiles_)
        # due to floating-point precision error in `np.nanpercentile`,
        # make sure the quantiles are monotonically increasing
        # Upstream issue in numpy:
        # https://github.com/numpy/numpy/issues/14685
        self.quantiles_ = np.maximum.accumulate(self.quantiles_)

    def fit(self, X, y=None):
        """Compute the quantiles used for transforming.

        Parameters
        ----------
        X : {array-like, sparse matrix} of shape (n_samples, n_features)
            The data used to scale along the features axis. If a sparse
            matrix is provided, it will be converted into a sparse
            ``csc_matrix``. Additionally, the sparse matrix needs to be
            nonnegative if `ignore_implicit_zeros` is False.

        y : None
            Ignored.

        Returns
        -------
        self : object
           Fitted transformer.
        """
        if self.n_quantiles <= 0:
            raise ValueError("Invalid value for 'n_quantiles': %d. "
                             "The number of quantiles must be at least one."
                             % self.n_quantiles)

        if self.subsample <= 0:
            raise ValueError("Invalid value for 'subsample': %d. "
                             "The number of subsamples must be at least one."
                             % self.subsample)

        if self.n_quantiles > self.subsample:
            raise ValueError("The number of quantiles cannot be greater than"
                             " the number of samples used. Got {} quantiles"
                             " and {} samples.".format(self.n_quantiles,
                                                       self.subsample))

        X = self._check_inputs(X, in_fit=True, copy=False)
        n_samples = X.shape[0]

        if self.n_quantiles > n_samples:
            warnings.warn("n_quantiles (%s) is greater than the total number "
                          "of samples (%s). n_quantiles is set to "
                          "n_samples."
                          % (self.n_quantiles, n_samples))
        self.n_quantiles_ = max(1, min(self.n_quantiles, n_samples))

        rng = check_random_state(self.random_state)

        # Create the quantiles of reference
        self.references_ = np.linspace(0, 1, self.n_quantiles_,
                                       endpoint=True)
        if sparse.issparse(X):
            self._sparse_fit(X, rng)
        else:
            self._dense_fit(X, rng)

        return self

    def _transform_col(self, X_col, quantiles, inverse):
        """Private function to transform a single feature"""

        output_distribution = self.output_distribution

        if not inverse:
            lower_bound_x = quantiles[0]
            upper_bound_x = quantiles[-1]
            lower_bound_y = 0
            upper_bound_y = 1
        else:
            lower_bound_x = 0
            upper_bound_x = 1
            lower_bound_y = quantiles[0]
            upper_bound_y = quantiles[-1]
            # for inverse transform, match a uniform distribution
            with np.errstate(invalid='ignore'):  # hide NaN comparison warnings
                if output_distribution == 'normal':
                    X_col = stats.norm.cdf(X_col)
                # else output distribution is already a uniform distribution

        # find index for lower and higher bounds
        with np.errstate(invalid='ignore'):  # hide NaN comparison warnings
            if output_distribution == 'normal':
                lower_bounds_idx = (X_col - BOUNDS_THRESHOLD <
                                    lower_bound_x)
                upper_bounds_idx = (X_col + BOUNDS_THRESHOLD >
                                    upper_bound_x)
            if output_distribution == 'uniform':
                lower_bounds_idx = (X_col == lower_bound_x)
                upper_bounds_idx = (X_col == upper_bound_x)

        isfinite_mask = ~np.isnan(X_col)
        X_col_finite = X_col[isfinite_mask]
        if not inverse:
            # Interpolate in one direction and in the other and take the
            # mean. This is in case of repeated values in the features
            # and hence repeated quantiles
            #
            # If we don't do this, only one extreme of the duplicated is
            # used (the upper when we do ascending, and the
            # lower for descending). We take the mean of these two
            X_col[isfinite_mask] = .5 * (
                np.interp(X_col_finite, quantiles, self.references_)
                - np.interp(-X_col_finite, -quantiles[::-1],
                            -self.references_[::-1]))
        else:
            X_col[isfinite_mask] = np.interp(X_col_finite,
                                             self.references_, quantiles)

        X_col[upper_bounds_idx] = upper_bound_y
        X_col[lower_bounds_idx] = lower_bound_y
        # for forward transform, match the output distribution
        if not inverse:
            with np.errstate(invalid='ignore'):  # hide NaN comparison warnings
                if output_distribution == 'normal':
                    X_col = stats.norm.ppf(X_col)
                    # find the value to clip the data to avoid mapping to
                    # infinity. Clip such that the inverse transform will be
                    # consistent
                    clip_min = stats.norm.ppf(BOUNDS_THRESHOLD - np.spacing(1))
                    clip_max = stats.norm.ppf(1 - (BOUNDS_THRESHOLD -
                                                   np.spacing(1)))
                    X_col = np.clip(X_col, clip_min, clip_max)
                # else output distribution is uniform and the ppf is the
                # identity function so we let X_col unchanged

        return X_col

    def _check_inputs(self, X, in_fit, accept_sparse_negative=False,
                      copy=False):
        """Check inputs before fit and transform"""
        # In theory reset should be equal to `in_fit`, but there are tests
        # checking the input number of feature and they expect a specific
        # string, which is not the same one raised by check_n_features. So we
        # don't check n_features_in_ here for now (it's done with adhoc code in
        # the estimator anyway).
        # TODO: set reset=in_fit when addressing reset in
        # predict/transform/etc.
        reset = True

        X = self._validate_data(X, reset=reset,
                                accept_sparse='csc', copy=copy,
                                dtype=FLOAT_DTYPES,
                                force_all_finite='allow-nan')
        # we only accept positive sparse matrix when ignore_implicit_zeros is
        # false and that we call fit or transform.
        with np.errstate(invalid='ignore'):  # hide NaN comparison warnings
            if (not accept_sparse_negative and not self.ignore_implicit_zeros
                    and (sparse.issparse(X) and np.any(X.data < 0))):
                raise ValueError('QuantileTransformer only accepts'
                                 ' non-negative sparse matrices.')

        # check the output distribution
        if self.output_distribution not in ('normal', 'uniform'):
            raise ValueError("'output_distribution' has to be either 'normal'"
                             " or 'uniform'. Got '{}' instead.".format(
                                 self.output_distribution))

        return X

    def _check_is_fitted(self, X):
        """Check the inputs before transforming"""
        check_is_fitted(self)
        # check that the dimension of X are adequate with the fitted data
        if X.shape[1] != self.quantiles_.shape[1]:
            raise ValueError('X does not have the same number of features as'
                             ' the previously fitted data. Got {} instead of'
                             ' {}.'.format(X.shape[1],
                                           self.quantiles_.shape[1]))

    def _transform(self, X, inverse=False):
        """Forward and inverse transform.

        Parameters
        ----------
        X : ndarray of shape (n_samples, n_features)
            The data used to scale along the features axis.

        inverse : bool, default=False
            If False, apply forward transform. If True, apply
            inverse transform.

        Returns
        -------
        X : ndarray of shape (n_samples, n_features)
            Projected data
        """

        if sparse.issparse(X):
            for feature_idx in range(X.shape[1]):
                column_slice = slice(X.indptr[feature_idx],
                                     X.indptr[feature_idx + 1])
                X.data[column_slice] = self._transform_col(
                    X.data[column_slice], self.quantiles_[:, feature_idx],
                    inverse)
        else:
            for feature_idx in range(X.shape[1]):
                X[:, feature_idx] = self._transform_col(
                    X[:, feature_idx], self.quantiles_[:, feature_idx],
                    inverse)

        return X

    def transform(self, X):
        """Feature-wise transformation of the data.

        Parameters
        ----------
        X : {array-like, sparse matrix} of shape (n_samples, n_features)
            The data used to scale along the features axis. If a sparse
            matrix is provided, it will be converted into a sparse
            ``csc_matrix``. Additionally, the sparse matrix needs to be
            nonnegative if `ignore_implicit_zeros` is False.

        Returns
        -------
        Xt : {ndarray, sparse matrix} of shape (n_samples, n_features)
            The projected data.
        """
        data_wrap = _DataAdapter().fit_get_transformer(X)
        X = self._check_inputs(X, in_fit=False, copy=self.copy)
        self._check_is_fitted(X)

        output = self._transform(X, inverse=False)
        return data_wrap.transform(output)

    def inverse_transform(self, X):
        """Back-projection to the original space.

        Parameters
        ----------
        X : {array-like, sparse matrix} of shape (n_samples, n_features)
            The data used to scale along the features axis. If a sparse
            matrix is provided, it will be converted into a sparse
            ``csc_matrix``. Additionally, the sparse matrix needs to be
            nonnegative if `ignore_implicit_zeros` is False.

        Returns
        -------
        Xt : {ndarray, sparse matrix} of (n_samples, n_features)
            The projected data.
        """
        X = self._check_inputs(X, in_fit=False, accept_sparse_negative=True,
                               copy=self.copy)
        self._check_is_fitted(X)

        return self._transform(X, inverse=True)

    def _more_tags(self):
        return {'allow_nan': True}


@_deprecate_positional_args
def quantile_transform(X, *, axis=0, n_quantiles=1000,
                       output_distribution='uniform',
                       ignore_implicit_zeros=False,
                       subsample=int(1e5),
                       random_state=None,
                       copy=True):
    """Transform features using quantiles information.

    This method transforms the features to follow a uniform or a normal
    distribution. Therefore, for a given feature, this transformation tends
    to spread out the most frequent values. It also reduces the impact of
    (marginal) outliers: this is therefore a robust preprocessing scheme.

    The transformation is applied on each feature independently. First an
    estimate of the cumulative distribution function of a feature is
    used to map the original values to a uniform distribution. The obtained
    values are then mapped to the desired output distribution using the
    associated quantile function. Features values of new/unseen data that fall
    below or above the fitted range will be mapped to the bounds of the output
    distribution. Note that this transform is non-linear. It may distort linear
    correlations between variables measured at the same scale but renders
    variables measured at different scales more directly comparable.

    Read more in the :ref:`User Guide <preprocessing_transformer>`.

    Parameters
    ----------
    X : {array-like, sparse matrix} of shape (n_samples, n_features)
        The data to transform.

    axis : int, default=0
        Axis used to compute the means and standard deviations along. If 0,
        transform each feature, otherwise (if 1) transform each sample.

    n_quantiles : int, default=1000 or n_samples
        Number of quantiles to be computed. It corresponds to the number
        of landmarks used to discretize the cumulative distribution function.
        If n_quantiles is larger than the number of samples, n_quantiles is set
        to the number of samples as a larger number of quantiles does not give
        a better approximation of the cumulative distribution function
        estimator.

    output_distribution : {'uniform', 'normal'}, default='uniform'
        Marginal distribution for the transformed data. The choices are
        'uniform' (default) or 'normal'.

    ignore_implicit_zeros : bool, default=False
        Only applies to sparse matrices. If True, the sparse entries of the
        matrix are discarded to compute the quantile statistics. If False,
        these entries are treated as zeros.

    subsample : int, default=1e5
        Maximum number of samples used to estimate the quantiles for
        computational efficiency. Note that the subsampling procedure may
        differ for value-identical sparse and dense matrices.

    random_state : int or RandomState instance, default=None
        Determines random number generation for subsampling and smoothing
        noise.
        Please see ``subsample`` for more details.
        Pass an int for reproducible results across multiple function calls.
        See :term:`Glossary <random_state>`

    copy : bool, default=True
        Set to False to perform inplace transformation and avoid a copy (if the
        input is already a numpy array). If True, a copy of `X` is transformed,
        leaving the original `X` unchanged

        ..versionchanged:: 0.23
            The default value of `copy` changed from False to True in 0.23.

    Returns
    -------
    Xt : {ndarray, sparse matrix} of shape (n_samples, n_features)
        The transformed data.

    Examples
    --------
    >>> import numpy as np
    >>> from sklearn.preprocessing import quantile_transform
    >>> rng = np.random.RandomState(0)
    >>> X = np.sort(rng.normal(loc=0.5, scale=0.25, size=(25, 1)), axis=0)
    >>> quantile_transform(X, n_quantiles=10, random_state=0, copy=True)
    array([...])

    See also
    --------
    QuantileTransformer : Performs quantile-based scaling using the
        ``Transformer`` API (e.g. as part of a preprocessing
        :class:`~sklearn.pipeline.Pipeline`).
    power_transform : Maps data to a normal distribution using a
        power transformation.
    scale : Performs standardization that is faster, but less robust
        to outliers.
    robust_scale : Performs robust standardization that removes the influence
        of outliers but does not put outliers and inliers on the same scale.

    Notes
    -----
    NaNs are treated as missing values: disregarded in fit, and maintained in
    transform.

    .. warning:: Risk of data leak

        Do not use :func:`~sklearn.preprocessing.quantile_transform` unless
        you know what you are doing. A common mistake is to apply it
        to the entire data *before* splitting into training and
        test sets. This will bias the model evaluation because
        information would have leaked from the test set to the
        training set.
        In general, we recommend using
        :class:`~sklearn.preprocessing.QuantileTransformer` within a
        :ref:`Pipeline <pipeline>` in order to prevent most risks of data
        leaking:`pipe = make_pipeline(QuantileTransformer(),
        LogisticRegression())`.

    For a comparison of the different scalers, transformers, and normalizers,
    see :ref:`examples/preprocessing/plot_all_scaling.py
    <sphx_glr_auto_examples_preprocessing_plot_all_scaling.py>`.
    """
    n = QuantileTransformer(n_quantiles=n_quantiles,
                            output_distribution=output_distribution,
                            subsample=subsample,
                            ignore_implicit_zeros=ignore_implicit_zeros,
                            random_state=random_state,
                            copy=copy)
    if axis == 0:
        return n.fit_transform(X)
    elif axis == 1:
        return n.fit_transform(X.T).T
    else:
        raise ValueError("axis should be either equal to 0 or 1. Got"
                         " axis={}".format(axis))


class PowerTransformer(TransformerMixin, BaseEstimator):
    """Apply a power transform featurewise to make data more Gaussian-like.

    Power transforms are a family of parametric, monotonic transformations
    that are applied to make data more Gaussian-like. This is useful for
    modeling issues related to heteroscedasticity (non-constant variance),
    or other situations where normality is desired.

    Currently, PowerTransformer supports the Box-Cox transform and the
    Yeo-Johnson transform. The optimal parameter for stabilizing variance and
    minimizing skewness is estimated through maximum likelihood.

    Box-Cox requires input data to be strictly positive, while Yeo-Johnson
    supports both positive or negative data.

    By default, zero-mean, unit-variance normalization is applied to the
    transformed data.

    Read more in the :ref:`User Guide <preprocessing_transformer>`.

    .. versionadded:: 0.20

    Parameters
    ----------
    method : {'yeo-johnson', 'box-cox'}, default='yeo-johnson'
        The power transform method. Available methods are:

        - 'yeo-johnson' [1]_, works with positive and negative values
        - 'box-cox' [2]_, only works with strictly positive values

    standardize : bool, default=True
        Set to True to apply zero-mean, unit-variance normalization to the
        transformed output.

    copy : bool, default=True
        Set to False to perform inplace computation during transformation.

    Attributes
    ----------
    lambdas_ : ndarray of float of shape (n_features,)
        The parameters of the power transformation for the selected features.

    Examples
    --------
    >>> import numpy as np
    >>> from sklearn.preprocessing import PowerTransformer
    >>> pt = PowerTransformer()
    >>> data = [[1, 2], [3, 2], [4, 5]]
    >>> print(pt.fit(data))
    PowerTransformer()
    >>> print(pt.lambdas_)
    [ 1.386... -3.100...]
    >>> print(pt.transform(data))
    [[-1.316... -0.707...]
     [ 0.209... -0.707...]
     [ 1.106...  1.414...]]

    See also
    --------
    power_transform : Equivalent function without the estimator API.

    QuantileTransformer : Maps data to a standard normal distribution with
        the parameter `output_distribution='normal'`.

    Notes
    -----
    NaNs are treated as missing values: disregarded in ``fit``, and maintained
    in ``transform``.

    For a comparison of the different scalers, transformers, and normalizers,
    see :ref:`examples/preprocessing/plot_all_scaling.py
    <sphx_glr_auto_examples_preprocessing_plot_all_scaling.py>`.

    References
    ----------

    .. [1] I.K. Yeo and R.A. Johnson, "A new family of power transformations to
           improve normality or symmetry." Biometrika, 87(4), pp.954-959,
           (2000).

    .. [2] G.E.P. Box and D.R. Cox, "An Analysis of Transformations", Journal
           of the Royal Statistical Society B, 26, 211-252 (1964).
    """
    @_deprecate_positional_args
    def __init__(self, method='yeo-johnson', *, standardize=True, copy=True):
        self.method = method
        self.standardize = standardize
        self.copy = copy

    def fit(self, X, y=None):
        """Estimate the optimal parameter lambda for each feature.

        The optimal lambda parameter for minimizing skewness is estimated on
        each feature independently using maximum likelihood.

        Parameters
        ----------
        X : array-like of shape (n_samples, n_features)
            The data used to estimate the optimal transformation parameters.

        y : None
            Ignored.

        Returns
        -------
        self : object
            Fitted transformer.
        """
        self._fit(X, y=y, force_transform=False)
        return self

    def fit_transform(self, X, y=None):
        data_wrap = _DataAdapter().fit_get_transformer(X)
        output = self._fit(X, y, force_transform=True)
        return data_wrap.transform(output)

    def _fit(self, X, y=None, force_transform=False):
        X = self._check_input(X, in_fit=True, check_positive=True,
                              check_method=True)

        if not self.copy and not force_transform:  # if call from fit()
            X = X.copy()  # force copy so that fit does not change X inplace

        optim_function = {'box-cox': self._box_cox_optimize,
                          'yeo-johnson': self._yeo_johnson_optimize
                          }[self.method]
        with np.errstate(invalid='ignore'):  # hide NaN warnings
            self.lambdas_ = np.array([optim_function(col) for col in X.T])

        if self.standardize or force_transform:
            transform_function = {'box-cox': boxcox,
                                  'yeo-johnson': self._yeo_johnson_transform
                                  }[self.method]
            for i, lmbda in enumerate(self.lambdas_):
                with np.errstate(invalid='ignore'):  # hide NaN warnings
                    X[:, i] = transform_function(X[:, i], lmbda)

        if self.standardize:
            self._scaler = StandardScaler(copy=False)
            if force_transform:
                X = self._scaler.fit_transform(X)
            else:
                self._scaler.fit(X)

        return X

    def transform(self, X):
        """Apply the power transform to each feature using the fitted lambdas.

        Parameters
        ----------
        X : array-like of shape (n_samples, n_features)
            The data to be transformed using a power transformation.

        Returns
        -------
        X_trans : ndarray of shape (n_samples, n_features)
            The transformed data.
        """
        check_is_fitted(self)
        data_wrap = _DataAdapter().fit_get_transformer(X)
        X = self._check_input(X, in_fit=False, check_positive=True,
                              check_shape=True)

        transform_function = {'box-cox': boxcox,
                              'yeo-johnson': self._yeo_johnson_transform
                              }[self.method]
        for i, lmbda in enumerate(self.lambdas_):
            with np.errstate(invalid='ignore'):  # hide NaN warnings
                X[:, i] = transform_function(X[:, i], lmbda)

        if self.standardize:
            X = self._scaler.transform(X)

        return data_wrap.transform(X)

    def inverse_transform(self, X):
        """Apply the inverse power transformation using the fitted lambdas.

        The inverse of the Box-Cox transformation is given by::

            if lambda_ == 0:
                X = exp(X_trans)
            else:
                X = (X_trans * lambda_ + 1) ** (1 / lambda_)

        The inverse of the Yeo-Johnson transformation is given by::

            if X >= 0 and lambda_ == 0:
                X = exp(X_trans) - 1
            elif X >= 0 and lambda_ != 0:
                X = (X_trans * lambda_ + 1) ** (1 / lambda_) - 1
            elif X < 0 and lambda_ != 2:
                X = 1 - (-(2 - lambda_) * X_trans + 1) ** (1 / (2 - lambda_))
            elif X < 0 and lambda_ == 2:
                X = 1 - exp(-X_trans)

        Parameters
        ----------
        X : array-like of shape (n_samples, n_features)
            The transformed data.

        Returns
        -------
        X : ndarray of shape (n_samples, n_features)
            The original data
        """
        check_is_fitted(self)
        X = self._check_input(X, in_fit=False, check_shape=True)

        if self.standardize:
            X = self._scaler.inverse_transform(X)

        inv_fun = {'box-cox': self._box_cox_inverse_tranform,
                   'yeo-johnson': self._yeo_johnson_inverse_transform
                   }[self.method]
        for i, lmbda in enumerate(self.lambdas_):
            with np.errstate(invalid='ignore'):  # hide NaN warnings
                X[:, i] = inv_fun(X[:, i], lmbda)

        return X

    def _box_cox_inverse_tranform(self, x, lmbda):
        """Return inverse-transformed input x following Box-Cox inverse
        transform with parameter lambda.
        """
        if lmbda == 0:
            x_inv = np.exp(x)
        else:
            x_inv = (x * lmbda + 1) ** (1 / lmbda)

        return x_inv

    def _yeo_johnson_inverse_transform(self, x, lmbda):
        """Return inverse-transformed input x following Yeo-Johnson inverse
        transform with parameter lambda.
        """
        x_inv = np.zeros_like(x)
        pos = x >= 0

        # when x >= 0
        if abs(lmbda) < np.spacing(1.):
            x_inv[pos] = np.exp(x[pos]) - 1
        else:  # lmbda != 0
            x_inv[pos] = np.power(x[pos] * lmbda + 1, 1 / lmbda) - 1

        # when x < 0
        if abs(lmbda - 2) > np.spacing(1.):
            x_inv[~pos] = 1 - np.power(-(2 - lmbda) * x[~pos] + 1,
                                       1 / (2 - lmbda))
        else:  # lmbda == 2
            x_inv[~pos] = 1 - np.exp(-x[~pos])

        return x_inv

    def _yeo_johnson_transform(self, x, lmbda):
        """Return transformed input x following Yeo-Johnson transform with
        parameter lambda.
        """

        out = np.zeros_like(x)
        pos = x >= 0  # binary mask

        # when x >= 0
        if abs(lmbda) < np.spacing(1.):
            out[pos] = np.log1p(x[pos])
        else:  # lmbda != 0
            out[pos] = (np.power(x[pos] + 1, lmbda) - 1) / lmbda

        # when x < 0
        if abs(lmbda - 2) > np.spacing(1.):
            out[~pos] = -(np.power(-x[~pos] + 1, 2 - lmbda) - 1) / (2 - lmbda)
        else:  # lmbda == 2
            out[~pos] = -np.log1p(-x[~pos])

        return out

    def _box_cox_optimize(self, x):
        """Find and return optimal lambda parameter of the Box-Cox transform by
        MLE, for observed data x.

        We here use scipy builtins which uses the brent optimizer.
        """
        # the computation of lambda is influenced by NaNs so we need to
        # get rid of them
        _, lmbda = stats.boxcox(x[~np.isnan(x)], lmbda=None)

        return lmbda

    def _yeo_johnson_optimize(self, x):
        """Find and return optimal lambda parameter of the Yeo-Johnson
        transform by MLE, for observed data x.

        Like for Box-Cox, MLE is done via the brent optimizer.
        """

        def _neg_log_likelihood(lmbda):
            """Return the negative log likelihood of the observed data x as a
            function of lambda."""
            x_trans = self._yeo_johnson_transform(x, lmbda)
            n_samples = x.shape[0]

            loglike = -n_samples / 2 * np.log(x_trans.var())
            loglike += (lmbda - 1) * (np.sign(x) * np.log1p(np.abs(x))).sum()

            return -loglike

        # the computation of lambda is influenced by NaNs so we need to
        # get rid of them
        x = x[~np.isnan(x)]
        # choosing bracket -2, 2 like for boxcox
        return optimize.brent(_neg_log_likelihood, brack=(-2, 2))

    def _check_input(self, X, in_fit, check_positive=False, check_shape=False,
                     check_method=False):
        """Validate the input before fit and transform.

        Parameters
        ----------
        X : array-like of shape (n_samples, n_features)

        check_positive : bool, default=False
            If True, check that all data is positive and non-zero (only if
            ``self.method=='box-cox'``).

        check_shape : bool, default=False
            If True, check that n_features matches the length of self.lambdas_

        check_method : bool, default=False
            If True, check that the transformation method is valid.
        """
        X = self._validate_data(X, ensure_2d=True, dtype=FLOAT_DTYPES,
                                copy=self.copy, force_all_finite='allow-nan')

        with np.warnings.catch_warnings():
            np.warnings.filterwarnings(
                'ignore', r'All-NaN (slice|axis) encountered')
            if (check_positive and self.method == 'box-cox' and
                    np.nanmin(X) <= 0):
                raise ValueError("The Box-Cox transformation can only be "
                                 "applied to strictly positive data")

        if check_shape and not X.shape[1] == len(self.lambdas_):
            raise ValueError("Input data has a different number of features "
                             "than fitting data. Should have {n}, data has {m}"
                             .format(n=len(self.lambdas_), m=X.shape[1]))

        valid_methods = ('box-cox', 'yeo-johnson')
        if check_method and self.method not in valid_methods:
            raise ValueError("'method' must be one of {}, "
                             "got {} instead."
                             .format(valid_methods, self.method))

        return X

    def _more_tags(self):
        return {'allow_nan': True}


@_deprecate_positional_args
def power_transform(X, method='yeo-johnson', *, standardize=True, copy=True):
    """
    Power transforms are a family of parametric, monotonic transformations
    that are applied to make data more Gaussian-like. This is useful for
    modeling issues related to heteroscedasticity (non-constant variance),
    or other situations where normality is desired.

    Currently, power_transform supports the Box-Cox transform and the
    Yeo-Johnson transform. The optimal parameter for stabilizing variance and
    minimizing skewness is estimated through maximum likelihood.

    Box-Cox requires input data to be strictly positive, while Yeo-Johnson
    supports both positive or negative data.

    By default, zero-mean, unit-variance normalization is applied to the
    transformed data.

    Read more in the :ref:`User Guide <preprocessing_transformer>`.


    Parameters
    ----------
    X : array-like of shape (n_samples, n_features)
        The data to be transformed using a power transformation.

    method : {'yeo-johnson', 'box-cox'}, default='yeo-johnson'
        The power transform method. Available methods are:

        - 'yeo-johnson' [1]_, works with positive and negative values
        - 'box-cox' [2]_, only works with strictly positive values

        .. versionchanged:: 0.23
            The default value of the `method` parameter changed from
            'box-cox' to 'yeo-johnson' in 0.23.

    standardize : bool, default=True
        Set to True to apply zero-mean, unit-variance normalization to the
        transformed output.

    copy : bool, default=True
        Set to False to perform inplace computation during transformation.

    Returns
    -------
    X_trans : ndarray of shape (n_samples, n_features)
        The transformed data.

    Examples
    --------
    >>> import numpy as np
    >>> from sklearn.preprocessing import power_transform
    >>> data = [[1, 2], [3, 2], [4, 5]]
    >>> print(power_transform(data, method='box-cox'))
    [[-1.332... -0.707...]
     [ 0.256... -0.707...]
     [ 1.076...  1.414...]]

    .. warning:: Risk of data leak.
        Do not use :func:`~sklearn.preprocessing.power_transform` unless you
        know what you are doing. A common mistake is to apply it to the entire
        data *before* splitting into training and test sets. This will bias the
        model evaluation because information would have leaked from the test
        set to the training set.
        In general, we recommend using
        :class:`~sklearn.preprocessing.PowerTransformer` within a
        :ref:`Pipeline <pipeline>` in order to prevent most risks of data
        leaking, e.g.: `pipe = make_pipeline(PowerTransformer(),
        LogisticRegression())`.

    See also
    --------
    PowerTransformer : Equivalent transformation with the
        ``Transformer`` API (e.g. as part of a preprocessing
        :class:`~sklearn.pipeline.Pipeline`).

    quantile_transform : Maps data to a standard normal distribution with
        the parameter `output_distribution='normal'`.

    Notes
    -----
    NaNs are treated as missing values: disregarded in ``fit``, and maintained
    in ``transform``.

    For a comparison of the different scalers, transformers, and normalizers,
    see :ref:`examples/preprocessing/plot_all_scaling.py
    <sphx_glr_auto_examples_preprocessing_plot_all_scaling.py>`.

    References
    ----------

    .. [1] I.K. Yeo and R.A. Johnson, "A new family of power transformations to
           improve normality or symmetry." Biometrika, 87(4), pp.954-959,
           (2000).

    .. [2] G.E.P. Box and D.R. Cox, "An Analysis of Transformations", Journal
           of the Royal Statistical Society B, 26, 211-252 (1964).
    """
    pt = PowerTransformer(method=method, standardize=standardize, copy=copy)
    return pt.fit_transform(X)<|MERGE_RESOLUTION|>--- conflicted
+++ resolved
@@ -29,12 +29,8 @@
                                  mean_variance_axis, incr_mean_variance_axis,
                                  min_max_axis)
 from ..utils.validation import (check_is_fitted, check_random_state,
-<<<<<<< HEAD
-                                FLOAT_DTYPES)
+                                FLOAT_DTYPES, _deprecate_positional_args)
 from ..utils._data_adapter import _DataAdapter
-=======
-                                FLOAT_DTYPES, _deprecate_positional_args)
->>>>>>> 2771b0cc
 
 from ._csr_polynomial_expansion import _csr_polynomial_expansion
 

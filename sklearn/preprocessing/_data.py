# Authors: Alexandre Gramfort <alexandre.gramfort@inria.fr>
#          Mathieu Blondel <mathieu@mblondel.org>
#          Olivier Grisel <olivier.grisel@ensta.org>
#          Andreas Mueller <amueller@ais.uni-bonn.de>
#          Eric Martin <eric@ericmart.in>
#          Giorgio Patrini <giorgio.patrini@anu.edu.au>
#          Eric Chang <ericchang2017@u.northwestern.edu>
# License: BSD 3 clause


from itertools import chain, combinations
import numbers
import warnings
from itertools import combinations_with_replacement as combinations_w_r

import numpy as np
from scipy import sparse
from scipy import stats
from scipy import optimize
from scipy.special import boxcox

from ..base import BaseEstimator, OneToOneMixin, TransformerMixin
from ..utils import check_array
from ..utils.extmath import row_norms
from ..utils.extmath import _incremental_mean_and_var
from ..utils.sparsefuncs_fast import (inplace_csr_row_normalize_l1,
                                      inplace_csr_row_normalize_l2)
from ..utils.sparsefuncs import (inplace_column_scale,
                                 mean_variance_axis, incr_mean_variance_axis,
                                 min_max_axis)
from ..utils.validation import (check_is_fitted, check_random_state,
                                FLOAT_DTYPES, _deprecate_positional_args)

from ._csr_polynomial_expansion import _csr_polynomial_expansion

from ._encoders import OneHotEncoder

BOUNDS_THRESHOLD = 1e-7

__all__ = [
    'Binarizer',
    'KernelCenterer',
    'MinMaxScaler',
    'MaxAbsScaler',
    'Normalizer',
    'OneHotEncoder',
    'RobustScaler',
    'StandardScaler',
    'QuantileTransformer',
    'PowerTransformer',
    'add_dummy_feature',
    'binarize',
    'normalize',
    'scale',
    'robust_scale',
    'maxabs_scale',
    'minmax_scale',
    'quantile_transform',
    'power_transform',
]


def _handle_zeros_in_scale(scale, copy=True):
    """Makes sure that whenever scale is zero, we handle it correctly.

    This happens in most scalers when we have constant features.
    """

    # if we are fitting on 1D arrays, scale might be a scalar
    if np.isscalar(scale):
        if scale == .0:
            scale = 1.
        return scale
    elif isinstance(scale, np.ndarray):
        if copy:
            # New array to avoid side-effects
            scale = scale.copy()
        scale[scale == 0.0] = 1.0
        return scale


@_deprecate_positional_args
def scale(X, *, axis=0, with_mean=True, with_std=True, copy=True):
    """Standardize a dataset along any axis.

    Center to the mean and component wise scale to unit variance.

    Read more in the :ref:`User Guide <preprocessing_scaler>`.

    Parameters
    ----------
    X : {array-like, sparse matrix} of shape (n_samples, n_features)
        The data to center and scale.

    axis : int, default=0
        axis used to compute the means and standard deviations along. If 0,
        independently standardize each feature, otherwise (if 1) standardize
        each sample.

    with_mean : bool, default=True
        If True, center the data before scaling.

    with_std : bool, default=True
        If True, scale the data to unit variance (or equivalently,
        unit standard deviation).

    copy : bool, default=True
        set to False to perform inplace row normalization and avoid a
        copy (if the input is already a numpy array or a scipy.sparse
        CSC matrix and if axis is 1).

    Returns
    -------
    X_tr : {ndarray, sparse matrix} of shape (n_samples, n_features)
        The transformed data.

    Notes
    -----
    This implementation will refuse to center scipy.sparse matrices
    since it would make them non-sparse and would potentially crash the
    program with memory exhaustion problems.

    Instead the caller is expected to either set explicitly
    `with_mean=False` (in that case, only variance scaling will be
    performed on the features of the CSC matrix) or to call `X.toarray()`
    if he/she expects the materialized dense array to fit in memory.

    To avoid memory copy the caller should pass a CSC matrix.

    NaNs are treated as missing values: disregarded to compute the statistics,
    and maintained during the data transformation.

    We use a biased estimator for the standard deviation, equivalent to
    `numpy.std(x, ddof=0)`. Note that the choice of `ddof` is unlikely to
    affect model performance.

    For a comparison of the different scalers, transformers, and normalizers,
    see :ref:`examples/preprocessing/plot_all_scaling.py
    <sphx_glr_auto_examples_preprocessing_plot_all_scaling.py>`.

    .. warning:: Risk of data leak

        Do not use :func:`~sklearn.preprocessing.scale` unless you know
        what you are doing. A common mistake is to apply it to the entire data
        *before* splitting into training and test sets. This will bias the
        model evaluation because information would have leaked from the test
        set to the training set.
        In general, we recommend using
        :class:`~sklearn.preprocessing.StandardScaler` within a
        :ref:`Pipeline <pipeline>` in order to prevent most risks of data
        leaking: `pipe = make_pipeline(StandardScaler(), LogisticRegression())`.

    See Also
    --------
    StandardScaler : Performs scaling to unit variance using the Transformer
        API (e.g. as part of a preprocessing
        :class:`~sklearn.pipeline.Pipeline`).

    """  # noqa
    X = check_array(X, accept_sparse='csc', copy=copy, ensure_2d=False,
                    estimator='the scale function', dtype=FLOAT_DTYPES,
                    force_all_finite='allow-nan')
    if sparse.issparse(X):
        if with_mean:
            raise ValueError(
                "Cannot center sparse matrices: pass `with_mean=False` instead"
                " See docstring for motivation and alternatives.")
        if axis != 0:
            raise ValueError("Can only scale sparse matrix on axis=0, "
                             " got axis=%d" % axis)
        if with_std:
            _, var = mean_variance_axis(X, axis=0)
            var = _handle_zeros_in_scale(var, copy=False)
            inplace_column_scale(X, 1 / np.sqrt(var))
    else:
        X = np.asarray(X)
        if with_mean:
            mean_ = np.nanmean(X, axis)
        if with_std:
            scale_ = np.nanstd(X, axis)
        # Xr is a view on the original array that enables easy use of
        # broadcasting on the axis in which we are interested in
        Xr = np.rollaxis(X, axis)
        if with_mean:
            Xr -= mean_
            mean_1 = np.nanmean(Xr, axis=0)
            # Verify that mean_1 is 'close to zero'. If X contains very
            # large values, mean_1 can also be very large, due to a lack of
            # precision of mean_. In this case, a pre-scaling of the
            # concerned feature is efficient, for instance by its mean or
            # maximum.
            if not np.allclose(mean_1, 0):
                warnings.warn("Numerical issues were encountered "
                              "when centering the data "
                              "and might not be solved. Dataset may "
                              "contain too large values. You may need "
                              "to prescale your features.")
                Xr -= mean_1
        if with_std:
            scale_ = _handle_zeros_in_scale(scale_, copy=False)
            Xr /= scale_
            if with_mean:
                mean_2 = np.nanmean(Xr, axis=0)
                # If mean_2 is not 'close to zero', it comes from the fact that
                # scale_ is very small so that mean_2 = mean_1/scale_ > 0, even
                # if mean_1 was close to zero. The problem is thus essentially
                # due to the lack of precision of mean_. A solution is then to
                # subtract the mean again:
                if not np.allclose(mean_2, 0):
                    warnings.warn("Numerical issues were encountered "
                                  "when scaling the data "
                                  "and might not be solved. The standard "
                                  "deviation of the data is probably "
                                  "very close to 0. ")
                    Xr -= mean_2
    return X


class MinMaxScaler(OneToOneMixin, TransformerMixin, BaseEstimator):
    """Transform features by scaling each feature to a given range.

    This estimator scales and translates each feature individually such
    that it is in the given range on the training set, e.g. between
    zero and one.

    The transformation is given by::

        X_std = (X - X.min(axis=0)) / (X.max(axis=0) - X.min(axis=0))
        X_scaled = X_std * (max - min) + min

    where min, max = feature_range.

    This transformation is often used as an alternative to zero mean,
    unit variance scaling.

    Read more in the :ref:`User Guide <preprocessing_scaler>`.

    Parameters
    ----------
    feature_range : tuple (min, max), default=(0, 1)
        Desired range of transformed data.

    copy : bool, default=True
        Set to False to perform inplace row normalization and avoid a
        copy (if the input is already a numpy array).

    clip: bool, default=False
        Set to True to clip transformed values of held-out data to
        provided `feature range`.

        .. versionadded:: 0.24

    Attributes
    ----------
    min_ : ndarray of shape (n_features,)
        Per feature adjustment for minimum. Equivalent to
        ``min - X.min(axis=0) * self.scale_``

    scale_ : ndarray of shape (n_features,)
        Per feature relative scaling of the data. Equivalent to
        ``(max - min) / (X.max(axis=0) - X.min(axis=0))``

        .. versionadded:: 0.17
           *scale_* attribute.

    data_min_ : ndarray of shape (n_features,)
        Per feature minimum seen in the data

        .. versionadded:: 0.17
           *data_min_*

    data_max_ : ndarray of shape (n_features,)
        Per feature maximum seen in the data

        .. versionadded:: 0.17
           *data_max_*

    data_range_ : ndarray of shape (n_features,)
        Per feature range ``(data_max_ - data_min_)`` seen in the data

        .. versionadded:: 0.17
           *data_range_*

    n_samples_seen_ : int
        The number of samples processed by the estimator.
        It will be reset on new calls to fit, but increments across
        ``partial_fit`` calls.

    Examples
    --------
    >>> from sklearn.preprocessing import MinMaxScaler
    >>> data = [[-1, 2], [-0.5, 6], [0, 10], [1, 18]]
    >>> scaler = MinMaxScaler()
    >>> print(scaler.fit(data))
    MinMaxScaler()
    >>> print(scaler.data_max_)
    [ 1. 18.]
    >>> print(scaler.transform(data))
    [[0.   0.  ]
     [0.25 0.25]
     [0.5  0.5 ]
     [1.   1.  ]]
    >>> print(scaler.transform([[2, 2]]))
    [[1.5 0. ]]

    See Also
    --------
    minmax_scale : Equivalent function without the estimator API.

    Notes
    -----
    NaNs are treated as missing values: disregarded in fit, and maintained in
    transform.

    For a comparison of the different scalers, transformers, and normalizers,
    see :ref:`examples/preprocessing/plot_all_scaling.py
    <sphx_glr_auto_examples_preprocessing_plot_all_scaling.py>`.
    """

    @_deprecate_positional_args
    def __init__(self, feature_range=(0, 1), *, copy=True, clip=False):
        self.feature_range = feature_range
        self.copy = copy
        self.clip = clip

    def _reset(self):
        """Reset internal data-dependent state of the scaler, if necessary.

        __init__ parameters are not touched.
        """

        # Checking one attribute is enough, becase they are all set together
        # in partial_fit
        if hasattr(self, 'scale_'):
            del self.scale_
            del self.min_
            del self.n_samples_seen_
            del self.data_min_
            del self.data_max_
            del self.data_range_

    def fit(self, X, y=None):
        """Compute the minimum and maximum to be used for later scaling.

        Parameters
        ----------
        X : array-like of shape (n_samples, n_features)
            The data used to compute the per-feature minimum and maximum
            used for later scaling along the features axis.

        y : None
            Ignored.

        Returns
        -------
        self : object
            Fitted scaler.
        """

        # Reset internal state before fitting
        self._reset()
        return self.partial_fit(X, y)

    def partial_fit(self, X, y=None):
        """Online computation of min and max on X for later scaling.

        All of X is processed as a single batch. This is intended for cases
        when :meth:`fit` is not feasible due to very large number of
        `n_samples` or because X is read from a continuous stream.

        Parameters
        ----------
        X : array-like of shape (n_samples, n_features)
            The data used to compute the mean and standard deviation
            used for later scaling along the features axis.

        y : None
            Ignored.

        Returns
        -------
        self : object
            Fitted scaler.
        """
        feature_range = self.feature_range
        if feature_range[0] >= feature_range[1]:
            raise ValueError("Minimum of desired feature range must be smaller"
                             " than maximum. Got %s." % str(feature_range))

        if sparse.issparse(X):
            raise TypeError("MinMaxScaler does not support sparse input. "
                            "Consider using MaxAbsScaler instead.")

        first_pass = not hasattr(self, 'n_samples_seen_')
        X = self._validate_data(X, reset=first_pass,
                                estimator=self, dtype=FLOAT_DTYPES,
                                force_all_finite="allow-nan")

        data_min = np.nanmin(X, axis=0)
        data_max = np.nanmax(X, axis=0)

        if first_pass:
            self.n_samples_seen_ = X.shape[0]
        else:
            data_min = np.minimum(self.data_min_, data_min)
            data_max = np.maximum(self.data_max_, data_max)
            self.n_samples_seen_ += X.shape[0]

        data_range = data_max - data_min
        self.scale_ = ((feature_range[1] - feature_range[0]) /
                       _handle_zeros_in_scale(data_range))
        self.min_ = feature_range[0] - data_min * self.scale_
        self.data_min_ = data_min
        self.data_max_ = data_max
        self.data_range_ = data_range
        return self

    def transform(self, X):
        """Scale features of X according to feature_range.

        Parameters
        ----------
        X : array-like of shape (n_samples, n_features)
            Input data that will be transformed.

        Returns
        -------
        Xt : ndarray of shape (n_samples, n_features)
            Transformed data.
        """
        check_is_fitted(self)

        X = check_array(X, copy=self.copy, dtype=FLOAT_DTYPES,
                        force_all_finite="allow-nan")

        X *= self.scale_
        X += self.min_
        if self.clip:
            np.clip(X, self.feature_range[0], self.feature_range[1], out=X)
        return X

    def inverse_transform(self, X):
        """Undo the scaling of X according to feature_range.

        Parameters
        ----------
        X : array-like of shape (n_samples, n_features)
            Input data that will be transformed. It cannot be sparse.

        Returns
        -------
        Xt : ndarray of shape (n_samples, n_features)
            Transformed data.
        """
        check_is_fitted(self)

        X = check_array(X, copy=self.copy, dtype=FLOAT_DTYPES,
                        force_all_finite="allow-nan")

        X -= self.min_
        X /= self.scale_
        return X

    def _more_tags(self):
        return {'allow_nan': True}


@_deprecate_positional_args
def minmax_scale(X, feature_range=(0, 1), *, axis=0, copy=True):
    """Transform features by scaling each feature to a given range.

    This estimator scales and translates each feature individually such
    that it is in the given range on the training set, i.e. between
    zero and one.

    The transformation is given by (when ``axis=0``)::

        X_std = (X - X.min(axis=0)) / (X.max(axis=0) - X.min(axis=0))
        X_scaled = X_std * (max - min) + min

    where min, max = feature_range.

    The transformation is calculated as (when ``axis=0``)::

       X_scaled = scale * X + min - X.min(axis=0) * scale
       where scale = (max - min) / (X.max(axis=0) - X.min(axis=0))

    This transformation is often used as an alternative to zero mean,
    unit variance scaling.

    Read more in the :ref:`User Guide <preprocessing_scaler>`.

    .. versionadded:: 0.17
       *minmax_scale* function interface
       to :class:`~sklearn.preprocessing.MinMaxScaler`.

    Parameters
    ----------
    X : array-like of shape (n_samples, n_features)
        The data.

    feature_range : tuple (min, max), default=(0, 1)
        Desired range of transformed data.

    axis : int, default=0
        Axis used to scale along. If 0, independently scale each feature,
        otherwise (if 1) scale each sample.

    copy : bool, default=True
        Set to False to perform inplace scaling and avoid a copy (if the input
        is already a numpy array).

    Returns
    -------
    X_tr : ndarray of shape (n_samples, n_features)
        The transformed data.

    .. warning:: Risk of data leak

        Do not use :func:`~sklearn.preprocessing.minmax_scale` unless you know
        what you are doing. A common mistake is to apply it to the entire data
        *before* splitting into training and test sets. This will bias the
        model evaluation because information would have leaked from the test
        set to the training set.
        In general, we recommend using
        :class:`~sklearn.preprocessing.MinMaxScaler` within a
        :ref:`Pipeline <pipeline>` in order to prevent most risks of data
        leaking: `pipe = make_pipeline(MinMaxScaler(), LogisticRegression())`.

    See Also
    --------
    MinMaxScaler : Performs scaling to a given range using the Transformer
        API (e.g. as part of a preprocessing
        :class:`~sklearn.pipeline.Pipeline`).

    Notes
    -----
    For a comparison of the different scalers, transformers, and normalizers,
    see :ref:`examples/preprocessing/plot_all_scaling.py
    <sphx_glr_auto_examples_preprocessing_plot_all_scaling.py>`.
    """  # noqa
    # Unlike the scaler object, this function allows 1d input.
    # If copy is required, it will be done inside the scaler object.
    X = check_array(X, copy=False, ensure_2d=False,
                    dtype=FLOAT_DTYPES, force_all_finite='allow-nan')
    original_ndim = X.ndim

    if original_ndim == 1:
        X = X.reshape(X.shape[0], 1)

    s = MinMaxScaler(feature_range=feature_range, copy=copy)
    if axis == 0:
        X = s.fit_transform(X)
    else:
        X = s.fit_transform(X.T).T

    if original_ndim == 1:
        X = X.ravel()

    return X


class StandardScaler(OneToOneMixin, TransformerMixin, BaseEstimator):
    """Standardize features by removing the mean and scaling to unit variance

    The standard score of a sample `x` is calculated as:

        z = (x - u) / s

    where `u` is the mean of the training samples or zero if `with_mean=False`,
    and `s` is the standard deviation of the training samples or one if
    `with_std=False`.

    Centering and scaling happen independently on each feature by computing
    the relevant statistics on the samples in the training set. Mean and
    standard deviation are then stored to be used on later data using
    :meth:`transform`.

    Standardization of a dataset is a common requirement for many
    machine learning estimators: they might behave badly if the
    individual features do not more or less look like standard normally
    distributed data (e.g. Gaussian with 0 mean and unit variance).

    For instance many elements used in the objective function of
    a learning algorithm (such as the RBF kernel of Support Vector
    Machines or the L1 and L2 regularizers of linear models) assume that
    all features are centered around 0 and have variance in the same
    order. If a feature has a variance that is orders of magnitude larger
    that others, it might dominate the objective function and make the
    estimator unable to learn from other features correctly as expected.

    This scaler can also be applied to sparse CSR or CSC matrices by passing
    `with_mean=False` to avoid breaking the sparsity structure of the data.

    Read more in the :ref:`User Guide <preprocessing_scaler>`.

    Parameters
    ----------
    copy : bool, default=True
        If False, try to avoid a copy and do inplace scaling instead.
        This is not guaranteed to always work inplace; e.g. if the data is
        not a NumPy array or scipy.sparse CSR matrix, a copy may still be
        returned.

    with_mean : bool, default=True
        If True, center the data before scaling.
        This does not work (and will raise an exception) when attempted on
        sparse matrices, because centering them entails building a dense
        matrix which in common use cases is likely to be too large to fit in
        memory.

    with_std : bool, default=True
        If True, scale the data to unit variance (or equivalently,
        unit standard deviation).

    Attributes
    ----------
    scale_ : ndarray of shape (n_features,) or None
        Per feature relative scaling of the data. This is calculated using
        `np.sqrt(var_)`. Equal to ``None`` when ``with_std=False``.

        .. versionadded:: 0.17
           *scale_*

    mean_ : ndarray of shape (n_features,) or None
        The mean value for each feature in the training set.
        Equal to ``None`` when ``with_mean=False``.

    var_ : ndarray of shape (n_features,) or None
        The variance for each feature in the training set. Used to compute
        `scale_`. Equal to ``None`` when ``with_std=False``.

    n_samples_seen_ : int or ndarray of shape (n_features,)
        The number of samples processed by the estimator for each feature.
        If there are not missing samples, the ``n_samples_seen`` will be an
        integer, otherwise it will be an array.
        Will be reset on new calls to fit, but increments across
        ``partial_fit`` calls.

    Examples
    --------
    >>> from sklearn.preprocessing import StandardScaler
    >>> data = [[0, 0], [0, 0], [1, 1], [1, 1]]
    >>> scaler = StandardScaler()
    >>> print(scaler.fit(data))
    StandardScaler()
    >>> print(scaler.mean_)
    [0.5 0.5]
    >>> print(scaler.transform(data))
    [[-1. -1.]
     [-1. -1.]
     [ 1.  1.]
     [ 1.  1.]]
    >>> print(scaler.transform([[2, 2]]))
    [[3. 3.]]

    See Also
    --------
    scale : Equivalent function without the estimator API.

    :class:`~sklearn.decomposition.PCA` : Further removes the linear 
        correlation across features with 'whiten=True'.

    Notes
    -----
    NaNs are treated as missing values: disregarded in fit, and maintained in
    transform.

    We use a biased estimator for the standard deviation, equivalent to
    `numpy.std(x, ddof=0)`. Note that the choice of `ddof` is unlikely to
    affect model performance.

    For a comparison of the different scalers, transformers, and normalizers,
    see :ref:`examples/preprocessing/plot_all_scaling.py
    <sphx_glr_auto_examples_preprocessing_plot_all_scaling.py>`.
    """  # noqa

    @_deprecate_positional_args
    def __init__(self, *, copy=True, with_mean=True, with_std=True):
        self.with_mean = with_mean
        self.with_std = with_std
        self.copy = copy

    def _reset(self):
        """Reset internal data-dependent state of the scaler, if necessary.

        __init__ parameters are not touched.
        """

        # Checking one attribute is enough, becase they are all set together
        # in partial_fit
        if hasattr(self, 'scale_'):
            del self.scale_
            del self.n_samples_seen_
            del self.mean_
            del self.var_

    def fit(self, X, y=None):
        """Compute the mean and std to be used for later scaling.

        Parameters
        ----------
        X : {array-like, sparse matrix} of shape (n_samples, n_features)
            The data used to compute the mean and standard deviation
            used for later scaling along the features axis.

        y : None
            Ignored.

        Returns
        -------
        self : object
            Fitted scaler.
        """

        # Reset internal state before fitting
        self._reset()
        return self.partial_fit(X, y)

    def partial_fit(self, X, y=None):
        """
        Online computation of mean and std on X for later scaling.

        All of X is processed as a single batch. This is intended for cases
        when :meth:`fit` is not feasible due to very large number of
        `n_samples` or because X is read from a continuous stream.

        The algorithm for incremental mean and std is given in Equation 1.5a,b
        in Chan, Tony F., Gene H. Golub, and Randall J. LeVeque. "Algorithms
        for computing the sample variance: Analysis and recommendations."
        The American Statistician 37.3 (1983): 242-247:

        Parameters
        ----------
        X : {array-like, sparse matrix} of shape (n_samples, n_features)
            The data used to compute the mean and standard deviation
            used for later scaling along the features axis.

        y : None
            Ignored.

        Returns
        -------
        self : object
            Fitted scaler.
        """
        X = self._validate_data(X, accept_sparse=('csr', 'csc'),
                                estimator=self, dtype=FLOAT_DTYPES,
                                force_all_finite='allow-nan')

        # Even in the case of `with_mean=False`, we update the mean anyway
        # This is needed for the incremental computation of the var
        # See incr_mean_variance_axis and _incremental_mean_variance_axis

        # if n_samples_seen_ is an integer (i.e. no missing values), we need to
        # transform it to a NumPy array of shape (n_features,) required by
        # incr_mean_variance_axis and _incremental_variance_axis
        if (hasattr(self, 'n_samples_seen_') and
                isinstance(self.n_samples_seen_, numbers.Integral)):
            self.n_samples_seen_ = np.repeat(
                self.n_samples_seen_, X.shape[1]).astype(np.int64, copy=False)

        if sparse.issparse(X):
            if self.with_mean:
                raise ValueError(
                    "Cannot center sparse matrices: pass `with_mean=False` "
                    "instead. See docstring for motivation and alternatives.")

            sparse_constructor = (sparse.csr_matrix
                                  if X.format == 'csr' else sparse.csc_matrix)
            counts_nan = sparse_constructor(
                        (np.isnan(X.data), X.indices, X.indptr),
                        shape=X.shape).sum(axis=0).A.ravel()

            if not hasattr(self, 'n_samples_seen_'):
                self.n_samples_seen_ = (
                        X.shape[0] - counts_nan).astype(np.int64, copy=False)

            if self.with_std:
                # First pass
                if not hasattr(self, 'scale_'):
                    self.mean_, self.var_ = mean_variance_axis(X, axis=0)
                # Next passes
                else:
                    self.mean_, self.var_, self.n_samples_seen_ = \
                        incr_mean_variance_axis(X, axis=0,
                                                last_mean=self.mean_,
                                                last_var=self.var_,
                                                last_n=self.n_samples_seen_)
            else:
                self.mean_ = None
                self.var_ = None
                if hasattr(self, 'scale_'):
                    self.n_samples_seen_ += X.shape[0] - counts_nan
        else:
            if not hasattr(self, 'n_samples_seen_'):
                self.n_samples_seen_ = np.zeros(X.shape[1], dtype=np.int64)

            # First pass
            if not hasattr(self, 'scale_'):
                self.mean_ = .0
                if self.with_std:
                    self.var_ = .0
                else:
                    self.var_ = None

            if not self.with_mean and not self.with_std:
                self.mean_ = None
                self.var_ = None
                self.n_samples_seen_ += X.shape[0] - np.isnan(X).sum(axis=0)
            else:
                self.mean_, self.var_, self.n_samples_seen_ = \
                    _incremental_mean_and_var(X, self.mean_, self.var_,
                                              self.n_samples_seen_)

        # for backward-compatibility, reduce n_samples_seen_ to an integer
        # if the number of samples is the same for each feature (i.e. no
        # missing values)
        if np.ptp(self.n_samples_seen_) == 0:
            self.n_samples_seen_ = self.n_samples_seen_[0]

        if self.with_std:
            self.scale_ = _handle_zeros_in_scale(np.sqrt(self.var_))
        else:
            self.scale_ = None

        return self

    def transform(self, X, copy=None):
        """Perform standardization by centering and scaling

        Parameters
        ----------
        X : {array-like, sparse matrix of shape (n_samples, n_features)
            The data used to scale along the features axis.
        copy : bool, default=None
            Copy the input X or not.

        Returns
        -------
        X_tr : {ndarray, sparse matrix} of shape (n_samples, n_features)
            Transformed array.
        """
        check_is_fitted(self)

        copy = copy if copy is not None else self.copy
        X = self._validate_data(X, reset=False,
                                accept_sparse='csr', copy=copy,
                                estimator=self, dtype=FLOAT_DTYPES,
                                force_all_finite='allow-nan')

        if sparse.issparse(X):
            if self.with_mean:
                raise ValueError(
                    "Cannot center sparse matrices: pass `with_mean=False` "
                    "instead. See docstring for motivation and alternatives.")
            if self.scale_ is not None:
                inplace_column_scale(X, 1 / self.scale_)
        else:
            if self.with_mean:
                X -= self.mean_
            if self.with_std:
                X /= self.scale_
        return X

    def inverse_transform(self, X, copy=None):
        """Scale back the data to the original representation

        Parameters
        ----------
        X : {array-like, sparse matrix} of shape (n_samples, n_features)
            The data used to scale along the features axis.
        copy : bool, default=None
            Copy the input X or not.

        Returns
        -------
        X_tr : {ndarray, sparse matrix} of shape (n_samples, n_features)
            Transformed array.
        """
        check_is_fitted(self)

        copy = copy if copy is not None else self.copy
        if sparse.issparse(X):
            if self.with_mean:
                raise ValueError(
                    "Cannot uncenter sparse matrices: pass `with_mean=False` "
                    "instead See docstring for motivation and alternatives.")
            if not sparse.isspmatrix_csr(X):
                X = X.tocsr()
                copy = False
            if copy:
                X = X.copy()
            if self.scale_ is not None:
                inplace_column_scale(X, self.scale_)
        else:
            X = np.asarray(X)
            if copy:
                X = X.copy()
            if self.with_std:
                X *= self.scale_
            if self.with_mean:
                X += self.mean_
        return X

    def _more_tags(self):
        return {'allow_nan': True,
                'preserves_dtype': [np.float64, np.float32]}


class MaxAbsScaler(OneToOneMixin, TransformerMixin, BaseEstimator):
    """Scale each feature by its maximum absolute value.

    This estimator scales and translates each feature individually such
    that the maximal absolute value of each feature in the
    training set will be 1.0. It does not shift/center the data, and
    thus does not destroy any sparsity.

    This scaler can also be applied to sparse CSR or CSC matrices.

    .. versionadded:: 0.17

    Parameters
    ----------
    copy : bool, default=True
        Set to False to perform inplace scaling and avoid a copy (if the input
        is already a numpy array).

    Attributes
    ----------
    scale_ : ndarray of shape (n_features,)
        Per feature relative scaling of the data.

        .. versionadded:: 0.17
           *scale_* attribute.

    max_abs_ : ndarray of shape (n_features,)
        Per feature maximum absolute value.

    n_samples_seen_ : int
        The number of samples processed by the estimator. Will be reset on
        new calls to fit, but increments across ``partial_fit`` calls.

    Examples
    --------
    >>> from sklearn.preprocessing import MaxAbsScaler
    >>> X = [[ 1., -1.,  2.],
    ...      [ 2.,  0.,  0.],
    ...      [ 0.,  1., -1.]]
    >>> transformer = MaxAbsScaler().fit(X)
    >>> transformer
    MaxAbsScaler()
    >>> transformer.transform(X)
    array([[ 0.5, -1. ,  1. ],
           [ 1. ,  0. ,  0. ],
           [ 0. ,  1. , -0.5]])

    See Also
    --------
    maxabs_scale : Equivalent function without the estimator API.

    Notes
    -----
    NaNs are treated as missing values: disregarded in fit, and maintained in
    transform.

    For a comparison of the different scalers, transformers, and normalizers,
    see :ref:`examples/preprocessing/plot_all_scaling.py
    <sphx_glr_auto_examples_preprocessing_plot_all_scaling.py>`.
    """

    @_deprecate_positional_args
    def __init__(self, *, copy=True):
        self.copy = copy

    def _reset(self):
        """Reset internal data-dependent state of the scaler, if necessary.

        __init__ parameters are not touched.
        """

        # Checking one attribute is enough, becase they are all set together
        # in partial_fit
        if hasattr(self, 'scale_'):
            del self.scale_
            del self.n_samples_seen_
            del self.max_abs_

    def fit(self, X, y=None):
        """Compute the maximum absolute value to be used for later scaling.

        Parameters
        ----------
        X : {array-like, sparse matrix} of shape (n_samples, n_features)
            The data used to compute the per-feature minimum and maximum
            used for later scaling along the features axis.

        y : None
            Ignored.

        Returns
        -------
        self : object
            Fitted scaler.
        """
        # Reset internal state before fitting
        self._reset()
        return self.partial_fit(X, y)

    def partial_fit(self, X, y=None):
        """
        Online computation of max absolute value of X for later scaling.

        All of X is processed as a single batch. This is intended for cases
        when :meth:`fit` is not feasible due to very large number of
        `n_samples` or because X is read from a continuous stream.

        Parameters
        ----------
        X : {array-like, sparse matrix} of shape (n_samples, n_features)
            The data used to compute the mean and standard deviation
            used for later scaling along the features axis.

        y : None
            Ignored.

        Returns
        -------
        self : object
            Fitted scaler.
        """
        first_pass = not hasattr(self, 'n_samples_seen_')
        X = self._validate_data(X, reset=first_pass,
                                accept_sparse=('csr', 'csc'), estimator=self,
                                dtype=FLOAT_DTYPES,
                                force_all_finite='allow-nan')

        if sparse.issparse(X):
            mins, maxs = min_max_axis(X, axis=0, ignore_nan=True)
            max_abs = np.maximum(np.abs(mins), np.abs(maxs))
        else:
            max_abs = np.nanmax(np.abs(X), axis=0)

        if first_pass:
            self.n_samples_seen_ = X.shape[0]
        else:
            max_abs = np.maximum(self.max_abs_, max_abs)
            self.n_samples_seen_ += X.shape[0]

        self.max_abs_ = max_abs
        self.scale_ = _handle_zeros_in_scale(max_abs)
        return self

    def transform(self, X):
        """Scale the data

        Parameters
        ----------
        X : {array-like, sparse matrix} of shape (n_samples, n_features)
            The data that should be scaled.

        Returns
        -------
        X_tr : {ndarray, sparse matrix} of shape (n_samples, n_features)
            Transformed array.
        """
        check_is_fitted(self)
        X = check_array(X, accept_sparse=('csr', 'csc'), copy=self.copy,
                        estimator=self, dtype=FLOAT_DTYPES,
                        force_all_finite='allow-nan')

        if sparse.issparse(X):
            inplace_column_scale(X, 1.0 / self.scale_)
        else:
            X /= self.scale_
        return X

    def inverse_transform(self, X):
        """Scale back the data to the original representation

        Parameters
        ----------
        X : {array-like, sparse matrix} of shape (n_samples, n_features)
            The data that should be transformed back.

        Returns
        -------
        X_tr : {ndarray, sparse matrix} of shape (n_samples, n_features)
            Transformed array.
        """
        check_is_fitted(self)
        X = check_array(X, accept_sparse=('csr', 'csc'), copy=self.copy,
                        estimator=self, dtype=FLOAT_DTYPES,
                        force_all_finite='allow-nan')

        if sparse.issparse(X):
            inplace_column_scale(X, self.scale_)
        else:
            X *= self.scale_
        return X

    def _more_tags(self):
        return {'allow_nan': True}


@_deprecate_positional_args
def maxabs_scale(X, *, axis=0, copy=True):
    """Scale each feature to the [-1, 1] range without breaking the sparsity.

    This estimator scales each feature individually such
    that the maximal absolute value of each feature in the
    training set will be 1.0.

    This scaler can also be applied to sparse CSR or CSC matrices.

    Parameters
    ----------
    X : {array-like, sparse matrix} of shape (n_samples, n_features)
        The data.

    axis : int, default=0
        axis used to scale along. If 0, independently scale each feature,
        otherwise (if 1) scale each sample.

    copy : bool, default=True
        Set to False to perform inplace scaling and avoid a copy (if the input
        is already a numpy array).

    Returns
    -------
    X_tr : {ndarray, sparse matrix} of shape (n_samples, n_features)
        The transformed data.

    .. warning:: Risk of data leak

        Do not use :func:`~sklearn.preprocessing.maxabs_scale` unless you know what
        you are doing. A common mistake is to apply it to the entire data
        *before* splitting into training and test sets. This will bias the
        model evaluation because information would have leaked from the test
        set to the training set.
        In general, we recommend using
        :class:`~sklearn.preprocessing.MaxAbsScaler` within a
        :ref:`Pipeline <pipeline>` in order to prevent most risks of data
        leaking: `pipe = make_pipeline(MaxAbsScaler(), LogisticRegression())`.

    See Also
    --------
    MaxAbsScaler : Performs scaling to the [-1, 1] range using
        the Transformer API (e.g. as part of a preprocessing
        :class:`~sklearn.pipeline.Pipeline`).

    Notes
    -----
    NaNs are treated as missing values: disregarded to compute the statistics,
    and maintained during the data transformation.

    For a comparison of the different scalers, transformers, and normalizers,
    see :ref:`examples/preprocessing/plot_all_scaling.py
    <sphx_glr_auto_examples_preprocessing_plot_all_scaling.py>`.
    """  # noqa
    # Unlike the scaler object, this function allows 1d input.

    # If copy is required, it will be done inside the scaler object.
    X = check_array(X, accept_sparse=('csr', 'csc'), copy=False,
                    ensure_2d=False, dtype=FLOAT_DTYPES,
                    force_all_finite='allow-nan')
    original_ndim = X.ndim

    if original_ndim == 1:
        X = X.reshape(X.shape[0], 1)

    s = MaxAbsScaler(copy=copy)
    if axis == 0:
        X = s.fit_transform(X)
    else:
        X = s.fit_transform(X.T).T

    if original_ndim == 1:
        X = X.ravel()

    return X


class RobustScaler(OneToOneMixin, TransformerMixin, BaseEstimator):
    """Scale features using statistics that are robust to outliers.

    This Scaler removes the median and scales the data according to
    the quantile range (defaults to IQR: Interquartile Range).
    The IQR is the range between the 1st quartile (25th quantile)
    and the 3rd quartile (75th quantile).

    Centering and scaling happen independently on each feature by
    computing the relevant statistics on the samples in the training
    set. Median and interquartile range are then stored to be used on
    later data using the ``transform`` method.

    Standardization of a dataset is a common requirement for many
    machine learning estimators. Typically this is done by removing the mean
    and scaling to unit variance. However, outliers can often influence the
    sample mean / variance in a negative way. In such cases, the median and
    the interquartile range often give better results.

    .. versionadded:: 0.17

    Read more in the :ref:`User Guide <preprocessing_scaler>`.

    Parameters
    ----------
    with_centering : bool, default=True
        If True, center the data before scaling.
        This will cause ``transform`` to raise an exception when attempted on
        sparse matrices, because centering them entails building a dense
        matrix which in common use cases is likely to be too large to fit in
        memory.

    with_scaling : bool, default=True
        If True, scale the data to interquartile range.

    quantile_range : tuple (q_min, q_max), 0.0 < q_min < q_max < 100.0, \
        default=(25.0, 75.0), == (1st quantile, 3rd quantile), == IQR
        Quantile range used to calculate ``scale_``.

        .. versionadded:: 0.18

    copy : bool, default=True
        If False, try to avoid a copy and do inplace scaling instead.
        This is not guaranteed to always work inplace; e.g. if the data is
        not a NumPy array or scipy.sparse CSR matrix, a copy may still be
        returned.

    unit_variance : bool, default=False
        If True, scale data so that normally distributed features have a
        variance of 1. In general, if the difference between the x-values of
        ``q_max`` and ``q_min`` for a standard normal distribution is greater
        than 1, the dataset will be scaled down. If less than 1, the dataset
        will be scaled up.

        .. versionadded:: 0.24

    Attributes
    ----------
    center_ : array of floats
        The median value for each feature in the training set.

    scale_ : array of floats
        The (scaled) interquartile range for each feature in the training set.

        .. versionadded:: 0.17
           *scale_* attribute.

    Examples
    --------
    >>> from sklearn.preprocessing import RobustScaler
    >>> X = [[ 1., -2.,  2.],
    ...      [ -2.,  1.,  3.],
    ...      [ 4.,  1., -2.]]
    >>> transformer = RobustScaler().fit(X)
    >>> transformer
    RobustScaler()
    >>> transformer.transform(X)
    array([[ 0. , -2. ,  0. ],
           [-1. ,  0. ,  0.4],
           [ 1. ,  0. , -1.6]])

    See Also
    --------
    robust_scale : Equivalent function without the estimator API.

    :class:`~sklearn.decomposition.PCA`
        Further removes the linear correlation across features with
        'whiten=True'.

    Notes
    -----
    For a comparison of the different scalers, transformers, and normalizers,
    see :ref:`examples/preprocessing/plot_all_scaling.py
    <sphx_glr_auto_examples_preprocessing_plot_all_scaling.py>`.

    https://en.wikipedia.org/wiki/Median
    https://en.wikipedia.org/wiki/Interquartile_range
    """
    @_deprecate_positional_args
    def __init__(self, *, with_centering=True, with_scaling=True,
                 quantile_range=(25.0, 75.0), copy=True, unit_variance=False):
        self.with_centering = with_centering
        self.with_scaling = with_scaling
        self.quantile_range = quantile_range
        self.unit_variance = unit_variance
        self.copy = copy

    def fit(self, X, y=None):
        """Compute the median and quantiles to be used for scaling.

        Parameters
        ----------
        X : {array-like, sparse matrix} of shape (n_samples, n_features)
            The data used to compute the median and quantiles
            used for later scaling along the features axis.

        y : None
            Ignored.

        Returns
        -------
        self : object
            Fitted scaler.
        """
        # at fit, convert sparse matrices to csc for optimized computation of
        # the quantiles
        X = self._validate_data(X, accept_sparse='csc', estimator=self,
                                dtype=FLOAT_DTYPES,
                                force_all_finite='allow-nan')

        q_min, q_max = self.quantile_range
        if not 0 <= q_min <= q_max <= 100:
            raise ValueError("Invalid quantile range: %s" %
                             str(self.quantile_range))

        if self.with_centering:
            if sparse.issparse(X):
                raise ValueError(
                    "Cannot center sparse matrices: use `with_centering=False`"
                    " instead. See docstring for motivation and alternatives.")
            self.center_ = np.nanmedian(X, axis=0)
        else:
            self.center_ = None

        if self.with_scaling:
            quantiles = []
            for feature_idx in range(X.shape[1]):
                if sparse.issparse(X):
                    column_nnz_data = X.data[X.indptr[feature_idx]:
                                             X.indptr[feature_idx + 1]]
                    column_data = np.zeros(shape=X.shape[0], dtype=X.dtype)
                    column_data[:len(column_nnz_data)] = column_nnz_data
                else:
                    column_data = X[:, feature_idx]

                quantiles.append(np.nanpercentile(column_data,
                                                  self.quantile_range))

            quantiles = np.transpose(quantiles)

            self.scale_ = quantiles[1] - quantiles[0]
            self.scale_ = _handle_zeros_in_scale(self.scale_, copy=False)
            if self.unit_variance:
                adjust = (stats.norm.ppf(q_max / 100.0) -
                          stats.norm.ppf(q_min / 100.0))
                self.scale_ = self.scale_ / adjust
        else:
            self.scale_ = None

        return self

    def transform(self, X):
        """Center and scale the data.

        Parameters
        ----------
        X : {array-like, sparse matrix} of shape (n_samples, n_features)
            The data used to scale along the specified axis.

        Returns
        -------
        X_tr : {ndarray, sparse matrix} of shape (n_samples, n_features)
            Transformed array.
        """
        check_is_fitted(self)
        X = check_array(X, accept_sparse=('csr', 'csc'), copy=self.copy,
                        estimator=self, dtype=FLOAT_DTYPES,
                        force_all_finite='allow-nan')

        if sparse.issparse(X):
            if self.with_scaling:
                inplace_column_scale(X, 1.0 / self.scale_)
        else:
            if self.with_centering:
                X -= self.center_
            if self.with_scaling:
                X /= self.scale_
        return X

    def inverse_transform(self, X):
        """Scale back the data to the original representation

        Parameters
        ----------
        X : {array-like, sparse matrix} of shape (n_samples, n_features)
            The rescaled data to be transformed back.

        Returns
        -------
        X_tr : {ndarray, sparse matrix} of shape (n_samples, n_features)
            Transformed array.
        """
        check_is_fitted(self)
        X = check_array(X, accept_sparse=('csr', 'csc'), copy=self.copy,
                        estimator=self, dtype=FLOAT_DTYPES,
                        force_all_finite='allow-nan')

        if sparse.issparse(X):
            if self.with_scaling:
                inplace_column_scale(X, self.scale_)
        else:
            if self.with_scaling:
                X *= self.scale_
            if self.with_centering:
                X += self.center_
        return X

    def _more_tags(self):
        return {'allow_nan': True}


@_deprecate_positional_args
def robust_scale(X, *, axis=0, with_centering=True, with_scaling=True,
                 quantile_range=(25.0, 75.0), copy=True, unit_variance=False):
    """Standardize a dataset along any axis

    Center to the median and component wise scale
    according to the interquartile range.

    Read more in the :ref:`User Guide <preprocessing_scaler>`.

    Parameters
    ----------
    X : {array-like, sparse matrix} of shape (n_sample, n_features)
        The data to center and scale.

    axis : int, default=0
        axis used to compute the medians and IQR along. If 0,
        independently scale each feature, otherwise (if 1) scale
        each sample.

    with_centering : bool, default=True
        If True, center the data before scaling.

    with_scaling : bool, default=True
        If True, scale the data to unit variance (or equivalently,
        unit standard deviation).

    quantile_range : tuple (q_min, q_max), 0.0 < q_min < q_max < 100.0
        default=(25.0, 75.0), == (1st quantile, 3rd quantile), == IQR
        Quantile range used to calculate ``scale_``.

        .. versionadded:: 0.18

    copy : bool, default=True
        set to False to perform inplace row normalization and avoid a
        copy (if the input is already a numpy array or a scipy.sparse
        CSR matrix and if axis is 1).

    unit_variance : bool, default=False
        If True, scale data so that normally distributed features have a
        variance of 1. In general, if the difference between the x-values of
        ``q_max`` and ``q_min`` for a standard normal distribution is greater
        than 1, the dataset will be scaled down. If less than 1, the dataset
        will be scaled up.

        .. versionadded:: 0.24

    Returns
    -------
    X_tr : {ndarray, sparse matrix} of shape (n_samples, n_features)
        The transformed data.

    Notes
    -----
    This implementation will refuse to center scipy.sparse matrices
    since it would make them non-sparse and would potentially crash the
    program with memory exhaustion problems.

    Instead the caller is expected to either set explicitly
    `with_centering=False` (in that case, only variance scaling will be
    performed on the features of the CSR matrix) or to call `X.toarray()`
    if he/she expects the materialized dense array to fit in memory.

    To avoid memory copy the caller should pass a CSR matrix.

    For a comparison of the different scalers, transformers, and normalizers,
    see :ref:`examples/preprocessing/plot_all_scaling.py
    <sphx_glr_auto_examples_preprocessing_plot_all_scaling.py>`.

    .. warning:: Risk of data leak

        Do not use :func:`~sklearn.preprocessing.robust_scale` unless you know
        what you are doing. A common mistake is to apply it to the entire data
        *before* splitting into training and test sets. This will bias the
        model evaluation because information would have leaked from the test
        set to the training set.
        In general, we recommend using
        :class:`~sklearn.preprocessing.RobustScaler` within a
        :ref:`Pipeline <pipeline>` in order to prevent most risks of data
        leaking: `pipe = make_pipeline(RobustScaler(), LogisticRegression())`.

    See Also
    --------
    RobustScaler : Performs centering and scaling using the Transformer API
        (e.g. as part of a preprocessing :class:`~sklearn.pipeline.Pipeline`).
    """
    X = check_array(X, accept_sparse=('csr', 'csc'), copy=False,
                    ensure_2d=False, dtype=FLOAT_DTYPES,
                    force_all_finite='allow-nan')
    original_ndim = X.ndim

    if original_ndim == 1:
        X = X.reshape(X.shape[0], 1)

    s = RobustScaler(with_centering=with_centering, with_scaling=with_scaling,
                     quantile_range=quantile_range,
                     unit_variance=unit_variance, copy=copy)
    if axis == 0:
        X = s.fit_transform(X)
    else:
        X = s.fit_transform(X.T).T

    if original_ndim == 1:
        X = X.ravel()

    return X


class PolynomialFeatures(TransformerMixin, BaseEstimator):
    """Generate polynomial and interaction features.

    Generate a new feature matrix consisting of all polynomial combinations
    of the features with degree less than or equal to the specified degree.
    For example, if an input sample is two dimensional and of the form
    [a, b], the degree-2 polynomial features are [1, a, b, a^2, ab, b^2].

    Parameters
    ----------
    degree : int, default=2
        The degree of the polynomial features.

    interaction_only : bool, default=False
        If true, only interaction features are produced: features that are
        products of at most ``degree`` *distinct* input features (so not
        ``x[1] ** 2``, ``x[0] * x[2] ** 3``, etc.).

    include_bias : bool, default=True
        If True (default), then include a bias column, the feature in which
        all polynomial powers are zero (i.e. a column of ones - acts as an
        intercept term in a linear model).

    order : {'C', 'F'}, default='C'
        Order of output array in the dense case. 'F' order is faster to
        compute, but may slow down subsequent estimators.

        .. versionadded:: 0.21

    Examples
    --------
    >>> import numpy as np
    >>> from sklearn.preprocessing import PolynomialFeatures
    >>> X = np.arange(6).reshape(3, 2)
    >>> X
    array([[0, 1],
           [2, 3],
           [4, 5]])
    >>> poly = PolynomialFeatures(2)
    >>> poly.fit_transform(X)
    array([[ 1.,  0.,  1.,  0.,  0.,  1.],
           [ 1.,  2.,  3.,  4.,  6.,  9.],
           [ 1.,  4.,  5., 16., 20., 25.]])
    >>> poly = PolynomialFeatures(interaction_only=True)
    >>> poly.fit_transform(X)
    array([[ 1.,  0.,  1.,  0.],
           [ 1.,  2.,  3.,  6.],
           [ 1.,  4.,  5., 20.]])

    Attributes
    ----------
    powers_ : ndarray of shape (n_output_features, n_input_features)
        powers_[i, j] is the exponent of the jth input in the ith output.

    n_input_features_ : int
        The total number of input features.

    n_output_features_ : int
        The total number of polynomial output features. The number of output
        features is computed by iterating over all suitably sized combinations
        of input features.

    Notes
    -----
    Be aware that the number of features in the output array scales
    polynomially in the number of features of the input array, and
    exponentially in the degree. High degrees can cause overfitting.

    See :ref:`examples/linear_model/plot_polynomial_interpolation.py
    <sphx_glr_auto_examples_linear_model_plot_polynomial_interpolation.py>`
    """
    @_deprecate_positional_args
    def __init__(self, degree=2, *, interaction_only=False, include_bias=True,
                 order='C'):
        self.degree = degree
        self.interaction_only = interaction_only
        self.include_bias = include_bias
        self.order = order

    @staticmethod
    def _combinations(n_features, degree, interaction_only, include_bias):
        comb = (combinations if interaction_only else combinations_w_r)
        start = int(not include_bias)
        return chain.from_iterable(comb(range(n_features), i)
                                   for i in range(start, degree + 1))

    @property
    def powers_(self):
        check_is_fitted(self)

        combinations = self._combinations(self.n_input_features_, self.degree,
                                          self.interaction_only,
                                          self.include_bias)
        return np.vstack([np.bincount(c, minlength=self.n_input_features_)
                          for c in combinations])

    def get_feature_names(self, input_features=None):
        """
        Return feature names for output features

        Parameters
        ----------
        input_features : list of str of shape (n_features,), default=None
            String names for input features if available. By default,
            "x0", "x1", ... "xn_features" is used.

        Returns
        -------
        output_feature_names : list of str of shape (n_output_features,)
        """
        powers = self.powers_
        if input_features is None:
            input_features = ['x%d' % i for i in range(powers.shape[1])]
        feature_names = []
        for row in powers:
            inds = np.where(row)[0]
            if len(inds):
                name = " ".join("%s^%d" % (input_features[ind], exp)
                                if exp != 1 else input_features[ind]
                                for ind, exp in zip(inds, row[inds]))
            else:
                name = "1"
            feature_names.append(name)
        return feature_names

    def fit(self, X, y=None):
        """
        Compute number of output features.


        Parameters
        ----------
        X : {array-like, sparse matrix} of shape (n_samples, n_features)
            The data.

        y : None
            Ignored.

        Returns
        -------
        self : object
            Fitted transformer.
        """
        n_samples, n_features = self._validate_data(
            X, accept_sparse=True).shape
        combinations = self._combinations(n_features, self.degree,
                                          self.interaction_only,
                                          self.include_bias)
        self.n_input_features_ = n_features
        self.n_output_features_ = sum(1 for _ in combinations)
        return self

    def transform(self, X):
        """Transform data to polynomial features

        Parameters
        ----------
        X : {array-like, sparse matrix} of shape (n_samples, n_features)
            The data to transform, row by row.

            Prefer CSR over CSC for sparse input (for speed), but CSC is
            required if the degree is 4 or higher. If the degree is less than
            4 and the input format is CSC, it will be converted to CSR, have
            its polynomial features generated, then converted back to CSC.

            If the degree is 2 or 3, the method described in "Leveraging
            Sparsity to Speed Up Polynomial Feature Expansions of CSR Matrices
            Using K-Simplex Numbers" by Andrew Nystrom and John Hughes is
            used, which is much faster than the method used on CSC input. For
            this reason, a CSC input will be converted to CSR, and the output
            will be converted back to CSC prior to being returned, hence the
            preference of CSR.

        Returns
        -------
        XP : {ndarray, sparse matrix} of shape (n_samples, NP)
            The matrix of features, where NP is the number of polynomial
            features generated from the combination of inputs. If a sparse
            matrix is provided, it will be converted into a sparse
            ``csr_matrix``.
        """
        check_is_fitted(self)

        X = check_array(X, order='F', dtype=FLOAT_DTYPES,
                        accept_sparse=('csr', 'csc'))

        n_samples, n_features = X.shape

        if n_features != self.n_input_features_:
            raise ValueError("X shape does not match training shape")

        if sparse.isspmatrix_csr(X):
            if self.degree > 3:
                return self.transform(X.tocsc()).tocsr()
            to_stack = []
            if self.include_bias:
                to_stack.append(np.ones(shape=(n_samples, 1), dtype=X.dtype))
            to_stack.append(X)
            for deg in range(2, self.degree+1):
                Xp_next = _csr_polynomial_expansion(X.data, X.indices,
                                                    X.indptr, X.shape[1],
                                                    self.interaction_only,
                                                    deg)
                if Xp_next is None:
                    break
                to_stack.append(Xp_next)
            XP = sparse.hstack(to_stack, format='csr')
        elif sparse.isspmatrix_csc(X) and self.degree < 4:
            return self.transform(X.tocsr()).tocsc()
        else:
            if sparse.isspmatrix(X):
                combinations = self._combinations(n_features, self.degree,
                                                  self.interaction_only,
                                                  self.include_bias)
                columns = []
                for comb in combinations:
                    if comb:
                        out_col = 1
                        for col_idx in comb:
                            out_col = X[:, col_idx].multiply(out_col)
                        columns.append(out_col)
                    else:
                        bias = sparse.csc_matrix(np.ones((X.shape[0], 1)))
                        columns.append(bias)
                XP = sparse.hstack(columns, dtype=X.dtype).tocsc()
            else:
                XP = np.empty((n_samples, self.n_output_features_),
                              dtype=X.dtype, order=self.order)

                # What follows is a faster implementation of:
                # for i, comb in enumerate(combinations):
                #     XP[:, i] = X[:, comb].prod(1)
                # This implementation uses two optimisations.
                # First one is broadcasting,
                # multiply ([X1, ..., Xn], X1) -> [X1 X1, ..., Xn X1]
                # multiply ([X2, ..., Xn], X2) -> [X2 X2, ..., Xn X2]
                # ...
                # multiply ([X[:, start:end], X[:, start]) -> ...
                # Second optimisation happens for degrees >= 3.
                # Xi^3 is computed reusing previous computation:
                # Xi^3 = Xi^2 * Xi.

                if self.include_bias:
                    XP[:, 0] = 1
                    current_col = 1
                else:
                    current_col = 0

                # d = 0
                XP[:, current_col:current_col + n_features] = X
                index = list(range(current_col,
                                   current_col + n_features))
                current_col += n_features
                index.append(current_col)

                # d >= 1
                for _ in range(1, self.degree):
                    new_index = []
                    end = index[-1]
                    for feature_idx in range(n_features):
                        start = index[feature_idx]
                        new_index.append(current_col)
                        if self.interaction_only:
                            start += (index[feature_idx + 1] -
                                      index[feature_idx])
                        next_col = current_col + end - start
                        if next_col <= current_col:
                            break
                        # XP[:, start:end] are terms of degree d - 1
                        # that exclude feature #feature_idx.
                        np.multiply(XP[:, start:end],
                                    X[:, feature_idx:feature_idx + 1],
                                    out=XP[:, current_col:next_col],
                                    casting='no')
                        current_col = next_col

                    new_index.append(current_col)
                    index = new_index

        return XP


@_deprecate_positional_args
def normalize(X, norm='l2', *, axis=1, copy=True, return_norm=False):
    """Scale input vectors individually to unit norm (vector length).

    Read more in the :ref:`User Guide <preprocessing_normalization>`.

    Parameters
    ----------
    X : {array-like, sparse matrix} of shape (n_samples, n_features)
        The data to normalize, element by element.
        scipy.sparse matrices should be in CSR format to avoid an
        un-necessary copy.

    norm : {'l1', 'l2', 'max'}, default='l2'
        The norm to use to normalize each non zero sample (or each non-zero
        feature if axis is 0).

    axis : {0, 1}, default=1
        axis used to normalize the data along. If 1, independently normalize
        each sample, otherwise (if 0) normalize each feature.

    copy : bool, default=True
        set to False to perform inplace row normalization and avoid a
        copy (if the input is already a numpy array or a scipy.sparse
        CSR matrix and if axis is 1).

    return_norm : bool, default=False
        whether to return the computed norms

    Returns
    -------
    X : {ndarray, sparse matrix} of shape (n_samples, n_features)
        Normalized input X.

    norms : ndarray of shape (n_samples, ) if axis=1 else (n_features, )
        An array of norms along given axis for X.
        When X is sparse, a NotImplementedError will be raised
        for norm 'l1' or 'l2'.

    See Also
    --------
    Normalizer : Performs normalization using the Transformer API
        (e.g. as part of a preprocessing :class:`~sklearn.pipeline.Pipeline`).

    Notes
    -----
    For a comparison of the different scalers, transformers, and normalizers,
    see :ref:`examples/preprocessing/plot_all_scaling.py
    <sphx_glr_auto_examples_preprocessing_plot_all_scaling.py>`.

    """
    if norm not in ('l1', 'l2', 'max'):
        raise ValueError("'%s' is not a supported norm" % norm)

    if axis == 0:
        sparse_format = 'csc'
    elif axis == 1:
        sparse_format = 'csr'
    else:
        raise ValueError("'%d' is not a supported axis" % axis)

    X = check_array(X, accept_sparse=sparse_format, copy=copy,
                    estimator='the normalize function', dtype=FLOAT_DTYPES)
    if axis == 0:
        X = X.T

    if sparse.issparse(X):
        if return_norm and norm in ('l1', 'l2'):
            raise NotImplementedError("return_norm=True is not implemented "
                                      "for sparse matrices with norm 'l1' "
                                      "or norm 'l2'")
        if norm == 'l1':
            inplace_csr_row_normalize_l1(X)
        elif norm == 'l2':
            inplace_csr_row_normalize_l2(X)
        elif norm == 'max':
            mins, maxes = min_max_axis(X, 1)
            norms = np.maximum(abs(mins), maxes)
            norms_elementwise = norms.repeat(np.diff(X.indptr))
            mask = norms_elementwise != 0
            X.data[mask] /= norms_elementwise[mask]
    else:
        if norm == 'l1':
            norms = np.abs(X).sum(axis=1)
        elif norm == 'l2':
            norms = row_norms(X)
        elif norm == 'max':
            norms = np.max(abs(X), axis=1)
        norms = _handle_zeros_in_scale(norms, copy=False)
        X /= norms[:, np.newaxis]

    if axis == 0:
        X = X.T

    if return_norm:
        return X, norms
    else:
        return X


class Normalizer(OneToOneMixin, TransformerMixin, BaseEstimator):
    """Normalize samples individually to unit norm.

    Each sample (i.e. each row of the data matrix) with at least one
    non zero component is rescaled independently of other samples so
    that its norm (l1, l2 or inf) equals one.

    This transformer is able to work both with dense numpy arrays and
    scipy.sparse matrix (use CSR format if you want to avoid the burden of
    a copy / conversion).

    Scaling inputs to unit norms is a common operation for text
    classification or clustering for instance. For instance the dot
    product of two l2-normalized TF-IDF vectors is the cosine similarity
    of the vectors and is the base similarity metric for the Vector
    Space Model commonly used by the Information Retrieval community.

    Read more in the :ref:`User Guide <preprocessing_normalization>`.

    Parameters
    ----------
    norm : {'l1', 'l2', 'max'}, default='l2'
        The norm to use to normalize each non zero sample. If norm='max'
        is used, values will be rescaled by the maximum of the absolute
        values.

    copy : bool, default=True
        set to False to perform inplace row normalization and avoid a
        copy (if the input is already a numpy array or a scipy.sparse
        CSR matrix).

    Examples
    --------
    >>> from sklearn.preprocessing import Normalizer
    >>> X = [[4, 1, 2, 2],
    ...      [1, 3, 9, 3],
    ...      [5, 7, 5, 1]]
    >>> transformer = Normalizer().fit(X)  # fit does nothing.
    >>> transformer
    Normalizer()
    >>> transformer.transform(X)
    array([[0.8, 0.2, 0.4, 0.4],
           [0.1, 0.3, 0.9, 0.3],
           [0.5, 0.7, 0.5, 0.1]])

    Notes
    -----
    This estimator is stateless (besides constructor parameters), the
    fit method does nothing but is useful when used in a pipeline.

    For a comparison of the different scalers, transformers, and normalizers,
    see :ref:`examples/preprocessing/plot_all_scaling.py
    <sphx_glr_auto_examples_preprocessing_plot_all_scaling.py>`.

    See Also
    --------
    normalize : Equivalent function without the estimator API.
    """

    @_deprecate_positional_args
    def __init__(self, norm='l2', *, copy=True):
        self.norm = norm
        self.copy = copy

    def fit(self, X, y=None):
        """Do nothing and return the estimator unchanged

        This method is just there to implement the usual API and hence
        work in pipelines.

        Parameters
        ----------
        X : {array-like, sparse matrix} of shape (n_samples, n_features)
            The data to estimate the normalization parameters.

        y : None
            Ignored.

        Returns
        -------
        self : object
            Fitted transformer.
        """
        self._validate_data(X, accept_sparse='csr')
        return self

    def transform(self, X, copy=None):
        """Scale each non zero row of X to unit norm

        Parameters
        ----------
        X : {array-like, sparse matrix} of shape (n_samples, n_features)
            The data to normalize, row by row. scipy.sparse matrices should be
            in CSR format to avoid an un-necessary copy.

        copy : bool, default=None
            Copy the input X or not.

        Returns
        -------
        X_tr : {ndarray, sparse matrix} of shape (n_samples, n_features)
            Transformed array.
        """
        copy = copy if copy is not None else self.copy
        X = check_array(X, accept_sparse='csr')
        return normalize(X, norm=self.norm, axis=1, copy=copy)

    def _more_tags(self):
        return {'stateless': True}


@_deprecate_positional_args
def binarize(X, *, threshold=0.0, copy=True):
    """Boolean thresholding of array-like or scipy.sparse matrix.

    Read more in the :ref:`User Guide <preprocessing_binarization>`.

    Parameters
    ----------
    X : {array-like, sparse matrix} of shape (n_samples, n_features)
        The data to binarize, element by element.
        scipy.sparse matrices should be in CSR or CSC format to avoid an
        un-necessary copy.

    threshold : float, default=0.0
        Feature values below or equal to this are replaced by 0, above it by 1.
        Threshold may not be less than 0 for operations on sparse matrices.

    copy : bool, default=True
        set to False to perform inplace binarization and avoid a copy
        (if the input is already a numpy array or a scipy.sparse CSR / CSC
        matrix and if axis is 1).

    Returns
    -------
    X_tr : {ndarray, sparse matrix} of shape (n_samples, n_features)
        The transformed data.

    See Also
    --------
    Binarizer : Performs binarization using the Transformer API
        (e.g. as part of a preprocessing :class:`~sklearn.pipeline.Pipeline`).
    """
    X = check_array(X, accept_sparse=['csr', 'csc'], copy=copy)
    if sparse.issparse(X):
        if threshold < 0:
            raise ValueError('Cannot binarize a sparse matrix with threshold '
                             '< 0')
        cond = X.data > threshold
        not_cond = np.logical_not(cond)
        X.data[cond] = 1
        X.data[not_cond] = 0
        X.eliminate_zeros()
    else:
        cond = X > threshold
        not_cond = np.logical_not(cond)
        X[cond] = 1
        X[not_cond] = 0
    return X


<<<<<<< HEAD
class Binarizer(OneToOneMixin, TransformerMixin, BaseEstimator):
    """Binarize data (set feature values to 0 or 1) according to a threshold
=======
class Binarizer(TransformerMixin, BaseEstimator):
    """Binarize data (set feature values to 0 or 1) according to a threshold.
>>>>>>> 28d84693

    Values greater than the threshold map to 1, while values less than
    or equal to the threshold map to 0. With the default threshold of 0,
    only positive values map to 1.

    Binarization is a common operation on text count data where the
    analyst can decide to only consider the presence or absence of a
    feature rather than a quantified number of occurrences for instance.

    It can also be used as a pre-processing step for estimators that
    consider boolean random variables (e.g. modelled using the Bernoulli
    distribution in a Bayesian setting).

    Read more in the :ref:`User Guide <preprocessing_binarization>`.

    Parameters
    ----------
    threshold : float, default=0.0
        Feature values below or equal to this are replaced by 0, above it by 1.
        Threshold may not be less than 0 for operations on sparse matrices.

    copy : bool, default=True
        set to False to perform inplace binarization and avoid a copy (if
        the input is already a numpy array or a scipy.sparse CSR matrix).

    Examples
    --------
    >>> from sklearn.preprocessing import Binarizer
    >>> X = [[ 1., -1.,  2.],
    ...      [ 2.,  0.,  0.],
    ...      [ 0.,  1., -1.]]
    >>> transformer = Binarizer().fit(X)  # fit does nothing.
    >>> transformer
    Binarizer()
    >>> transformer.transform(X)
    array([[1., 0., 1.],
           [1., 0., 0.],
           [0., 1., 0.]])

    Notes
    -----
    If the input is a sparse matrix, only the non-zero values are subject
    to update by the Binarizer class.

    This estimator is stateless (besides constructor parameters), the
    fit method does nothing but is useful when used in a pipeline.

    See Also
    --------
    binarize : Equivalent function without the estimator API.
    """

    @_deprecate_positional_args
    def __init__(self, *, threshold=0.0, copy=True):
        self.threshold = threshold
        self.copy = copy

    def fit(self, X, y=None):
        """Do nothing and return the estimator unchanged.

        This method is just there to implement the usual API and hence
        work in pipelines.

        Parameters
        ----------
        X : {array-like, sparse matrix} of shape (n_samples, n_features)
            The data.

        y : None
            Ignored.

        Returns
        -------
        self : object
            Fitted transformer.
        """
        self._validate_data(X, accept_sparse='csr')
        return self

    def transform(self, X, copy=None):
        """Binarize each element of X.

        Parameters
        ----------
        X : {array-like, sparse matrix} of shape (n_samples, n_features)
            The data to binarize, element by element.
            scipy.sparse matrices should be in CSR format to avoid an
            un-necessary copy.

        copy : bool
            Copy the input X or not.

        Returns
        -------
        X_tr : {ndarray, sparse matrix} of shape (n_samples, n_features)
            Transformed array.
        """
        copy = copy if copy is not None else self.copy
        return binarize(X, threshold=self.threshold, copy=copy)

    def _more_tags(self):
        return {'stateless': True}


class KernelCenterer(TransformerMixin, BaseEstimator):
    """Center a kernel matrix.

    Let K(x, z) be a kernel defined by phi(x)^T phi(z), where phi is a
    function mapping x to a Hilbert space. KernelCenterer centers (i.e.,
    normalize to have zero mean) the data without explicitly computing phi(x).
    It is equivalent to centering phi(x) with
    sklearn.preprocessing.StandardScaler(with_std=False).

    Read more in the :ref:`User Guide <kernel_centering>`.

    Attributes
    ----------
    K_fit_rows_ : array of shape (n_samples,)
        Average of each column of kernel matrix.

    K_fit_all_ : float
        Average of kernel matrix.

    Examples
    --------
    >>> from sklearn.preprocessing import KernelCenterer
    >>> from sklearn.metrics.pairwise import pairwise_kernels
    >>> X = [[ 1., -2.,  2.],
    ...      [ -2.,  1.,  3.],
    ...      [ 4.,  1., -2.]]
    >>> K = pairwise_kernels(X, metric='linear')
    >>> K
    array([[  9.,   2.,  -2.],
           [  2.,  14., -13.],
           [ -2., -13.,  21.]])
    >>> transformer = KernelCenterer().fit(K)
    >>> transformer
    KernelCenterer()
    >>> transformer.transform(K)
    array([[  5.,   0.,  -5.],
           [  0.,  14., -14.],
           [ -5., -14.,  19.]])
    """

    def __init__(self):
        # Needed for backported inspect.signature compatibility with PyPy
        pass

    def fit(self, K, y=None):
        """Fit KernelCenterer

        Parameters
        ----------
        K : ndarray of shape (n_samples, n_samples)
            Kernel matrix.

        y : None
            Ignored.

        Returns
        -------
        self : object
            Fitted transformer.
        """

        K = self._validate_data(K, dtype=FLOAT_DTYPES)

        if K.shape[0] != K.shape[1]:
            raise ValueError("Kernel matrix must be a square matrix."
                             " Input is a {}x{} matrix."
                             .format(K.shape[0], K.shape[1]))

        n_samples = K.shape[0]
        self.K_fit_rows_ = np.sum(K, axis=0) / n_samples
        self.K_fit_all_ = self.K_fit_rows_.sum() / n_samples
        return self

    def transform(self, K, copy=True):
        """Center kernel matrix.

        Parameters
        ----------
        K : ndarray of shape (n_samples1, n_samples2)
            Kernel matrix.

        copy : bool, default=True
            Set to False to perform inplace computation.

        Returns
        -------
        K_new : ndarray of shape (n_samples1, n_samples2)
        """
        check_is_fitted(self)

        K = check_array(K, copy=copy, dtype=FLOAT_DTYPES)

        K_pred_cols = (np.sum(K, axis=1) /
                       self.K_fit_rows_.shape[0])[:, np.newaxis]

        K -= self.K_fit_rows_
        K -= K_pred_cols
        K += self.K_fit_all_

        return K

    @property
    def _pairwise(self):
        return True


def add_dummy_feature(X, value=1.0):
    """Augment dataset with an additional dummy feature.

    This is useful for fitting an intercept term with implementations which
    cannot otherwise fit it directly.

    Parameters
    ----------
    X : {array-like, sparse matrix} of shape (n_samples, n_features)
        Data.

    value : float
        Value to use for the dummy feature.

    Returns
    -------
    X : {ndarray, sparse matrix} of shape (n_samples, n_features + 1)
        Same data with dummy feature added as first column.

    Examples
    --------
    >>> from sklearn.preprocessing import add_dummy_feature
    >>> add_dummy_feature([[0, 1], [1, 0]])
    array([[1., 0., 1.],
           [1., 1., 0.]])
    """
    X = check_array(X, accept_sparse=['csc', 'csr', 'coo'], dtype=FLOAT_DTYPES)
    n_samples, n_features = X.shape
    shape = (n_samples, n_features + 1)
    if sparse.issparse(X):
        if sparse.isspmatrix_coo(X):
            # Shift columns to the right.
            col = X.col + 1
            # Column indices of dummy feature are 0 everywhere.
            col = np.concatenate((np.zeros(n_samples), col))
            # Row indices of dummy feature are 0, ..., n_samples-1.
            row = np.concatenate((np.arange(n_samples), X.row))
            # Prepend the dummy feature n_samples times.
            data = np.concatenate((np.full(n_samples, value), X.data))
            return sparse.coo_matrix((data, (row, col)), shape)
        elif sparse.isspmatrix_csc(X):
            # Shift index pointers since we need to add n_samples elements.
            indptr = X.indptr + n_samples
            # indptr[0] must be 0.
            indptr = np.concatenate((np.array([0]), indptr))
            # Row indices of dummy feature are 0, ..., n_samples-1.
            indices = np.concatenate((np.arange(n_samples), X.indices))
            # Prepend the dummy feature n_samples times.
            data = np.concatenate((np.full(n_samples, value), X.data))
            return sparse.csc_matrix((data, indices, indptr), shape)
        else:
            klass = X.__class__
            return klass(add_dummy_feature(X.tocoo(), value))
    else:
        return np.hstack((np.full((n_samples, 1), value), X))


class QuantileTransformer(OneToOneMixin, TransformerMixin, BaseEstimator):
    """Transform features using quantiles information.

    This method transforms the features to follow a uniform or a normal
    distribution. Therefore, for a given feature, this transformation tends
    to spread out the most frequent values. It also reduces the impact of
    (marginal) outliers: this is therefore a robust preprocessing scheme.

    The transformation is applied on each feature independently. First an
    estimate of the cumulative distribution function of a feature is
    used to map the original values to a uniform distribution. The obtained
    values are then mapped to the desired output distribution using the
    associated quantile function. Features values of new/unseen data that fall
    below or above the fitted range will be mapped to the bounds of the output
    distribution. Note that this transform is non-linear. It may distort linear
    correlations between variables measured at the same scale but renders
    variables measured at different scales more directly comparable.

    Read more in the :ref:`User Guide <preprocessing_transformer>`.

    .. versionadded:: 0.19

    Parameters
    ----------
    n_quantiles : int, default=1000 or n_samples
        Number of quantiles to be computed. It corresponds to the number
        of landmarks used to discretize the cumulative distribution function.
        If n_quantiles is larger than the number of samples, n_quantiles is set
        to the number of samples as a larger number of quantiles does not give
        a better approximation of the cumulative distribution function
        estimator.

    output_distribution : {'uniform', 'normal'}, default='uniform'
        Marginal distribution for the transformed data. The choices are
        'uniform' (default) or 'normal'.

    ignore_implicit_zeros : bool, default=False
        Only applies to sparse matrices. If True, the sparse entries of the
        matrix are discarded to compute the quantile statistics. If False,
        these entries are treated as zeros.

    subsample : int, default=1e5
        Maximum number of samples used to estimate the quantiles for
        computational efficiency. Note that the subsampling procedure may
        differ for value-identical sparse and dense matrices.

    random_state : int, RandomState instance or None, default=None
        Determines random number generation for subsampling and smoothing
        noise.
        Please see ``subsample`` for more details.
        Pass an int for reproducible results across multiple function calls.
        See :term:`Glossary <random_state>`

    copy : bool, default=True
        Set to False to perform inplace transformation and avoid a copy (if the
        input is already a numpy array).

    Attributes
    ----------
    n_quantiles_ : int
        The actual number of quantiles used to discretize the cumulative
        distribution function.

    quantiles_ : ndarray of shape (n_quantiles, n_features)
        The values corresponding the quantiles of reference.

    references_ : ndarray of shape (n_quantiles, )
        Quantiles of references.

    Examples
    --------
    >>> import numpy as np
    >>> from sklearn.preprocessing import QuantileTransformer
    >>> rng = np.random.RandomState(0)
    >>> X = np.sort(rng.normal(loc=0.5, scale=0.25, size=(25, 1)), axis=0)
    >>> qt = QuantileTransformer(n_quantiles=10, random_state=0)
    >>> qt.fit_transform(X)
    array([...])

    See Also
    --------
    quantile_transform : Equivalent function without the estimator API.
    PowerTransformer : Perform mapping to a normal distribution using a power
        transform.
    StandardScaler : Perform standardization that is faster, but less robust
        to outliers.
    RobustScaler : Perform robust standardization that removes the influence
        of outliers but does not put outliers and inliers on the same scale.

    Notes
    -----
    NaNs are treated as missing values: disregarded in fit, and maintained in
    transform.

    For a comparison of the different scalers, transformers, and normalizers,
    see :ref:`examples/preprocessing/plot_all_scaling.py
    <sphx_glr_auto_examples_preprocessing_plot_all_scaling.py>`.
    """

    @_deprecate_positional_args
    def __init__(self, *, n_quantiles=1000, output_distribution='uniform',
                 ignore_implicit_zeros=False, subsample=int(1e5),
                 random_state=None, copy=True):
        self.n_quantiles = n_quantiles
        self.output_distribution = output_distribution
        self.ignore_implicit_zeros = ignore_implicit_zeros
        self.subsample = subsample
        self.random_state = random_state
        self.copy = copy

    def _dense_fit(self, X, random_state):
        """Compute percentiles for dense matrices.

        Parameters
        ----------
        X : ndarray of shape (n_samples, n_features)
            The data used to scale along the features axis.
        """
        if self.ignore_implicit_zeros:
            warnings.warn("'ignore_implicit_zeros' takes effect only with"
                          " sparse matrix. This parameter has no effect.")

        n_samples, n_features = X.shape
        references = self.references_ * 100

        self.quantiles_ = []
        for col in X.T:
            if self.subsample < n_samples:
                subsample_idx = random_state.choice(n_samples,
                                                    size=self.subsample,
                                                    replace=False)
                col = col.take(subsample_idx, mode='clip')
            self.quantiles_.append(np.nanpercentile(col, references))
        self.quantiles_ = np.transpose(self.quantiles_)
        # Due to floating-point precision error in `np.nanpercentile`,
        # make sure that quantiles are monotonically increasing.
        # Upstream issue in numpy:
        # https://github.com/numpy/numpy/issues/14685
        self.quantiles_ = np.maximum.accumulate(self.quantiles_)

    def _sparse_fit(self, X, random_state):
        """Compute percentiles for sparse matrices.

        Parameters
        ----------
        X : sparse matrix of shape (n_samples, n_features)
            The data used to scale along the features axis. The sparse matrix
            needs to be nonnegative. If a sparse matrix is provided,
            it will be converted into a sparse ``csc_matrix``.
        """
        n_samples, n_features = X.shape
        references = self.references_ * 100

        self.quantiles_ = []
        for feature_idx in range(n_features):
            column_nnz_data = X.data[X.indptr[feature_idx]:
                                     X.indptr[feature_idx + 1]]
            if len(column_nnz_data) > self.subsample:
                column_subsample = (self.subsample * len(column_nnz_data) //
                                    n_samples)
                if self.ignore_implicit_zeros:
                    column_data = np.zeros(shape=column_subsample,
                                           dtype=X.dtype)
                else:
                    column_data = np.zeros(shape=self.subsample, dtype=X.dtype)
                column_data[:column_subsample] = random_state.choice(
                    column_nnz_data, size=column_subsample, replace=False)
            else:
                if self.ignore_implicit_zeros:
                    column_data = np.zeros(shape=len(column_nnz_data),
                                           dtype=X.dtype)
                else:
                    column_data = np.zeros(shape=n_samples, dtype=X.dtype)
                column_data[:len(column_nnz_data)] = column_nnz_data

            if not column_data.size:
                # if no nnz, an error will be raised for computing the
                # quantiles. Force the quantiles to be zeros.
                self.quantiles_.append([0] * len(references))
            else:
                self.quantiles_.append(
                        np.nanpercentile(column_data, references))
        self.quantiles_ = np.transpose(self.quantiles_)
        # due to floating-point precision error in `np.nanpercentile`,
        # make sure the quantiles are monotonically increasing
        # Upstream issue in numpy:
        # https://github.com/numpy/numpy/issues/14685
        self.quantiles_ = np.maximum.accumulate(self.quantiles_)

    def fit(self, X, y=None):
        """Compute the quantiles used for transforming.

        Parameters
        ----------
        X : {array-like, sparse matrix} of shape (n_samples, n_features)
            The data used to scale along the features axis. If a sparse
            matrix is provided, it will be converted into a sparse
            ``csc_matrix``. Additionally, the sparse matrix needs to be
            nonnegative if `ignore_implicit_zeros` is False.

        y : None
            Ignored.

        Returns
        -------
        self : object
           Fitted transformer.
        """
        if self.n_quantiles <= 0:
            raise ValueError("Invalid value for 'n_quantiles': %d. "
                             "The number of quantiles must be at least one."
                             % self.n_quantiles)

        if self.subsample <= 0:
            raise ValueError("Invalid value for 'subsample': %d. "
                             "The number of subsamples must be at least one."
                             % self.subsample)

        if self.n_quantiles > self.subsample:
            raise ValueError("The number of quantiles cannot be greater than"
                             " the number of samples used. Got {} quantiles"
                             " and {} samples.".format(self.n_quantiles,
                                                       self.subsample))

        X = self._check_inputs(X, in_fit=True, copy=False)
        n_samples = X.shape[0]

        if self.n_quantiles > n_samples:
            warnings.warn("n_quantiles (%s) is greater than the total number "
                          "of samples (%s). n_quantiles is set to "
                          "n_samples."
                          % (self.n_quantiles, n_samples))
        self.n_quantiles_ = max(1, min(self.n_quantiles, n_samples))

        rng = check_random_state(self.random_state)

        # Create the quantiles of reference
        self.references_ = np.linspace(0, 1, self.n_quantiles_,
                                       endpoint=True)
        if sparse.issparse(X):
            self._sparse_fit(X, rng)
        else:
            self._dense_fit(X, rng)

        return self

    def _transform_col(self, X_col, quantiles, inverse):
        """Private function to transform a single feature."""

        output_distribution = self.output_distribution

        if not inverse:
            lower_bound_x = quantiles[0]
            upper_bound_x = quantiles[-1]
            lower_bound_y = 0
            upper_bound_y = 1
        else:
            lower_bound_x = 0
            upper_bound_x = 1
            lower_bound_y = quantiles[0]
            upper_bound_y = quantiles[-1]
            # for inverse transform, match a uniform distribution
            with np.errstate(invalid='ignore'):  # hide NaN comparison warnings
                if output_distribution == 'normal':
                    X_col = stats.norm.cdf(X_col)
                # else output distribution is already a uniform distribution

        # find index for lower and higher bounds
        with np.errstate(invalid='ignore'):  # hide NaN comparison warnings
            if output_distribution == 'normal':
                lower_bounds_idx = (X_col - BOUNDS_THRESHOLD <
                                    lower_bound_x)
                upper_bounds_idx = (X_col + BOUNDS_THRESHOLD >
                                    upper_bound_x)
            if output_distribution == 'uniform':
                lower_bounds_idx = (X_col == lower_bound_x)
                upper_bounds_idx = (X_col == upper_bound_x)

        isfinite_mask = ~np.isnan(X_col)
        X_col_finite = X_col[isfinite_mask]
        if not inverse:
            # Interpolate in one direction and in the other and take the
            # mean. This is in case of repeated values in the features
            # and hence repeated quantiles
            #
            # If we don't do this, only one extreme of the duplicated is
            # used (the upper when we do ascending, and the
            # lower for descending). We take the mean of these two
            X_col[isfinite_mask] = .5 * (
                np.interp(X_col_finite, quantiles, self.references_)
                - np.interp(-X_col_finite, -quantiles[::-1],
                            -self.references_[::-1]))
        else:
            X_col[isfinite_mask] = np.interp(X_col_finite,
                                             self.references_, quantiles)

        X_col[upper_bounds_idx] = upper_bound_y
        X_col[lower_bounds_idx] = lower_bound_y
        # for forward transform, match the output distribution
        if not inverse:
            with np.errstate(invalid='ignore'):  # hide NaN comparison warnings
                if output_distribution == 'normal':
                    X_col = stats.norm.ppf(X_col)
                    # find the value to clip the data to avoid mapping to
                    # infinity. Clip such that the inverse transform will be
                    # consistent
                    clip_min = stats.norm.ppf(BOUNDS_THRESHOLD - np.spacing(1))
                    clip_max = stats.norm.ppf(1 - (BOUNDS_THRESHOLD -
                                                   np.spacing(1)))
                    X_col = np.clip(X_col, clip_min, clip_max)
                # else output distribution is uniform and the ppf is the
                # identity function so we let X_col unchanged

        return X_col

    def _check_inputs(self, X, in_fit, accept_sparse_negative=False,
                      copy=False):
        """Check inputs before fit and transform."""
        # In theory reset should be equal to `in_fit`, but there are tests
        # checking the input number of feature and they expect a specific
        # string, which is not the same one raised by check_n_features. So we
        # don't check n_features_in_ here for now (it's done with adhoc code in
        # the estimator anyway).
        # TODO: set reset=in_fit when addressing reset in
        # predict/transform/etc.
        reset = True

        X = self._validate_data(X, reset=reset,
                                accept_sparse='csc', copy=copy,
                                dtype=FLOAT_DTYPES,
                                force_all_finite='allow-nan')
        # we only accept positive sparse matrix when ignore_implicit_zeros is
        # false and that we call fit or transform.
        with np.errstate(invalid='ignore'):  # hide NaN comparison warnings
            if (not accept_sparse_negative and not self.ignore_implicit_zeros
                    and (sparse.issparse(X) and np.any(X.data < 0))):
                raise ValueError('QuantileTransformer only accepts'
                                 ' non-negative sparse matrices.')

        # check the output distribution
        if self.output_distribution not in ('normal', 'uniform'):
            raise ValueError("'output_distribution' has to be either 'normal'"
                             " or 'uniform'. Got '{}' instead.".format(
                                 self.output_distribution))

        return X

    def _check_is_fitted(self, X):
        """Check the inputs before transforming."""
        check_is_fitted(self)
        # check that the dimension of X are adequate with the fitted data
        if X.shape[1] != self.quantiles_.shape[1]:
            raise ValueError('X does not have the same number of features as'
                             ' the previously fitted data. Got {} instead of'
                             ' {}.'.format(X.shape[1],
                                           self.quantiles_.shape[1]))

    def _transform(self, X, inverse=False):
        """Forward and inverse transform.

        Parameters
        ----------
        X : ndarray of shape (n_samples, n_features)
            The data used to scale along the features axis.

        inverse : bool, default=False
            If False, apply forward transform. If True, apply
            inverse transform.

        Returns
        -------
        X : ndarray of shape (n_samples, n_features)
            Projected data.
        """

        if sparse.issparse(X):
            for feature_idx in range(X.shape[1]):
                column_slice = slice(X.indptr[feature_idx],
                                     X.indptr[feature_idx + 1])
                X.data[column_slice] = self._transform_col(
                    X.data[column_slice], self.quantiles_[:, feature_idx],
                    inverse)
        else:
            for feature_idx in range(X.shape[1]):
                X[:, feature_idx] = self._transform_col(
                    X[:, feature_idx], self.quantiles_[:, feature_idx],
                    inverse)

        return X

    def transform(self, X):
        """Feature-wise transformation of the data.

        Parameters
        ----------
        X : {array-like, sparse matrix} of shape (n_samples, n_features)
            The data used to scale along the features axis. If a sparse
            matrix is provided, it will be converted into a sparse
            ``csc_matrix``. Additionally, the sparse matrix needs to be
            nonnegative if `ignore_implicit_zeros` is False.

        Returns
        -------
        Xt : {ndarray, sparse matrix} of shape (n_samples, n_features)
            The projected data.
        """
        X = self._check_inputs(X, in_fit=False, copy=self.copy)
        self._check_is_fitted(X)

        return self._transform(X, inverse=False)

    def inverse_transform(self, X):
        """Back-projection to the original space.

        Parameters
        ----------
        X : {array-like, sparse matrix} of shape (n_samples, n_features)
            The data used to scale along the features axis. If a sparse
            matrix is provided, it will be converted into a sparse
            ``csc_matrix``. Additionally, the sparse matrix needs to be
            nonnegative if `ignore_implicit_zeros` is False.

        Returns
        -------
        Xt : {ndarray, sparse matrix} of (n_samples, n_features)
            The projected data.
        """
        X = self._check_inputs(X, in_fit=False, accept_sparse_negative=True,
                               copy=self.copy)
        self._check_is_fitted(X)

        return self._transform(X, inverse=True)

    def _more_tags(self):
        return {'allow_nan': True}


@_deprecate_positional_args
def quantile_transform(X, *, axis=0, n_quantiles=1000,
                       output_distribution='uniform',
                       ignore_implicit_zeros=False,
                       subsample=int(1e5),
                       random_state=None,
                       copy=True):
    """Transform features using quantiles information.

    This method transforms the features to follow a uniform or a normal
    distribution. Therefore, for a given feature, this transformation tends
    to spread out the most frequent values. It also reduces the impact of
    (marginal) outliers: this is therefore a robust preprocessing scheme.

    The transformation is applied on each feature independently. First an
    estimate of the cumulative distribution function of a feature is
    used to map the original values to a uniform distribution. The obtained
    values are then mapped to the desired output distribution using the
    associated quantile function. Features values of new/unseen data that fall
    below or above the fitted range will be mapped to the bounds of the output
    distribution. Note that this transform is non-linear. It may distort linear
    correlations between variables measured at the same scale but renders
    variables measured at different scales more directly comparable.

    Read more in the :ref:`User Guide <preprocessing_transformer>`.

    Parameters
    ----------
    X : {array-like, sparse matrix} of shape (n_samples, n_features)
        The data to transform.

    axis : int, default=0
        Axis used to compute the means and standard deviations along. If 0,
        transform each feature, otherwise (if 1) transform each sample.

    n_quantiles : int, default=1000 or n_samples
        Number of quantiles to be computed. It corresponds to the number
        of landmarks used to discretize the cumulative distribution function.
        If n_quantiles is larger than the number of samples, n_quantiles is set
        to the number of samples as a larger number of quantiles does not give
        a better approximation of the cumulative distribution function
        estimator.

    output_distribution : {'uniform', 'normal'}, default='uniform'
        Marginal distribution for the transformed data. The choices are
        'uniform' (default) or 'normal'.

    ignore_implicit_zeros : bool, default=False
        Only applies to sparse matrices. If True, the sparse entries of the
        matrix are discarded to compute the quantile statistics. If False,
        these entries are treated as zeros.

    subsample : int, default=1e5
        Maximum number of samples used to estimate the quantiles for
        computational efficiency. Note that the subsampling procedure may
        differ for value-identical sparse and dense matrices.

    random_state : int, RandomState instance or None, default=None
        Determines random number generation for subsampling and smoothing
        noise.
        Please see ``subsample`` for more details.
        Pass an int for reproducible results across multiple function calls.
        See :term:`Glossary <random_state>`

    copy : bool, default=True
        Set to False to perform inplace transformation and avoid a copy (if the
        input is already a numpy array). If True, a copy of `X` is transformed,
        leaving the original `X` unchanged

        ..versionchanged:: 0.23
            The default value of `copy` changed from False to True in 0.23.

    Returns
    -------
    Xt : {ndarray, sparse matrix} of shape (n_samples, n_features)
        The transformed data.

    Examples
    --------
    >>> import numpy as np
    >>> from sklearn.preprocessing import quantile_transform
    >>> rng = np.random.RandomState(0)
    >>> X = np.sort(rng.normal(loc=0.5, scale=0.25, size=(25, 1)), axis=0)
    >>> quantile_transform(X, n_quantiles=10, random_state=0, copy=True)
    array([...])

    See Also
    --------
    QuantileTransformer : Performs quantile-based scaling using the
        Transformer API (e.g. as part of a preprocessing
        :class:`~sklearn.pipeline.Pipeline`).
    power_transform : Maps data to a normal distribution using a
        power transformation.
    scale : Performs standardization that is faster, but less robust
        to outliers.
    robust_scale : Performs robust standardization that removes the influence
        of outliers but does not put outliers and inliers on the same scale.

    Notes
    -----
    NaNs are treated as missing values: disregarded in fit, and maintained in
    transform.

    .. warning:: Risk of data leak

        Do not use :func:`~sklearn.preprocessing.quantile_transform` unless
        you know what you are doing. A common mistake is to apply it
        to the entire data *before* splitting into training and
        test sets. This will bias the model evaluation because
        information would have leaked from the test set to the
        training set.
        In general, we recommend using
        :class:`~sklearn.preprocessing.QuantileTransformer` within a
        :ref:`Pipeline <pipeline>` in order to prevent most risks of data
        leaking:`pipe = make_pipeline(QuantileTransformer(),
        LogisticRegression())`.

    For a comparison of the different scalers, transformers, and normalizers,
    see :ref:`examples/preprocessing/plot_all_scaling.py
    <sphx_glr_auto_examples_preprocessing_plot_all_scaling.py>`.
    """
    n = QuantileTransformer(n_quantiles=n_quantiles,
                            output_distribution=output_distribution,
                            subsample=subsample,
                            ignore_implicit_zeros=ignore_implicit_zeros,
                            random_state=random_state,
                            copy=copy)
    if axis == 0:
        return n.fit_transform(X)
    elif axis == 1:
        return n.fit_transform(X.T).T
    else:
        raise ValueError("axis should be either equal to 0 or 1. Got"
                         " axis={}".format(axis))


class PowerTransformer(OneToOneMixin, TransformerMixin, BaseEstimator):
    """Apply a power transform featurewise to make data more Gaussian-like.

    Power transforms are a family of parametric, monotonic transformations
    that are applied to make data more Gaussian-like. This is useful for
    modeling issues related to heteroscedasticity (non-constant variance),
    or other situations where normality is desired.

    Currently, PowerTransformer supports the Box-Cox transform and the
    Yeo-Johnson transform. The optimal parameter for stabilizing variance and
    minimizing skewness is estimated through maximum likelihood.

    Box-Cox requires input data to be strictly positive, while Yeo-Johnson
    supports both positive or negative data.

    By default, zero-mean, unit-variance normalization is applied to the
    transformed data.

    Read more in the :ref:`User Guide <preprocessing_transformer>`.

    .. versionadded:: 0.20

    Parameters
    ----------
    method : {'yeo-johnson', 'box-cox'}, default='yeo-johnson'
        The power transform method. Available methods are:

        - 'yeo-johnson' [1]_, works with positive and negative values
        - 'box-cox' [2]_, only works with strictly positive values

    standardize : bool, default=True
        Set to True to apply zero-mean, unit-variance normalization to the
        transformed output.

    copy : bool, default=True
        Set to False to perform inplace computation during transformation.

    Attributes
    ----------
    lambdas_ : ndarray of float of shape (n_features,)
        The parameters of the power transformation for the selected features.

    Examples
    --------
    >>> import numpy as np
    >>> from sklearn.preprocessing import PowerTransformer
    >>> pt = PowerTransformer()
    >>> data = [[1, 2], [3, 2], [4, 5]]
    >>> print(pt.fit(data))
    PowerTransformer()
    >>> print(pt.lambdas_)
    [ 1.386... -3.100...]
    >>> print(pt.transform(data))
    [[-1.316... -0.707...]
     [ 0.209... -0.707...]
     [ 1.106...  1.414...]]

    See Also
    --------
    power_transform : Equivalent function without the estimator API.

    QuantileTransformer : Maps data to a standard normal distribution with
        the parameter `output_distribution='normal'`.

    Notes
    -----
    NaNs are treated as missing values: disregarded in ``fit``, and maintained
    in ``transform``.

    For a comparison of the different scalers, transformers, and normalizers,
    see :ref:`examples/preprocessing/plot_all_scaling.py
    <sphx_glr_auto_examples_preprocessing_plot_all_scaling.py>`.

    References
    ----------

    .. [1] I.K. Yeo and R.A. Johnson, "A new family of power transformations to
           improve normality or symmetry." Biometrika, 87(4), pp.954-959,
           (2000).

    .. [2] G.E.P. Box and D.R. Cox, "An Analysis of Transformations", Journal
           of the Royal Statistical Society B, 26, 211-252 (1964).
    """
    @_deprecate_positional_args
    def __init__(self, method='yeo-johnson', *, standardize=True, copy=True):
        self.method = method
        self.standardize = standardize
        self.copy = copy

    def fit(self, X, y=None):
        """Estimate the optimal parameter lambda for each feature.

        The optimal lambda parameter for minimizing skewness is estimated on
        each feature independently using maximum likelihood.

        Parameters
        ----------
        X : array-like of shape (n_samples, n_features)
            The data used to estimate the optimal transformation parameters.

        y : None
            Ignored.

        Returns
        -------
        self : object
            Fitted transformer.
        """
        self._fit(X, y=y, force_transform=False)
        return self

    def fit_transform(self, X, y=None):
        return self._fit(X, y, force_transform=True)

    def _fit(self, X, y=None, force_transform=False):
        X = self._check_input(X, in_fit=True, check_positive=True,
                              check_method=True)

        if not self.copy and not force_transform:  # if call from fit()
            X = X.copy()  # force copy so that fit does not change X inplace

        optim_function = {'box-cox': self._box_cox_optimize,
                          'yeo-johnson': self._yeo_johnson_optimize
                          }[self.method]
        with np.errstate(invalid='ignore'):  # hide NaN warnings
            self.lambdas_ = np.array([optim_function(col) for col in X.T])

        if self.standardize or force_transform:
            transform_function = {'box-cox': boxcox,
                                  'yeo-johnson': self._yeo_johnson_transform
                                  }[self.method]
            for i, lmbda in enumerate(self.lambdas_):
                with np.errstate(invalid='ignore'):  # hide NaN warnings
                    X[:, i] = transform_function(X[:, i], lmbda)

        if self.standardize:
            self._scaler = StandardScaler(copy=False)
            if force_transform:
                X = self._scaler.fit_transform(X)
            else:
                self._scaler.fit(X)

        return X

    def transform(self, X):
        """Apply the power transform to each feature using the fitted lambdas.

        Parameters
        ----------
        X : array-like of shape (n_samples, n_features)
            The data to be transformed using a power transformation.

        Returns
        -------
        X_trans : ndarray of shape (n_samples, n_features)
            The transformed data.
        """
        check_is_fitted(self)
        X = self._check_input(X, in_fit=False, check_positive=True,
                              check_shape=True)

        transform_function = {'box-cox': boxcox,
                              'yeo-johnson': self._yeo_johnson_transform
                              }[self.method]
        for i, lmbda in enumerate(self.lambdas_):
            with np.errstate(invalid='ignore'):  # hide NaN warnings
                X[:, i] = transform_function(X[:, i], lmbda)

        if self.standardize:
            X = self._scaler.transform(X)

        return X

    def inverse_transform(self, X):
        """Apply the inverse power transformation using the fitted lambdas.

        The inverse of the Box-Cox transformation is given by::

            if lambda_ == 0:
                X = exp(X_trans)
            else:
                X = (X_trans * lambda_ + 1) ** (1 / lambda_)

        The inverse of the Yeo-Johnson transformation is given by::

            if X >= 0 and lambda_ == 0:
                X = exp(X_trans) - 1
            elif X >= 0 and lambda_ != 0:
                X = (X_trans * lambda_ + 1) ** (1 / lambda_) - 1
            elif X < 0 and lambda_ != 2:
                X = 1 - (-(2 - lambda_) * X_trans + 1) ** (1 / (2 - lambda_))
            elif X < 0 and lambda_ == 2:
                X = 1 - exp(-X_trans)

        Parameters
        ----------
        X : array-like of shape (n_samples, n_features)
            The transformed data.

        Returns
        -------
        X : ndarray of shape (n_samples, n_features)
            The original data.
        """
        check_is_fitted(self)
        X = self._check_input(X, in_fit=False, check_shape=True)

        if self.standardize:
            X = self._scaler.inverse_transform(X)

        inv_fun = {'box-cox': self._box_cox_inverse_tranform,
                   'yeo-johnson': self._yeo_johnson_inverse_transform
                   }[self.method]
        for i, lmbda in enumerate(self.lambdas_):
            with np.errstate(invalid='ignore'):  # hide NaN warnings
                X[:, i] = inv_fun(X[:, i], lmbda)

        return X

    def _box_cox_inverse_tranform(self, x, lmbda):
        """Return inverse-transformed input x following Box-Cox inverse
        transform with parameter lambda.
        """
        if lmbda == 0:
            x_inv = np.exp(x)
        else:
            x_inv = (x * lmbda + 1) ** (1 / lmbda)

        return x_inv

    def _yeo_johnson_inverse_transform(self, x, lmbda):
        """Return inverse-transformed input x following Yeo-Johnson inverse
        transform with parameter lambda.
        """
        x_inv = np.zeros_like(x)
        pos = x >= 0

        # when x >= 0
        if abs(lmbda) < np.spacing(1.):
            x_inv[pos] = np.exp(x[pos]) - 1
        else:  # lmbda != 0
            x_inv[pos] = np.power(x[pos] * lmbda + 1, 1 / lmbda) - 1

        # when x < 0
        if abs(lmbda - 2) > np.spacing(1.):
            x_inv[~pos] = 1 - np.power(-(2 - lmbda) * x[~pos] + 1,
                                       1 / (2 - lmbda))
        else:  # lmbda == 2
            x_inv[~pos] = 1 - np.exp(-x[~pos])

        return x_inv

    def _yeo_johnson_transform(self, x, lmbda):
        """Return transformed input x following Yeo-Johnson transform with
        parameter lambda.
        """

        out = np.zeros_like(x)
        pos = x >= 0  # binary mask

        # when x >= 0
        if abs(lmbda) < np.spacing(1.):
            out[pos] = np.log1p(x[pos])
        else:  # lmbda != 0
            out[pos] = (np.power(x[pos] + 1, lmbda) - 1) / lmbda

        # when x < 0
        if abs(lmbda - 2) > np.spacing(1.):
            out[~pos] = -(np.power(-x[~pos] + 1, 2 - lmbda) - 1) / (2 - lmbda)
        else:  # lmbda == 2
            out[~pos] = -np.log1p(-x[~pos])

        return out

    def _box_cox_optimize(self, x):
        """Find and return optimal lambda parameter of the Box-Cox transform by
        MLE, for observed data x.

        We here use scipy builtins which uses the brent optimizer.
        """
        # the computation of lambda is influenced by NaNs so we need to
        # get rid of them
        _, lmbda = stats.boxcox(x[~np.isnan(x)], lmbda=None)

        return lmbda

    def _yeo_johnson_optimize(self, x):
        """Find and return optimal lambda parameter of the Yeo-Johnson
        transform by MLE, for observed data x.

        Like for Box-Cox, MLE is done via the brent optimizer.
        """

        def _neg_log_likelihood(lmbda):
            """Return the negative log likelihood of the observed data x as a
            function of lambda."""
            x_trans = self._yeo_johnson_transform(x, lmbda)
            n_samples = x.shape[0]

            loglike = -n_samples / 2 * np.log(x_trans.var())
            loglike += (lmbda - 1) * (np.sign(x) * np.log1p(np.abs(x))).sum()

            return -loglike

        # the computation of lambda is influenced by NaNs so we need to
        # get rid of them
        x = x[~np.isnan(x)]
        # choosing bracket -2, 2 like for boxcox
        return optimize.brent(_neg_log_likelihood, brack=(-2, 2))

    def _check_input(self, X, in_fit, check_positive=False, check_shape=False,
                     check_method=False):
        """Validate the input before fit and transform.

        Parameters
        ----------
        X : array-like of shape (n_samples, n_features)

        check_positive : bool, default=False
            If True, check that all data is positive and non-zero (only if
            ``self.method=='box-cox'``).

        check_shape : bool, default=False
            If True, check that n_features matches the length of self.lambdas_

        check_method : bool, default=False
            If True, check that the transformation method is valid.
        """
        X = self._validate_data(X, ensure_2d=True, dtype=FLOAT_DTYPES,
                                copy=self.copy, force_all_finite='allow-nan')

        with np.warnings.catch_warnings():
            np.warnings.filterwarnings(
                'ignore', r'All-NaN (slice|axis) encountered')
            if (check_positive and self.method == 'box-cox' and
                    np.nanmin(X) <= 0):
                raise ValueError("The Box-Cox transformation can only be "
                                 "applied to strictly positive data")

        if check_shape and not X.shape[1] == len(self.lambdas_):
            raise ValueError("Input data has a different number of features "
                             "than fitting data. Should have {n}, data has {m}"
                             .format(n=len(self.lambdas_), m=X.shape[1]))

        valid_methods = ('box-cox', 'yeo-johnson')
        if check_method and self.method not in valid_methods:
            raise ValueError("'method' must be one of {}, "
                             "got {} instead."
                             .format(valid_methods, self.method))

        return X

    def _more_tags(self):
        return {'allow_nan': True}


@_deprecate_positional_args
def power_transform(X, method='yeo-johnson', *, standardize=True, copy=True):
    """
    Power transforms are a family of parametric, monotonic transformations
    that are applied to make data more Gaussian-like. This is useful for
    modeling issues related to heteroscedasticity (non-constant variance),
    or other situations where normality is desired.

    Currently, power_transform supports the Box-Cox transform and the
    Yeo-Johnson transform. The optimal parameter for stabilizing variance and
    minimizing skewness is estimated through maximum likelihood.

    Box-Cox requires input data to be strictly positive, while Yeo-Johnson
    supports both positive or negative data.

    By default, zero-mean, unit-variance normalization is applied to the
    transformed data.

    Read more in the :ref:`User Guide <preprocessing_transformer>`.


    Parameters
    ----------
    X : array-like of shape (n_samples, n_features)
        The data to be transformed using a power transformation.

    method : {'yeo-johnson', 'box-cox'}, default='yeo-johnson'
        The power transform method. Available methods are:

        - 'yeo-johnson' [1]_, works with positive and negative values
        - 'box-cox' [2]_, only works with strictly positive values

        .. versionchanged:: 0.23
            The default value of the `method` parameter changed from
            'box-cox' to 'yeo-johnson' in 0.23.

    standardize : bool, default=True
        Set to True to apply zero-mean, unit-variance normalization to the
        transformed output.

    copy : bool, default=True
        Set to False to perform inplace computation during transformation.

    Returns
    -------
    X_trans : ndarray of shape (n_samples, n_features)
        The transformed data.

    Examples
    --------
    >>> import numpy as np
    >>> from sklearn.preprocessing import power_transform
    >>> data = [[1, 2], [3, 2], [4, 5]]
    >>> print(power_transform(data, method='box-cox'))
    [[-1.332... -0.707...]
     [ 0.256... -0.707...]
     [ 1.076...  1.414...]]

    .. warning:: Risk of data leak.
        Do not use :func:`~sklearn.preprocessing.power_transform` unless you
        know what you are doing. A common mistake is to apply it to the entire
        data *before* splitting into training and test sets. This will bias the
        model evaluation because information would have leaked from the test
        set to the training set.
        In general, we recommend using
        :class:`~sklearn.preprocessing.PowerTransformer` within a
        :ref:`Pipeline <pipeline>` in order to prevent most risks of data
        leaking, e.g.: `pipe = make_pipeline(PowerTransformer(),
        LogisticRegression())`.

    See Also
    --------
    PowerTransformer : Equivalent transformation with the
        Transformer API (e.g. as part of a preprocessing
        :class:`~sklearn.pipeline.Pipeline`).

    quantile_transform : Maps data to a standard normal distribution with
        the parameter `output_distribution='normal'`.

    Notes
    -----
    NaNs are treated as missing values: disregarded in ``fit``, and maintained
    in ``transform``.

    For a comparison of the different scalers, transformers, and normalizers,
    see :ref:`examples/preprocessing/plot_all_scaling.py
    <sphx_glr_auto_examples_preprocessing_plot_all_scaling.py>`.

    References
    ----------

    .. [1] I.K. Yeo and R.A. Johnson, "A new family of power transformations to
           improve normality or symmetry." Biometrika, 87(4), pp.954-959,
           (2000).

    .. [2] G.E.P. Box and D.R. Cox, "An Analysis of Transformations", Journal
           of the Royal Statistical Society B, 26, 211-252 (1964).
    """
    pt = PowerTransformer(method=method, standardize=standardize, copy=copy)
    return pt.fit_transform(X)<|MERGE_RESOLUTION|>--- conflicted
+++ resolved
@@ -658,7 +658,7 @@
     --------
     scale : Equivalent function without the estimator API.
 
-    :class:`~sklearn.decomposition.PCA` : Further removes the linear 
+    :class:`~sklearn.decomposition.PCA` : Further removes the linear
         correlation across features with 'whiten=True'.
 
     Notes
@@ -2063,13 +2063,8 @@
     return X
 
 
-<<<<<<< HEAD
 class Binarizer(OneToOneMixin, TransformerMixin, BaseEstimator):
-    """Binarize data (set feature values to 0 or 1) according to a threshold
-=======
-class Binarizer(TransformerMixin, BaseEstimator):
     """Binarize data (set feature values to 0 or 1) according to a threshold.
->>>>>>> 28d84693
 
     Values greater than the threshold map to 1, while values less than
     or equal to the threshold map to 0. With the default threshold of 0,

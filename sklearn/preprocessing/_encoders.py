--- conflicted
+++ resolved
@@ -398,15 +398,10 @@
            [1., 0., 1., 0.]])
     """
 
-<<<<<<< HEAD
-    def __init__(self, categories='auto', drop=None, sparse=True,
+    @_deprecate_positional_args
+    def __init__(self, *, categories='auto', drop=None, sparse=True,
                  dtype=np.float64, handle_unknown='error',
                  min_frequency=1, max_categories=None):
-=======
-    @_deprecate_positional_args
-    def __init__(self, *, categories='auto', drop=None, sparse=True,
-                 dtype=np.float64, handle_unknown='error'):
->>>>>>> c71a1c21
         self.categories = categories
         self.sparse = sparse
         self.dtype = dtype

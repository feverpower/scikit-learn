# Authors: Andreas Mueller <amueller@ais.uni-bonn.de>
#          Joris Van den Bossche <jorisvandenbossche@gmail.com>
# License: BSD 3 clause

import numpy as np
from scipy import sparse
import numbers

from ..base import BaseEstimator, TransformerMixin
<<<<<<< HEAD
from ..utils import check_array
from ..utils.deprecation import deprecated
=======
from ..utils import check_array, is_scalar_nan
>>>>>>> 54ce4222
from ..utils.validation import check_is_fitted
from ..utils.validation import _deprecate_positional_args

from ..utils._encode import _encode, _check_unknown, _unique


__all__ = [
    'OneHotEncoder',
    'OrdinalEncoder'
]


class _BaseEncoder(TransformerMixin, BaseEstimator):
    """
    Base class for encoders that includes the code to categorize and
    transform the input features.

    """

    def _check_X(self, X):
        """
        Perform custom check_array:
        - convert list of strings to object dtype
        - check for missing values for object dtype data (check_array does
          not do that)
        - return list of features (arrays): this list of features is
          constructed feature by feature to preserve the data types
          of pandas DataFrame columns, as otherwise information is lost
          and cannot be used, eg for the `categories_` attribute.

        """
        if not (hasattr(X, 'iloc') and getattr(X, 'ndim', 0) == 2):
            # if not a dataframe, do normal check_array validation
            X_temp = check_array(X, dtype=None)
            if (not hasattr(X, 'dtype')
                    and np.issubdtype(X_temp.dtype, np.str_)):
                X = check_array(X, dtype=object)
            else:
                X = X_temp
            needs_validation = False
        else:
            # pandas dataframe, do validation later column by column, in order
            # to keep the dtype information to be used in the encoder.
            needs_validation = True

        n_samples, n_features = X.shape
        X_columns = []

        for i in range(n_features):
            Xi = self._get_feature(X, feature_idx=i)
            Xi = check_array(Xi, ensure_2d=False, dtype=None,
                             force_all_finite=needs_validation)
            X_columns.append(Xi)

        return X_columns, n_samples, n_features

    def _get_feature(self, X, feature_idx):
        if hasattr(X, 'iloc'):
            # pandas dataframes
            return X.iloc[:, feature_idx]
        # numpy arrays, sparse arrays
        return X[:, feature_idx]

    def _fit(self, X, handle_unknown='error'):
        X_list, n_samples, n_features = self._check_X(X)

        if self.categories != 'auto':
            if len(self.categories) != n_features:
                raise ValueError("Shape mismatch: if categories is an array,"
                                 " it has to be of shape (n_features,).")

        self.categories_ = []

        for i in range(n_features):
            Xi = X_list[i]
            if self.categories == 'auto':
                cats = _unique(Xi)
            else:
                cats = np.array(self.categories[i], dtype=Xi.dtype)
                if Xi.dtype != object:
                    if not np.all(np.sort(cats) == cats):
                        raise ValueError("Unsorted categories are not "
                                         "supported for numerical categories")
                if handle_unknown == 'error':
                    diff = _check_unknown(Xi, cats)
                    if diff:
                        msg = ("Found unknown categories {0} in column {1}"
                               " during fit".format(diff, i))
                        raise ValueError(msg)
            self.categories_.append(cats)

    def _transform(self, X, handle_unknown='error'):
        X_list, n_samples, n_features = self._check_X(X)

        X_int = np.zeros((n_samples, n_features), dtype=int)
        X_mask = np.ones((n_samples, n_features), dtype=bool)

        if n_features != len(self.categories_):
            raise ValueError(
                "The number of features in X is different to the number of "
                "features of the fitted data. The fitted data had {} features "
                "and the X has {} features."
                .format(len(self.categories_,), n_features)
            )

        for i in range(n_features):
            Xi = X_list[i]
            diff, valid_mask = _check_unknown(Xi, self.categories_[i],
                                              return_mask=True)

            if not np.all(valid_mask):
                if handle_unknown == 'error':
                    msg = ("Found unknown categories {0} in column {1}"
                           " during transform".format(diff, i))
                    raise ValueError(msg)
                else:
                    # Set the problematic rows to an acceptable value and
                    # continue `The rows are marked `X_mask` and will be
                    # removed later.
                    X_mask[:, i] = valid_mask
                    # cast Xi into the largest string type necessary
                    # to handle different lengths of numpy strings
                    if (self.categories_[i].dtype.kind in ('U', 'S')
                            and self.categories_[i].itemsize > Xi.itemsize):
                        Xi = Xi.astype(self.categories_[i].dtype)
                    else:
                        Xi = Xi.copy()

                    Xi[~valid_mask] = self.categories_[i][0]
            # We use check_unknown=False, since _check_unknown was
            # already called above.
            X_int[:, i] = _encode(Xi, uniques=self.categories_[i],
                                  check_unknown=False)

        return X_int, X_mask

    def _more_tags(self):
        return {'X_types': ['categorical']}


class OneHotEncoder(_BaseEncoder):
    """
    Encode categorical features as a one-hot numeric array.

    The input to this transformer should be an array-like of integers or
    strings, denoting the values taken on by categorical (discrete) features.
    The features are encoded using a one-hot (aka 'one-of-K' or 'dummy')
    encoding scheme. This creates a binary column for each category and
    returns a sparse matrix or dense array (depending on the ``sparse``
    parameter)

    By default, the encoder derives the categories based on the unique values
    in each feature. Alternatively, you can also specify the `categories`
    manually.

    This encoding is needed for feeding categorical data to many scikit-learn
    estimators, notably linear models and SVMs with the standard kernels.

    Note: a one-hot encoding of y labels should use a LabelBinarizer
    instead.

    Read more in the :ref:`User Guide <preprocessing_categorical_features>`.

    .. versionchanged:: 0.20

    Parameters
    ----------
    categories : 'auto' or a list of array-like, default='auto'
        Categories (unique values) per feature:

        - 'auto' : Determine categories automatically from the training data.
        - list : ``categories[i]`` holds the categories expected in the ith
          column. The passed categories should not mix strings and numeric
          values within a single feature, and should be sorted in case of
          numeric values.

        The used categories can be found in the ``categories_`` attribute.

        .. versionadded:: 0.20

    drop : {'first', 'if_binary'} or a array-like of shape (n_features,), \
            default=None
        Specifies a methodology to use to drop one of the categories per
        feature. This is useful in situations where perfectly collinear
        features cause problems, such as when feeding the resulting data
        into a neural network or an unregularized regression.

        However, dropping one category breaks the symmetry of the original
        representation and can therefore induce a bias in downstream models,
        for instance for penalized linear classification or regression models.

        - None : retain all features (the default).
        - 'first' : drop the first category in each feature. If only one
          category is present, the feature will be dropped entirely.
        - 'if_binary' : drop the first category in each feature with two
          categories. Features with 1 or more than 2 categories are
          left intact.
        - array : ``drop[i]`` is the category in feature ``X[:, i]`` that
          should be dropped.

    sparse : bool, default=True
        Will return sparse matrix if set True else will return an array.

    dtype : number type, default=float
        Desired dtype of output.

    handle_unknown : {'error', 'ignore'}, default='error'
        Whether to raise an error or ignore if an unknown categorical feature
        is present during transform (default is to raise). When this parameter
        is set to 'ignore' and an unknown category is encountered during
        transform, the resulting one-hot encoded columns for this feature
        will be all zeros. In the inverse transform, an unknown category
        will be denoted as None.

    Attributes
    ----------
    categories_ : list of arrays
        The categories of each feature determined during fitting
        (in order of the features in X and corresponding with the output
        of ``transform``). This includes the category specified in ``drop``
        (if any).

    drop_idx_ : array of shape (n_features,)
        - ``drop_idx_[i]`` is the index in ``categories_[i]`` of the category
          to be dropped for each feature.
        - ``drop_idx_[i] = None`` if no category is to be dropped from the
          feature with index ``i``, e.g. when `drop='if_binary'` and the
          feature isn't binary.
        - ``drop_idx_ = None`` if all the transformed features will be
          retained.

    See Also
    --------
    OrdinalEncoder : Performs an ordinal (integer)
      encoding of the categorical features.
    sklearn.feature_extraction.DictVectorizer : Performs a one-hot encoding of
      dictionary items (also handles string-valued features).
    sklearn.feature_extraction.FeatureHasher : Performs an approximate one-hot
      encoding of dictionary items or strings.
    LabelBinarizer : Binarizes labels in a one-vs-all
      fashion.
    MultiLabelBinarizer : Transforms between iterable of
      iterables and a multilabel format, e.g. a (samples x classes) binary
      matrix indicating the presence of a class label.

    Examples
    --------
    Given a dataset with two features, we let the encoder find the unique
    values per feature and transform the data to a binary one-hot encoding.

    >>> from sklearn.preprocessing import OneHotEncoder

    One can discard categories not seen during `fit`:

    >>> enc = OneHotEncoder(handle_unknown='ignore')
    >>> X = [['Male', 1], ['Female', 3], ['Female', 2]]
    >>> enc.fit(X)
    OneHotEncoder(handle_unknown='ignore')
    >>> enc.categories_
    [array(['Female', 'Male'], dtype=object), array([1, 2, 3], dtype=object)]
    >>> enc.transform([['Female', 1], ['Male', 4]]).toarray()
    array([[1., 0., 1., 0., 0.],
           [0., 1., 0., 0., 0.]])
    >>> enc.inverse_transform([[0, 1, 1, 0, 0], [0, 0, 0, 1, 0]])
    array([['Male', 1],
           [None, 2]], dtype=object)
    >>> enc.get_output_names(['gender', 'group'])
    array(['gender_Female', 'gender_Male', 'group_1', 'group_2', 'group_3'],
      dtype=object)

    One can always drop the first column for each feature:

    >>> drop_enc = OneHotEncoder(drop='first').fit(X)
    >>> drop_enc.categories_
    [array(['Female', 'Male'], dtype=object), array([1, 2, 3], dtype=object)]
    >>> drop_enc.transform([['Female', 1], ['Male', 2]]).toarray()
    array([[0., 0., 0.],
           [1., 1., 0.]])

    Or drop a column for feature only having 2 categories:

    >>> drop_binary_enc = OneHotEncoder(drop='if_binary').fit(X)
    >>> drop_binary_enc.transform([['Female', 1], ['Male', 2]]).toarray()
    array([[0., 1., 0., 0.],
           [1., 0., 1., 0.]])
    """

    @_deprecate_positional_args
    def __init__(self, *, categories='auto', drop=None, sparse=True,
                 dtype=np.float64, handle_unknown='error'):
        self.categories = categories
        self.sparse = sparse
        self.dtype = dtype
        self.handle_unknown = handle_unknown
        self.drop = drop

    def _validate_keywords(self):
        if self.handle_unknown not in ('error', 'ignore'):
            msg = ("handle_unknown should be either 'error' or 'ignore', "
                   "got {0}.".format(self.handle_unknown))
            raise ValueError(msg)
        # If we have both dropped columns and ignored unknown
        # values, there will be ambiguous cells. This creates difficulties
        # in interpreting the model.
        if self.drop is not None and self.handle_unknown != 'error':
            raise ValueError(
                "`handle_unknown` must be 'error' when the drop parameter is "
                "specified, as both would create categories that are all "
                "zero.")

    def _compute_drop_idx(self):
        if self.drop is None:
            return None
        elif isinstance(self.drop, str):
            if self.drop == 'first':
                return np.zeros(len(self.categories_), dtype=object)
            elif self.drop == 'if_binary':
                return np.array([0 if len(cats) == 2 else None
                                for cats in self.categories_], dtype=object)
            else:
                msg = (
                    "Wrong input for parameter `drop`. Expected "
                    "'first', 'if_binary', None or array of objects, got {}"
                    )
                raise ValueError(msg.format(type(self.drop)))

        else:
            try:
                self.drop = np.asarray(self.drop, dtype=object)
                droplen = len(self.drop)
            except (ValueError, TypeError):
                msg = (
                    "Wrong input for parameter `drop`. Expected "
                    "'first', 'if_binary', None or array of objects, got {}"
                    )
                raise ValueError(msg.format(type(self.drop)))
            if droplen != len(self.categories_):
                msg = ("`drop` should have length equal to the number "
                       "of features ({}), got {}")
                raise ValueError(msg.format(len(self.categories_),
                                            len(self.drop)))
            missing_drops = [(i, val) for i, val in enumerate(self.drop)
                             if val not in self.categories_[i]]
            if any(missing_drops):
                msg = ("The following categories were supposed to be "
                       "dropped, but were not found in the training "
                       "data.\n{}".format(
                           "\n".join(
                                ["Category: {}, Feature: {}".format(c, v)
                                    for c, v in missing_drops])))
                raise ValueError(msg)
            return np.array([np.where(cat_list == val)[0][0]
                             for (val, cat_list) in
                             zip(self.drop, self.categories_)],
                            dtype=object)

    def fit(self, X, y=None):
        """
        Fit OneHotEncoder to X.

        Parameters
        ----------
        X : array-like, shape [n_samples, n_features]
            The data to determine the categories of each feature.

        y : None
            Ignored. This parameter exists only for compatibility with
            :class:`~sklearn.pipeline.Pipeline`.

        Returns
        -------
        self
        """
        self._validate_keywords()
        self._fit(X, handle_unknown=self.handle_unknown)
        self.drop_idx_ = self._compute_drop_idx()
        return self

    def fit_transform(self, X, y=None):
        """
        Fit OneHotEncoder to X, then transform X.

        Equivalent to fit(X).transform(X) but more convenient.

        Parameters
        ----------
        X : array-like, shape [n_samples, n_features]
            The data to encode.

        y : None
            Ignored. This parameter exists only for compatibility with
            :class:`~sklearn.pipeline.Pipeline`.

        Returns
        -------
        X_out : sparse matrix if sparse=True else a 2-d array
            Transformed input.
        """
        self._validate_keywords()
        return super().fit_transform(X, y)

    def transform(self, X):
        """
        Transform X using one-hot encoding.

        Parameters
        ----------
        X : array-like, shape [n_samples, n_features]
            The data to encode.

        Returns
        -------
        X_out : sparse matrix if sparse=True else a 2-d array
            Transformed input.
        """
        check_is_fitted(self)
        # validation of X happens in _check_X called by _transform
        X_int, X_mask = self._transform(X, handle_unknown=self.handle_unknown)

        n_samples, n_features = X_int.shape

        if self.drop_idx_ is not None:
            to_drop = self.drop_idx_.copy()
            # We remove all the dropped categories from mask, and decrement all
            # categories that occur after them to avoid an empty column.
            keep_cells = X_int != to_drop
            n_values = []
            for i, cats in enumerate(self.categories_):
                n_cats = len(cats)

                # drop='if_binary' but feature isn't binary
                if to_drop[i] is None:
                    # set to cardinality to not drop from X_int
                    to_drop[i] = n_cats
                    n_values.append(n_cats)
                else:  # dropped
                    n_values.append(n_cats - 1)

            to_drop = to_drop.reshape(1, -1)
            X_int[X_int > to_drop] -= 1
            X_mask &= keep_cells
        else:
            n_values = [len(cats) for cats in self.categories_]

        mask = X_mask.ravel()
        feature_indices = np.cumsum([0] + n_values)
        indices = (X_int + feature_indices[:-1]).ravel()[mask]

        indptr = np.empty(n_samples + 1, dtype=int)
        indptr[0] = 0
        np.sum(X_mask, axis=1, out=indptr[1:])
        np.cumsum(indptr[1:], out=indptr[1:])
        data = np.ones(indptr[-1])

        out = sparse.csr_matrix((data, indices, indptr),
                                shape=(n_samples, feature_indices[-1]),
                                dtype=self.dtype)
        if not self.sparse:
            return out.toarray()
        else:
            return out

    def inverse_transform(self, X):
        """
        Convert the data back to the original representation.

        In case unknown categories are encountered (all zeros in the
        one-hot encoding), ``None`` is used to represent this category.

        Parameters
        ----------
        X : array-like or sparse matrix, shape [n_samples, n_encoded_features]
            The transformed data.

        Returns
        -------
        X_tr : array-like, shape [n_samples, n_features]
            Inverse transformed array.
        """
        check_is_fitted(self)
        X = check_array(X, accept_sparse='csr')

        n_samples, _ = X.shape
        n_features = len(self.categories_)
        if self.drop_idx_ is None:
            n_transformed_features = sum(len(cats)
                                         for cats in self.categories_)
        else:
            n_transformed_features = sum(
                len(cats) - 1 if to_drop is not None else len(cats)
                for cats, to_drop in zip(self.categories_, self.drop_idx_)
            )

        # validate shape of passed X
        msg = ("Shape of the passed X data is not correct. Expected {0} "
               "columns, got {1}.")
        if X.shape[1] != n_transformed_features:
            raise ValueError(msg.format(n_transformed_features, X.shape[1]))

        # create resulting array of appropriate dtype
        dt = np.find_common_type([cat.dtype for cat in self.categories_], [])
        X_tr = np.empty((n_samples, n_features), dtype=dt)

        j = 0
        found_unknown = {}

        for i in range(n_features):
            if self.drop_idx_ is None or self.drop_idx_[i] is None:
                cats = self.categories_[i]
            else:
                cats = np.delete(self.categories_[i], self.drop_idx_[i])
            n_categories = len(cats)

            # Only happens if there was a column with a unique
            # category. In this case we just fill the column with this
            # unique category value.
            if n_categories == 0:
                X_tr[:, i] = self.categories_[i][self.drop_idx_[i]]
                j += n_categories
                continue
            sub = X[:, j:j + n_categories]
            # for sparse X argmax returns 2D matrix, ensure 1D array
            labels = np.asarray(sub.argmax(axis=1)).flatten()
            X_tr[:, i] = cats[labels]
            if self.handle_unknown == 'ignore':
                unknown = np.asarray(sub.sum(axis=1) == 0).flatten()
                # ignored unknown categories: we have a row of all zero
                if unknown.any():
                    found_unknown[i] = unknown
            # drop will either be None or handle_unknown will be error. If
            # self.drop_idx_ is not None, then we can safely assume that all of
            # the nulls in each column are the dropped value
            elif self.drop_idx_ is not None:
                dropped = np.asarray(sub.sum(axis=1) == 0).flatten()
                if dropped.any():
                    X_tr[dropped, i] = self.categories_[i][self.drop_idx_[i]]

            j += n_categories

        # if ignored are found: potentially need to upcast result to
        # insert None values
        if found_unknown:
            if X_tr.dtype != object:
                X_tr = X_tr.astype(object)

            for idx, mask in found_unknown.items():
                X_tr[mask, idx] = None

        return X_tr

    @deprecated("get_feature_names is deprecated in 0.24 and will be removed "
                "in 0.26. You can use get_output_names instead")
    def get_feature_names(self, input_features=None):
        """
        Return feature names for output features.

        Parameters
        ----------
        input_features : list of str of shape (n_features,)
            String names for input features if available. By default,
            "x0", "x1", ... "xn_features" is used.

        Returns
        -------
        output_feature_names : ndarray of shape (n_output_features,)
            Array of feature names.
        """
        feature_names = self.get_output_names(input_features)
        return np.array(feature_names, dtype=object)

    def get_output_names(self, input_features=None):
        """Get output feature names for transformation.

        Returns input_features as this transformation
        doesn't add or drop features.

        Parameters
        ----------
        input_features : array-like of str or None, default=None
            Input features. If None, they are generated as
            x0, x1, ..., xn_features.

        Returns
        -------
        feature_names : array-like of str
            Transformed feature names.
        """
        check_is_fitted(self)
        cats = self.categories_
        if input_features is None:
            input_features = ['x%d' % i for i in range(len(cats))]
        elif len(input_features) != len(self.categories_):
            raise ValueError(
                "input_features should have length equal to number of "
                "features ({}), got {}".format(len(self.categories_),
                                               len(input_features)))

        feature_names = []
        for i in range(len(cats)):
            names = [
                input_features[i] + '_' + str(t) for t in cats[i]]
            if self.drop_idx_ is not None and self.drop_idx_[i] is not None:
                names.pop(self.drop_idx_[i])
            feature_names.extend(names)
        return feature_names


class OrdinalEncoder(_BaseEncoder):
    """
    Encode categorical features as an integer array.

    The input to this transformer should be an array-like of integers or
    strings, denoting the values taken on by categorical (discrete) features.
    The features are converted to ordinal integers. This results in
    a single column of integers (0 to n_categories - 1) per feature.

    Read more in the :ref:`User Guide <preprocessing_categorical_features>`.

    .. versionadded:: 0.20

    Parameters
    ----------
    categories : 'auto' or a list of array-like, default='auto'
        Categories (unique values) per feature:

        - 'auto' : Determine categories automatically from the training data.
        - list : ``categories[i]`` holds the categories expected in the ith
          column. The passed categories should not mix strings and numeric
          values, and should be sorted in case of numeric values.

        The used categories can be found in the ``categories_`` attribute.

    dtype : number type, default np.float64
        Desired dtype of output.

    handle_unknown : {'error', 'use_encoded_value'}, default='error'
        When set to 'error' an error will be raised in case an unknown
        categorical feature is present during transform. When set to
        'use_encoded_value', the encoded value of unknown categories will be
        set to the value given for the parameter `unknown_value`. In
        :meth:`inverse_transform`, an unknown category will be denoted as None.

        .. versionadded:: 0.24

    unknown_value : int or np.nan, default=None
        When the parameter handle_unknown is set to 'use_encoded_value', this
        parameter is required and will set the encoded value of unknown
        categories. It has to be distinct from the values used to encode any of
        the categories in `fit`. If set to np.nan, the `dtype` parameter must
        be a float dtype.

        .. versionadded:: 0.24

    Attributes
    ----------
    categories_ : list of arrays
        The categories of each feature determined during ``fit`` (in order of
        the features in X and corresponding with the output of ``transform``).
        This does not include categories that weren't seen during ``fit``.

    See Also
    --------
    OneHotEncoder : Performs a one-hot encoding of categorical features.
    LabelEncoder : Encodes target labels with values between 0 and
        ``n_classes-1``.

    Examples
    --------
    Given a dataset with two features, we let the encoder find the unique
    values per feature and transform the data to an ordinal encoding.

    >>> from sklearn.preprocessing import OrdinalEncoder
    >>> enc = OrdinalEncoder()
    >>> X = [['Male', 1], ['Female', 3], ['Female', 2]]
    >>> enc.fit(X)
    OrdinalEncoder()
    >>> enc.categories_
    [array(['Female', 'Male'], dtype=object), array([1, 2, 3], dtype=object)]
    >>> enc.transform([['Female', 3], ['Male', 1]])
    array([[0., 2.],
           [1., 0.]])

    >>> enc.inverse_transform([[1, 0], [0, 1]])
    array([['Male', 1],
           ['Female', 2]], dtype=object)
    """

    @_deprecate_positional_args
    def __init__(self, *, categories='auto', dtype=np.float64,
                 handle_unknown='error', unknown_value=None):
        self.categories = categories
        self.dtype = dtype
        self.handle_unknown = handle_unknown
        self.unknown_value = unknown_value

    def fit(self, X, y=None):
        """
        Fit the OrdinalEncoder to X.

        Parameters
        ----------
        X : array-like, shape [n_samples, n_features]
            The data to determine the categories of each feature.

        y : None
            Ignored. This parameter exists only for compatibility with
            :class:`~sklearn.pipeline.Pipeline`.

        Returns
        -------
        self
        """
        if self.handle_unknown == 'use_encoded_value':
            if is_scalar_nan(self.unknown_value):
                if np.dtype(self.dtype).kind != 'f':
                    raise ValueError(
                        f"When unknown_value is np.nan, the dtype "
                        "parameter should be "
                        f"a float dtype. Got {self.dtype}."
                    )
            elif not isinstance(self.unknown_value, numbers.Integral):
                raise TypeError(f"unknown_value should be an integer or "
                                f"np.nan when "
                                f"handle_unknown is 'use_encoded_value', "
                                f"got {self.unknown_value}.")
        elif self.unknown_value is not None:
            raise TypeError(f"unknown_value should only be set when "
                            f"handle_unknown is 'use_encoded_value', "
                            f"got {self.unknown_value}.")

        self._fit(X)

        if self.handle_unknown == 'use_encoded_value':
            for feature_cats in self.categories_:
                if 0 <= self.unknown_value < len(feature_cats):
                    raise ValueError(f"The used value for unknown_value "
                                     f"{self.unknown_value} is one of the "
                                     f"values already used for encoding the "
                                     f"seen categories.")

        return self

    def transform(self, X):
        """
        Transform X to ordinal codes.

        Parameters
        ----------
        X : array-like, shape [n_samples, n_features]
            The data to encode.

        Returns
        -------
        X_out : sparse matrix or a 2-d array
            Transformed input.
        """
        X_int, X_mask = self._transform(X, handle_unknown=self.handle_unknown)
        X_trans = X_int.astype(self.dtype, copy=False)

        # create separate category for unknown values
        if self.handle_unknown == 'use_encoded_value':
            X_trans[~X_mask] = self.unknown_value
        return X_trans

    def inverse_transform(self, X):
        """
        Convert the data back to the original representation.

        Parameters
        ----------
        X : array-like or sparse matrix, shape [n_samples, n_encoded_features]
            The transformed data.

        Returns
        -------
        X_tr : array-like, shape [n_samples, n_features]
            Inverse transformed array.
        """
        check_is_fitted(self)
        X = check_array(X, accept_sparse='csr')

        n_samples, _ = X.shape
        n_features = len(self.categories_)

        # validate shape of passed X
        msg = ("Shape of the passed X data is not correct. Expected {0} "
               "columns, got {1}.")
        if X.shape[1] != n_features:
            raise ValueError(msg.format(n_features, X.shape[1]))

        # create resulting array of appropriate dtype
        dt = np.find_common_type([cat.dtype for cat in self.categories_], [])
        X_tr = np.empty((n_samples, n_features), dtype=dt)

        found_unknown = {}

        for i in range(n_features):
            labels = X[:, i].astype('int64', copy=False)
            if self.handle_unknown == 'use_encoded_value':
                unknown_labels = labels == self.unknown_value
                X_tr[:, i] = self.categories_[i][np.where(
                    unknown_labels, 0, labels)]
                found_unknown[i] = unknown_labels
            else:
                X_tr[:, i] = self.categories_[i][labels]

        # insert None values for unknown values
        if found_unknown:
            X_tr = X_tr.astype(object, copy=False)

            for idx, mask in found_unknown.items():
                X_tr[mask, idx] = None

        return X_tr<|MERGE_RESOLUTION|>--- conflicted
+++ resolved
@@ -7,12 +7,8 @@
 import numbers
 
 from ..base import BaseEstimator, TransformerMixin
-<<<<<<< HEAD
-from ..utils import check_array
+from ..utils import check_array, is_scalar_nan
 from ..utils.deprecation import deprecated
-=======
-from ..utils import check_array, is_scalar_nan
->>>>>>> 54ce4222
 from ..utils.validation import check_is_fitted
 from ..utils.validation import _deprecate_positional_args
 

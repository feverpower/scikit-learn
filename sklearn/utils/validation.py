--- conflicted
+++ resolved
@@ -15,11 +15,7 @@
 import numpy as np
 import scipy.sparse as sp
 from distutils.version import LooseVersion
-<<<<<<< HEAD
-from inspect import signature, getfullargspec
-=======
-from inspect import signature, isclass
->>>>>>> 2c8ce45e
+from inspect import signature, isclass, getfullargspec
 
 from numpy.core.numeric import ComplexWarning
 import joblib
@@ -1060,7 +1056,42 @@
     return sample_weight
 
 
-<<<<<<< HEAD
+def _allclose_dense_sparse(x, y, rtol=1e-7, atol=1e-9):
+    """Check allclose for sparse and dense data.
+
+    Both x and y need to be either sparse or dense, they
+    can't be mixed.
+
+    Parameters
+    ----------
+    x : array-like or sparse matrix
+        First array to compare.
+
+    y : array-like or sparse matrix
+        Second array to compare.
+
+    rtol : float, optional
+        relative tolerance; see numpy.allclose
+
+    atol : float, optional
+        absolute tolerance; see numpy.allclose. Note that the default here is
+        more tolerant than the default for numpy.testing.assert_allclose, where
+        atol=0.
+    """
+    if sp.issparse(x) and sp.issparse(y):
+        x = x.tocsr()
+        y = y.tocsr()
+        x.sum_duplicates()
+        y.sum_duplicates()
+        return (np.array_equal(x.indices, y.indices) and
+                np.array_equal(x.indptr, y.indptr) and
+                np.allclose(x.data, y.data, rtol=rtol, atol=atol))
+    elif not sp.issparse(x) and not sp.issparse(y):
+        return np.allclose(x, y, rtol=rtol, atol=atol)
+    raise ValueError("Can only compare two sparse matrices, not a sparse "
+                     "matrix and an array")
+
+
 def _deprecate_positional_args(f):
     """Decorator for methods that issues warnings for positional arguments
 
@@ -1094,40 +1125,4 @@
                           DeprecationWarning)
         kwargs.update({k: arg for k, arg in zip(orig_spec, args)})
         return f(**kwargs)
-    return inner_f
-=======
-def _allclose_dense_sparse(x, y, rtol=1e-7, atol=1e-9):
-    """Check allclose for sparse and dense data.
-
-    Both x and y need to be either sparse or dense, they
-    can't be mixed.
-
-    Parameters
-    ----------
-    x : array-like or sparse matrix
-        First array to compare.
-
-    y : array-like or sparse matrix
-        Second array to compare.
-
-    rtol : float, optional
-        relative tolerance; see numpy.allclose
-
-    atol : float, optional
-        absolute tolerance; see numpy.allclose. Note that the default here is
-        more tolerant than the default for numpy.testing.assert_allclose, where
-        atol=0.
-    """
-    if sp.issparse(x) and sp.issparse(y):
-        x = x.tocsr()
-        y = y.tocsr()
-        x.sum_duplicates()
-        y.sum_duplicates()
-        return (np.array_equal(x.indices, y.indices) and
-                np.array_equal(x.indptr, y.indptr) and
-                np.allclose(x.data, y.data, rtol=rtol, atol=atol))
-    elif not sp.issparse(x) and not sp.issparse(y):
-        return np.allclose(x, y, rtol=rtol, atol=atol)
-    raise ValueError("Can only compare two sparse matrices, not a sparse "
-                     "matrix and an array")
->>>>>>> 2c8ce45e
+    return inner_f
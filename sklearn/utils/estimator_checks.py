--- conflicted
+++ resolved
@@ -335,20 +335,6 @@
     return estimator
 
 
-<<<<<<< HEAD
-def _get_xfail_checks(estimator):
-    """Get checks marked with xfail_checks tag from estimator"""
-    if isinstance(estimator, type):
-        # try to construct estimator instance, if it is unable to then
-        # the xfail_checks tag is ignored
-        try:
-            estimator = _construct_instance(estimator)
-        except SkipTest:
-            return {}
-
-    return estimator._get_tags()['_xfail_checks'] or {}
-
-
 def _make_check_warn_on_fail(check, xfail_checks_tag):
     """Wrap the check so that a warning is raised when the check is in the
     `xfail_checks` tag and the check properly failed as expected.
@@ -371,42 +357,14 @@
     return wrapped
 
 
-def _generate_instance_checks(name, estimator):
-    """Generate instance checks."""
-    yield from ((estimator, partial(check, name))
-                for check in _yield_all_checks(name, estimator))
-
-
-def _generate_class_checks(name, Estimator):
-    """Generate class checks."""
-    yield (Estimator, partial(check_parameters_default_constructible, name))
-    estimator = _construct_instance(Estimator)
-    yield from _generate_instance_checks(name, estimator)
-
-
-def _generate_checks(Estimator):
-    """Generate checks based on Estimator"""
-    if isinstance(Estimator, type):
-        # got a class
-        name = Estimator.__name__
-        return _generate_class_checks(name, Estimator)
-    # got an instance
-    name = type(Estimator).__name__
-    return _generate_instance_checks(name, Estimator)
-
-=======
-def _mark_xfail_checks(estimator, check, pytest):
-    """Mark (estimator, check) pairs with xfail according to the
-    _xfail_checks_ tag"""
-    xfail_checks = estimator._get_tags()['_xfail_checks'] or {}
-    check_name = _set_check_estimator_ids(check)
->>>>>>> 8abe0a82
-
 def _generate_marked_checks(estimator, pytest):
     """Generate checks marked with pytest.mark.xfail according to the
     _xfail_checks tag."""
-    xfail_checks_tag = _get_xfail_checks(estimator)
-    checks_generator = _generate_checks(estimator)
+    name = type(estimator).__name__
+    checks_generator = ((estimator, partial(check, name))
+                        for check in _yield_all_checks(name, estimator))
+
+    xfail_checks_tag = estimator._get_tags()['_xfail_checks'] or {}
 
     for estimator, check in checks_generator:
         check_name = _set_check_estimator_ids(check)
@@ -456,19 +414,14 @@
     """
     import pytest
 
-<<<<<<< HEAD
-    checks_with_marks = chain.from_iterable(
-        _generate_marked_checks(estimator, pytest)
-=======
     if any(isinstance(est, type) for est in estimators):
         msg = ("Passing a class was deprecated in version 0.23 "
                "and isn't supported anymore from 0.24."
                "Please pass an instance instead.")
         raise TypeError(msg)
 
-    checks_generator = chain.from_iterable(
-        check_estimator(estimator, generate_only=True)
->>>>>>> 8abe0a82
+    checks_with_marks = chain.from_iterable(
+        _generate_marked_checks(estimator, pytest)
         for estimator in estimators)
 
     return pytest.mark.parametrize("estimator, check", checks_with_marks,
@@ -517,16 +470,6 @@
         Generator that yields (estimator, check) tuples. Returned when
         `generate_only=True`.
     """
-<<<<<<< HEAD
-    checks_generator = _generate_checks(Estimator)
-
-    # wrap checks based on xfail_checks
-    xfail_checks_tag = _get_xfail_checks(Estimator)
-    checks_generator = (
-        (estimator,
-         _make_check_warn_on_fail(check, xfail_checks_tag=xfail_checks_tag))
-        for estimator, check in checks_generator)
-=======
     if isinstance(Estimator, type):
         msg = ("Passing a class was deprecated in version 0.23 "
                "and isn't supported anymore from 0.24."
@@ -536,9 +479,14 @@
     estimator = Estimator
     name = type(estimator).__name__
 
+    xfail_checks_tag = estimator._get_tags()['_xfail_checks'] or {}
+
     checks_generator = ((estimator, partial(check, name))
                         for check in _yield_all_checks(name, estimator))
->>>>>>> 8abe0a82
+    checks_generator = (
+        (estimator,
+         _make_check_warn_on_fail(check, xfail_checks_tag=xfail_checks_tag))
+        for estimator, check in checks_generator)
 
     if generate_only:
         return checks_generator

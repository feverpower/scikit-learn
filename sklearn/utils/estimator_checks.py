--- conflicted
+++ resolved
@@ -60,24 +60,6 @@
 
 BOSTON = None
 CROSS_DECOMPOSITION = ['PLSCanonical', 'PLSRegression', 'CCA', 'PLSSVD']
-<<<<<<< HEAD
-MULTI_OUTPUT = ['CCA', 'DecisionTreeRegressor', 'ElasticNet',
-                'ExtraTreeRegressor', 'ExtraTreesRegressor',
-                'GaussianProcessRegressor', 'TransformedTargetRegressor',
-                'KNeighborsRegressor', 'KernelRidge', 'Lars', 'Lasso',
-                'LassoLars', 'LinearRegression', 'MultiTaskElasticNet',
-                'MultiTaskElasticNetCV', 'MultiTaskLasso', 'MultiTaskLassoCV',
-                'OrthogonalMatchingPursuit', 'PLSCanonical', 'PLSRegression',
-                'RANSACRegressor', 'RadiusNeighborsRegressor',
-                'RandomForestRegressor', 'Ridge', 'RidgeCV']
-
-ALLOW_NAN = ['Imputer', 'SimpleImputer', 'MissingIndicator',
-             'MaxAbsScaler', 'MinMaxScaler', 'RobustScaler', 'StandardScaler',
-             'PowerTransformer', 'QuantileTransformer', 'KNNImputer']
-
-
-def _yield_non_meta_checks(name, estimator):
-=======
 
 
 def _safe_tags(estimator, key=None):
@@ -96,7 +78,6 @@
 
 def _yield_checks(name, estimator):
     tags = _safe_tags(estimator)
->>>>>>> f283ed6b
     yield check_estimators_dtypes
     yield check_fit_score_takes_y
     yield check_sample_weights_pandas_series

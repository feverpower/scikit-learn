"""
The :mod:`sklearn.utils` module includes various utilities.
"""
from __future__ import division, print_function

from collections import Sequence
<<<<<<< HEAD
from contextlib import contextmanager
import time as _time
=======
import numbers
>>>>>>> 3b5abf76

import numpy as np
from scipy.sparse import issparse
import warnings

from .murmurhash import murmurhash3_32
from .validation import (as_float_array,
                         assert_all_finite,
                         check_random_state, column_or_1d, check_array,
                         check_consistent_length, check_X_y, indexable,
                         check_symmetric)
from .class_weight import compute_class_weight, compute_sample_weight
from ..externals.joblib import cpu_count
from ..exceptions import DataConversionWarning
from .deprecation import deprecated
from .. import get_config

__all__ = ["murmurhash3_32", "as_float_array",
           "assert_all_finite", "check_array",
           "check_random_state",
           "compute_class_weight", "compute_sample_weight",
           "column_or_1d", "safe_indexing",
           "check_consistent_length", "check_X_y", 'indexable',
           "check_symmetric", "indices_to_mask", "deprecated"]


class Bunch(dict):
    """Container object for datasets

    Dictionary-like object that exposes its keys as attributes.

    >>> b = Bunch(a=1, b=2)
    >>> b['b']
    2
    >>> b.b
    2
    >>> b.a = 3
    >>> b['a']
    3
    >>> b.c = 6
    >>> b['c']
    6

    """

    def __init__(self, **kwargs):
        super(Bunch, self).__init__(kwargs)

    def __setattr__(self, key, value):
        self[key] = value

    def __dir__(self):
        return self.keys()

    def __getattr__(self, key):
        try:
            return self[key]
        except KeyError:
            raise AttributeError(key)

    def __setstate__(self, state):
        # Bunch pickles generated with scikit-learn 0.16.* have an non
        # empty __dict__. This causes a surprising behaviour when
        # loading these pickles scikit-learn 0.17: reading bunch.key
        # uses __dict__ but assigning to bunch.key use __setattr__ and
        # only changes bunch['key']. More details can be found at:
        # https://github.com/scikit-learn/scikit-learn/issues/6196.
        # Overriding __setstate__ to be a noop has the effect of
        # ignoring the pickled __dict__
        pass


def safe_mask(X, mask):
    """Return a mask which is safe to use on X.

    Parameters
    ----------
    X : {array-like, sparse matrix}
        Data on which to apply mask.

    mask : array
        Mask to be used on X.

    Returns
    -------
        mask
    """
    mask = np.asarray(mask)
    if np.issubdtype(mask.dtype, np.signedinteger):
        return mask

    if hasattr(X, "toarray"):
        ind = np.arange(mask.shape[0])
        mask = ind[mask]
    return mask


def axis0_safe_slice(X, mask, len_mask):
    """
    This mask is safer than safe_mask since it returns an
    empty array, when a sparse matrix is sliced with a boolean mask
    with all False, instead of raising an unhelpful error in older
    versions of SciPy.

    See: https://github.com/scipy/scipy/issues/5361

    Also note that we can avoid doing the dot product by checking if
    the len_mask is not zero in _huber_loss_and_gradient but this
    is not going to be the bottleneck, since the number of outliers
    and non_outliers are typically non-zero and it makes the code
    tougher to follow.
    """
    if len_mask != 0:
        return X[safe_mask(X, mask), :]
    return np.zeros(shape=(0, X.shape[1]))


def safe_indexing(X, indices):
    """Return items or rows from X using indices.

    Allows simple indexing of lists or arrays.

    Parameters
    ----------
    X : array-like, sparse-matrix, list, pandas.DataFrame, pandas.Series.
        Data from which to sample rows or items.
    indices : array-like of int
        Indices according to which X will be subsampled.

    Returns
    -------
    subset
        Subset of X on first axis

    Notes
    -----
    CSR, CSC, and LIL sparse matrices are supported. COO sparse matrices are
    not supported.
    """
    if hasattr(X, "iloc"):
        # Work-around for indexing with read-only indices in pandas
        indices = indices if indices.flags.writeable else indices.copy()
        # Pandas Dataframes and Series
        try:
            return X.iloc[indices]
        except ValueError:
            # Cython typed memoryviews internally used in pandas do not support
            # readonly buffers.
            warnings.warn("Copying input dataframe for slicing.",
                          DataConversionWarning)
            return X.copy().iloc[indices]
    elif hasattr(X, "shape"):
        if hasattr(X, 'take') and (hasattr(indices, 'dtype') and
                                   indices.dtype.kind == 'i'):
            # This is often substantially faster than X[indices]
            return X.take(indices, axis=0)
        else:
            return X[indices]
    else:
        return [X[idx] for idx in indices]


def resample(*arrays, **options):
    """Resample arrays or sparse matrices in a consistent way

    The default strategy implements one step of the bootstrapping
    procedure.

    Parameters
    ----------
    *arrays : sequence of indexable data-structures
        Indexable data-structures can be arrays, lists, dataframes or scipy
        sparse matrices with consistent first dimension.

    replace : boolean, True by default
        Implements resampling with replacement. If False, this will implement
        (sliced) random permutations.

    n_samples : int, None by default
        Number of samples to generate. If left to None this is
        automatically set to the first dimension of the arrays.
        If replace is False it should not be larger than the length of
        arrays.

    random_state : int, RandomState instance or None, optional (default=None)
        The seed of the pseudo random number generator to use when shuffling
        the data.  If int, random_state is the seed used by the random number
        generator; If RandomState instance, random_state is the random number
        generator; If None, the random number generator is the RandomState
        instance used by `np.random`.

    Returns
    -------
    resampled_arrays : sequence of indexable data-structures
        Sequence of resampled copies of the collections. The original arrays
        are not impacted.

    Examples
    --------
    It is possible to mix sparse and dense arrays in the same run::

      >>> X = np.array([[1., 0.], [2., 1.], [0., 0.]])
      >>> y = np.array([0, 1, 2])

      >>> from scipy.sparse import coo_matrix
      >>> X_sparse = coo_matrix(X)

      >>> from sklearn.utils import resample
      >>> X, X_sparse, y = resample(X, X_sparse, y, random_state=0)
      >>> X
      array([[1., 0.],
             [2., 1.],
             [1., 0.]])

      >>> X_sparse                   # doctest: +ELLIPSIS +NORMALIZE_WHITESPACE
      <3x2 sparse matrix of type '<... 'numpy.float64'>'
          with 4 stored elements in Compressed Sparse Row format>

      >>> X_sparse.toarray()
      array([[1., 0.],
             [2., 1.],
             [1., 0.]])

      >>> y
      array([0, 1, 0])

      >>> resample(y, n_samples=2, random_state=0)
      array([0, 1])


    See also
    --------
    :func:`sklearn.utils.shuffle`
    """
    random_state = check_random_state(options.pop('random_state', None))
    replace = options.pop('replace', True)
    max_n_samples = options.pop('n_samples', None)
    if options:
        raise ValueError("Unexpected kw arguments: %r" % options.keys())

    if len(arrays) == 0:
        return None

    first = arrays[0]
    n_samples = first.shape[0] if hasattr(first, 'shape') else len(first)

    if max_n_samples is None:
        max_n_samples = n_samples
    elif (max_n_samples > n_samples) and (not replace):
        raise ValueError("Cannot sample %d out of arrays with dim %d "
                         "when replace is False" % (max_n_samples,
                                                    n_samples))

    check_consistent_length(*arrays)

    if replace:
        indices = random_state.randint(0, n_samples, size=(max_n_samples,))
    else:
        indices = np.arange(n_samples)
        random_state.shuffle(indices)
        indices = indices[:max_n_samples]

    # convert sparse matrices to CSR for row-based indexing
    arrays = [a.tocsr() if issparse(a) else a for a in arrays]
    resampled_arrays = [safe_indexing(a, indices) for a in arrays]
    if len(resampled_arrays) == 1:
        # syntactic sugar for the unit argument case
        return resampled_arrays[0]
    else:
        return resampled_arrays


def shuffle(*arrays, **options):
    """Shuffle arrays or sparse matrices in a consistent way

    This is a convenience alias to ``resample(*arrays, replace=False)`` to do
    random permutations of the collections.

    Parameters
    ----------
    *arrays : sequence of indexable data-structures
        Indexable data-structures can be arrays, lists, dataframes or scipy
        sparse matrices with consistent first dimension.

    random_state : int, RandomState instance or None, optional (default=None)
        The seed of the pseudo random number generator to use when shuffling
        the data.  If int, random_state is the seed used by the random number
        generator; If RandomState instance, random_state is the random number
        generator; If None, the random number generator is the RandomState
        instance used by `np.random`.

    n_samples : int, None by default
        Number of samples to generate. If left to None this is
        automatically set to the first dimension of the arrays.

    Returns
    -------
    shuffled_arrays : sequence of indexable data-structures
        Sequence of shuffled copies of the collections. The original arrays
        are not impacted.

    Examples
    --------
    It is possible to mix sparse and dense arrays in the same run::

      >>> X = np.array([[1., 0.], [2., 1.], [0., 0.]])
      >>> y = np.array([0, 1, 2])

      >>> from scipy.sparse import coo_matrix
      >>> X_sparse = coo_matrix(X)

      >>> from sklearn.utils import shuffle
      >>> X, X_sparse, y = shuffle(X, X_sparse, y, random_state=0)
      >>> X
      array([[0., 0.],
             [2., 1.],
             [1., 0.]])

      >>> X_sparse                   # doctest: +ELLIPSIS +NORMALIZE_WHITESPACE
      <3x2 sparse matrix of type '<... 'numpy.float64'>'
          with 3 stored elements in Compressed Sparse Row format>

      >>> X_sparse.toarray()
      array([[0., 0.],
             [2., 1.],
             [1., 0.]])

      >>> y
      array([2, 1, 0])

      >>> shuffle(y, n_samples=2, random_state=0)
      array([0, 1])

    See also
    --------
    :func:`sklearn.utils.resample`
    """
    options['replace'] = False
    return resample(*arrays, **options)


def safe_sqr(X, copy=True):
    """Element wise squaring of array-likes and sparse matrices.

    Parameters
    ----------
    X : array like, matrix, sparse matrix

    copy : boolean, optional, default True
        Whether to create a copy of X and operate on it or to perform
        inplace computation (default behaviour).

    Returns
    -------
    X ** 2 : element wise square
    """
    X = check_array(X, accept_sparse=['csr', 'csc', 'coo'], ensure_2d=False)
    if issparse(X):
        if copy:
            X = X.copy()
        X.data **= 2
    else:
        if copy:
            X = X ** 2
        else:
            X **= 2
    return X


def gen_batches(n, batch_size):
    """Generator to create slices containing batch_size elements, from 0 to n.

    The last slice may contain less than batch_size elements, when batch_size
    does not divide n.

    Examples
    --------
    >>> from sklearn.utils import gen_batches
    >>> list(gen_batches(7, 3))
    [slice(0, 3, None), slice(3, 6, None), slice(6, 7, None)]
    >>> list(gen_batches(6, 3))
    [slice(0, 3, None), slice(3, 6, None)]
    >>> list(gen_batches(2, 3))
    [slice(0, 2, None)]
    """
    start = 0
    for _ in range(int(n // batch_size)):
        end = start + batch_size
        yield slice(start, end)
        start = end
    if start < n:
        yield slice(start, n)


def gen_even_slices(n, n_packs, n_samples=None):
    """Generator to create n_packs slices going up to n.

    Pass n_samples when the slices are to be used for sparse matrix indexing;
    slicing off-the-end raises an exception, while it works for NumPy arrays.

    Examples
    --------
    >>> from sklearn.utils import gen_even_slices
    >>> list(gen_even_slices(10, 1))
    [slice(0, 10, None)]
    >>> list(gen_even_slices(10, 10))                     #doctest: +ELLIPSIS
    [slice(0, 1, None), slice(1, 2, None), ..., slice(9, 10, None)]
    >>> list(gen_even_slices(10, 5))                      #doctest: +ELLIPSIS
    [slice(0, 2, None), slice(2, 4, None), ..., slice(8, 10, None)]
    >>> list(gen_even_slices(10, 3))
    [slice(0, 4, None), slice(4, 7, None), slice(7, 10, None)]
    """
    start = 0
    if n_packs < 1:
        raise ValueError("gen_even_slices got n_packs=%s, must be >=1"
                         % n_packs)
    for pack_num in range(n_packs):
        this_n = n // n_packs
        if pack_num < n % n_packs:
            this_n += 1
        if this_n > 0:
            end = start + this_n
            if n_samples is not None:
                end = min(n_samples, end)
            yield slice(start, end, None)
            start = end


def _get_n_jobs(n_jobs):
    """Get number of jobs for the computation.

    This function reimplements the logic of joblib to determine the actual
    number of jobs depending on the cpu count. If -1 all CPUs are used.
    If 1 is given, no parallel computing code is used at all, which is useful
    for debugging. For n_jobs below -1, (n_cpus + 1 + n_jobs) are used.
    Thus for n_jobs = -2, all CPUs but one are used.

    Parameters
    ----------
    n_jobs : int
        Number of jobs stated in joblib convention.

    Returns
    -------
    n_jobs : int
        The actual number of jobs as positive integer.

    Examples
    --------
    >>> from sklearn.utils import _get_n_jobs
    >>> _get_n_jobs(4)
    4
    >>> jobs = _get_n_jobs(-2)
    >>> assert jobs == max(cpu_count() - 1, 1)
    >>> _get_n_jobs(0)
    Traceback (most recent call last):
    ...
    ValueError: Parameter n_jobs == 0 has no meaning.
    """
    if n_jobs < 0:
        return max(cpu_count() + 1 + n_jobs, 1)
    elif n_jobs == 0:
        raise ValueError('Parameter n_jobs == 0 has no meaning.')
    else:
        return n_jobs


def tosequence(x):
    """Cast iterable x to a Sequence, avoiding a copy if possible.

    Parameters
    ----------
    x : iterable
    """
    if isinstance(x, np.ndarray):
        return np.asarray(x)
    elif isinstance(x, Sequence):
        return x
    else:
        return list(x)


def indices_to_mask(indices, mask_length):
    """Convert list of indices to boolean mask.

    Parameters
    ----------
    indices : list-like
        List of integers treated as indices.
    mask_length : int
        Length of boolean mask to be generated.
        This parameter must be greater than max(indices)

    Returns
    -------
    mask : 1d boolean nd-array
        Boolean array that is True where indices are present, else False.

    Examples
    --------
    >>> from sklearn.utils import indices_to_mask
    >>> indices = [1, 2 , 3, 4]
    >>> indices_to_mask(indices, 5)
    array([False,  True,  True,  True,  True])
    """
    if mask_length <= np.max(indices):
        raise ValueError("mask_length must be greater than max(indices)")

    mask = np.zeros(mask_length, dtype=np.bool)
    mask[indices] = True

    return mask


def message_with_time(source, message, time):
    """Create one line message for logging purposes

    Parameters
    ----------
    source : str
        String indicating the source or the reference of the message

    message : str
        Short message

    time : int
        Time in seconds
    """
    start_message = '[%s]' % (source,)

    # from joblib.logger.short_format_time without the Windows -.1s adjustment
    if time > 60:
        time_str = "%4.1fmin" % (time / 60)
    else:
        time_str = " %5.1fs" % (time)
    end_message = "%s, elapsed=%s" % (message, time_str)
    dots_len = (68 - len(start_message) - len(end_message))
    return ("%s %s %s" % (start_message, dots_len * '.', end_message))


@contextmanager
def log_elapsed(source, message):
    """Log elapsed time to stdout when the context is exited

    Parameters
    ----------
    source : str
        String indicating the source or the reference of the message

    message : str or None
        Short message. If None, nothing will be printed

    Returns
    -------
    context_manager
        Prints elapsed time upon exit if verbose
    """
    if message is None:
        yield
    else:
        start = _time.time()
        yield
        print(message_with_time(source, message, _time.time() - start))


def get_chunk_n_rows(row_bytes, max_n_rows=None,
                     working_memory=None):
    """Calculates how many rows can be processed within working_memory

    Parameters
    ----------
    row_bytes : int
        The expected number of bytes of memory that will be consumed
        during the processing of each row.
    max_n_rows : int, optional
        The maximum return value.
    working_memory : int or float, optional
        The number of rows to fit inside this number of MiB will be returned.
        When None (default), the value of
        ``sklearn.get_config()['working_memory']`` is used.

    Returns
    -------
    int or the value of n_samples

    Warns
    -----
    Issues a UserWarning if ``row_bytes`` exceeds ``working_memory`` MiB.
    """

    if working_memory is None:
        working_memory = get_config()['working_memory']

    chunk_n_rows = int(working_memory * (2 ** 20) // row_bytes)
    if max_n_rows is not None:
        chunk_n_rows = min(chunk_n_rows, max_n_rows)
    if chunk_n_rows < 1:
        warnings.warn('Could not adhere to working_memory config. '
                      'Currently %.0fMiB, %.0fMiB required.' %
                      (working_memory, np.ceil(row_bytes * 2 ** -20)))
        chunk_n_rows = 1
    return chunk_n_rows


def is_scalar_nan(x):
    """Tests if x is NaN

    This function is meant to overcome the issue that np.isnan does not allow
    non-numerical types as input, and that np.nan is not np.float('nan').

    Parameters
    ----------
    x : any type

    Returns
    -------
    boolean

    Examples
    --------
    >>> is_scalar_nan(np.nan)
    True
    >>> is_scalar_nan(float("nan"))
    True
    >>> is_scalar_nan(None)
    False
    >>> is_scalar_nan("")
    False
    >>> is_scalar_nan([np.nan])
    False
    """

    # convert from numpy.bool_ to python bool to ensure that testing
    # is_scalar_nan(x) is True does not fail.
    # Redondant np.floating is needed because numbers can't match np.float32
    # in python 2.
    return bool(isinstance(x, (numbers.Real, np.floating)) and np.isnan(x))<|MERGE_RESOLUTION|>--- conflicted
+++ resolved
@@ -4,12 +4,9 @@
 from __future__ import division, print_function
 
 from collections import Sequence
-<<<<<<< HEAD
 from contextlib import contextmanager
 import time as _time
-=======
 import numbers
->>>>>>> 3b5abf76
 
 import numpy as np
 from scipy.sparse import issparse

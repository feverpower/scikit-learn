"""Global configuration state and functions for management
"""
import os
from contextlib import contextmanager as contextmanager

_global_config = {
    'assume_finite': bool(os.environ.get('SKLEARN_ASSUME_FINITE', False)),
    'working_memory': int(os.environ.get('SKLEARN_WORKING_MEMORY', 1024)),
<<<<<<< HEAD
    'print_changed_only': False,
    'enable_duck_array': False,
=======
    'print_changed_only': True,
    'display': 'text',
>>>>>>> 19eda89f
}


def get_config():
    """Retrieve current values for configuration set by :func:`set_config`

    Returns
    -------
    config : dict
        Keys are parameter names that can be passed to :func:`set_config`.

    See Also
    --------
    config_context: Context manager for global scikit-learn configuration
    set_config: Set global scikit-learn configuration
    """
    return _global_config.copy()


def set_config(assume_finite=None, working_memory=None,
<<<<<<< HEAD
               print_changed_only=None, enable_duck_array=None):
=======
               print_changed_only=None, display=None):
>>>>>>> 19eda89f
    """Set global scikit-learn configuration

    .. versionadded:: 0.19

    Parameters
    ----------
    assume_finite : bool, optional
        If True, validation for finiteness will be skipped,
        saving time, but leading to potential crashes. If
        False, validation for finiteness will be performed,
        avoiding error.  Global default: False.

        .. versionadded:: 0.19

    working_memory : int, optional
        If set, scikit-learn will attempt to limit the size of temporary arrays
        to this number of MiB (per job when parallelised), often saving both
        computation time and memory on expensive operations that can be
        performed in chunks. Global default: 1024.

        .. versionadded:: 0.20

    print_changed_only : bool, optional
        If True, only the parameters that were set to non-default
        values will be printed when printing an estimator. For example,
        ``print(SVC())`` while True will only print 'SVC()' while the default
        behaviour would be to print 'SVC(C=1.0, cache_size=200, ...)' with
        all the non-changed parameters.

        .. versionadded:: 0.21

    display : {'text', 'diagram'}, optional
        If 'diagram', estimators will be displayed as a diagram in a Jupyter
        lab or notebook context. If 'text', estimators will be displayed as
        text. Default is 'text'.

        .. versionadded:: 0.23

    See Also
    --------
    config_context: Context manager for global scikit-learn configuration
    get_config: Retrieve current values of the global configuration
    """
    if assume_finite is not None:
        _global_config['assume_finite'] = assume_finite
    if working_memory is not None:
        _global_config['working_memory'] = working_memory
    if print_changed_only is not None:
        _global_config['print_changed_only'] = print_changed_only
<<<<<<< HEAD
    if enable_duck_array is not None:
        _global_config['enable_duck_array'] = enable_duck_array
=======
    if display is not None:
        _global_config['display'] = display
>>>>>>> 19eda89f


@contextmanager
def config_context(**new_config):
    """Context manager for global scikit-learn configuration

    Parameters
    ----------
    assume_finite : bool, optional
        If True, validation for finiteness will be skipped,
        saving time, but leading to potential crashes. If
        False, validation for finiteness will be performed,
        avoiding error.  Global default: False.

    working_memory : int, optional
        If set, scikit-learn will attempt to limit the size of temporary arrays
        to this number of MiB (per job when parallelised), often saving both
        computation time and memory on expensive operations that can be
        performed in chunks. Global default: 1024.

    print_changed_only : bool, optional
        If True, only the parameters that were set to non-default
        values will be printed when printing an estimator. For example,
        ``print(SVC())`` while True will only print 'SVC()', but would print
        'SVC(C=1.0, cache_size=200, ...)' with all the non-changed parameters
        when False. Default is True.

        .. versionchanged:: 0.23
           Default changed from False to True.

    display : {'text', 'diagram'}, optional
        If 'diagram', estimators will be displayed as a diagram in a Jupyter
        lab or notebook context. If 'text', estimators will be displayed as
        text. Default is 'text'.

        .. versionadded:: 0.23

    Notes
    -----
    All settings, not just those presently modified, will be returned to
    their previous values when the context manager is exited. This is not
    thread-safe.

    Examples
    --------
    >>> import sklearn
    >>> from sklearn.utils.validation import assert_all_finite
    >>> with sklearn.config_context(assume_finite=True):
    ...     assert_all_finite([float('nan')])
    >>> with sklearn.config_context(assume_finite=True):
    ...     with sklearn.config_context(assume_finite=False):
    ...         assert_all_finite([float('nan')])
    Traceback (most recent call last):
    ...
    ValueError: Input contains NaN, ...

    See Also
    --------
    set_config: Set global scikit-learn configuration
    get_config: Retrieve current values of the global configuration
    """
    old_config = get_config().copy()
    set_config(**new_config)

    try:
        yield
    finally:
        set_config(**old_config)<|MERGE_RESOLUTION|>--- conflicted
+++ resolved
@@ -6,13 +6,9 @@
 _global_config = {
     'assume_finite': bool(os.environ.get('SKLEARN_ASSUME_FINITE', False)),
     'working_memory': int(os.environ.get('SKLEARN_WORKING_MEMORY', 1024)),
-<<<<<<< HEAD
-    'print_changed_only': False,
-    'enable_duck_array': False,
-=======
     'print_changed_only': True,
     'display': 'text',
->>>>>>> 19eda89f
+    'enable_duck_array': False,
 }
 
 
@@ -33,11 +29,8 @@
 
 
 def set_config(assume_finite=None, working_memory=None,
-<<<<<<< HEAD
-               print_changed_only=None, enable_duck_array=None):
-=======
-               print_changed_only=None, display=None):
->>>>>>> 19eda89f
+               print_changed_only=None, display=None,
+               enable_duck_array=None):
     """Set global scikit-learn configuration
 
     .. versionadded:: 0.19
@@ -87,13 +80,10 @@
         _global_config['working_memory'] = working_memory
     if print_changed_only is not None:
         _global_config['print_changed_only'] = print_changed_only
-<<<<<<< HEAD
+    if display is not None:
+        _global_config['display'] = display
     if enable_duck_array is not None:
         _global_config['enable_duck_array'] = enable_duck_array
-=======
-    if display is not None:
-        _global_config['display'] = display
->>>>>>> 19eda89f
 
 
 @contextmanager

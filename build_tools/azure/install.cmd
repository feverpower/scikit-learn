@rem https://github.com/numba/numba/blob/master/buildscripts/incremental/setup_conda_environment.cmd
@rem The cmd /C hack circumvents a regression where conda installs a conda.bat
@rem script in non-root environments.
set CONDA_INSTALL=cmd /C conda install -q -y
set PIP_INSTALL=pip install -q

@echo on

IF "%PYTHON_ARCH%"=="64" (
    @rem Deactivate any environment
    call deactivate
    @rem Clean up any left-over from a previous build
    conda remove --all -q -y -n %VIRTUALENV%
    conda create -n %VIRTUALENV% -q -y python=%PYTHON_VERSION% numpy scipy cython pytest wheel pillow

<<<<<<< HEAD
call activate %VIRTUALENV%
pip install -U pip
if "%COVERAGE%" == "true" (
    pip install coverage codecov pytest-cov
)

=======
    call activate %VIRTUALENV%
) else (
    pip install numpy scipy cython pytest wheel pillow
)
python -m pip install -U pip
>>>>>>> 90570ab0
python --version
pip --version

@rem Install the build and runtime dependencies of the project.
python setup.py bdist_wheel bdist_wininst -b doc\logos\scikit-learn-logo.bmp

@rem Install the generated wheel package to test it
pip install --pre --no-index --find-links dist\ scikit-learn

if %errorlevel% neq 0 exit /b %errorlevel%<|MERGE_RESOLUTION|>--- conflicted
+++ resolved
@@ -13,20 +13,13 @@
     conda remove --all -q -y -n %VIRTUALENV%
     conda create -n %VIRTUALENV% -q -y python=%PYTHON_VERSION% numpy scipy cython pytest wheel pillow
 
-<<<<<<< HEAD
-call activate %VIRTUALENV%
-pip install -U pip
-if "%COVERAGE%" == "true" (
-    pip install coverage codecov pytest-cov
-)
-
-=======
     call activate %VIRTUALENV%
 ) else (
     pip install numpy scipy cython pytest wheel pillow
 )
-python -m pip install -U pip
->>>>>>> 90570ab0
+if "%COVERAGE%" == "true" (
+    pip install coverage codecov pytest-cov
+)
 python --version
 pip --version
 

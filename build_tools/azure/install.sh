#!/bin/bash

set -e
set -x

UNAMESTR=`uname`

make_conda() {
    TO_INSTALL="$@"
    conda create -n $VIRTUALENV --yes $TO_INSTALL
    source activate $VIRTUALENV
}

version_ge() {
    # The two version numbers are separated with a new line is piped to sort
    # -rV. The -V activates for version number sorting and -r sorts in
    # descending order. If the first argument is the top element of the sort, it
    # is greater than or equal to the second argument.
    test "$(printf "${1}\n${2}" | sort -rV | head -n 1)" == "$1"
}


get_dep() {
    package="$1"
    version="$2"
    if [[ "$version" == "none" ]]; then
        # do not install with none
        echo
    elif [[ "${version%%[^0-9.]*}" ]]; then
        # version number is explicity passed
        echo " $package==$version"
    elif [[ "$version" == "latest" ]]; then
        # * means latest
        echo " $package"
    elif [[ "$version" == "min" ]]; then
        echo " $package=$(python dependencies.py $package)"
    fi
}

if [[ "$DISTRIB" == "conda" ]]; then

    TO_INSTALL="python=$PYTHON_VERSION pip blas[build=$BLAS]"

    TO_INSTALL="$TO_INSTALL$(get_dep numpy $NUMPY_VERSION)"
    TO_INSTALL="$TO_INSTALL$(get_dep scipy $SCIPY_VERSION)"
    TO_INSTALL="$TO_INSTALL$(get_dep cython $CYTHON_VERSION)"
    TO_INSTALL="$TO_INSTALL$(get_dep joblib $JOBLIB_VERSION)"
    TO_INSTALL="$TO_INSTALL$(get_dep pandas $PANDAS_VERSION)"
    TO_INSTALL="$TO_INSTALL$(get_dep pyamg $PYAMG_VERSION)"
    TO_INSTALL="$TO_INSTALL$(get_dep pillow $PILLOW_VERSION)"
    TO_INSTALL="$TO_INSTALL$(get_dep matplotlib $MATPLOTLIB_VERSION)"

    if [[ "$UNAMESTR" == "Darwin" ]]; then
        if [[ "$SKLEARN_TEST_NO_OPENMP" != "true" ]]; then
            # on macOS, install an OpenMP-enabled clang/llvm from conda-forge.
            TO_INSTALL="$TO_INSTALL conda-forge::compilers>=1.0.4 \
                        conda-forge::llvm-openmp"
        fi
    fi

    # Old packages coming from the 'free' conda channel have been removed but
    # we are using them for testing Python 3.5. See
    # https://www.anaconda.com/why-we-removed-the-free-channel-in-conda-4-7/
    # for more details. restore_free_channel is defined starting from conda 4.7
    conda_version=$(conda -V | awk '{print $2}')
    if version_ge "$conda_version" "4.7.0" && [[ "$PYTHON_VERSION" == "3.5" ]]; then
        conda config --set restore_free_channel true
    fi

	make_conda $TO_INSTALL

<<<<<<< HEAD
=======
    pip install threadpoolctl==$THREADPOOLCTL_VERSION

    if [[ "$PYTEST_VERSION" == "*" ]]; then
        python -m pip install pytest
    else
        python -m pip install pytest=="$PYTEST_VERSION"
    fi

>>>>>>> a13ead29
elif [[ "$DISTRIB" == "ubuntu" ]]; then
    sudo add-apt-repository --remove ppa:ubuntu-toolchain-r/test
    sudo apt-get update
    sudo apt-get install python3-scipy python3-matplotlib libatlas3-base libatlas-base-dev python3-virtualenv
    python3 -m virtualenv --system-site-packages --python=python3 $VIRTUALENV
    source $VIRTUALENV/bin/activate
    python -m pip install $(get_dep cython $CYTHON_VERSION) \
                          $(get_dep joblib $JOBLIB_VERSION)

elif [[ "$DISTRIB" == "ubuntu-32" ]]; then
    apt-get update
    apt-get install -y python3-dev python3-scipy python3-matplotlib libatlas3-base libatlas-base-dev python3-virtualenv
    python3 -m virtualenv --system-site-packages --python=python3 $VIRTUALENV
    source $VIRTUALENV/bin/activate
    python -m pip install $(get_dep cython $CYTHON_VERSION) \
                          $(get_dep joblib $JOBLIB_VERSION)

elif [[ "$DISTRIB" == "conda-pip-latest" ]]; then
    # Since conda main channel usually lacks behind on the latest releases,
    # we use pypi to test against the latest releases of the dependencies.
    # conda is still used as a convenient way to install Python and pip.
    make_conda "python=$PYTHON_VERSION"
    python -m pip install -U pip
<<<<<<< HEAD
=======
    python -m pip install pytest==$PYTEST_VERSION pytest-cov
>>>>>>> a13ead29

    python -m pip install pandas matplotlib pyamg scikit-image
    # do not install dependencies for lightgbm since it requires scikit-learn
    python -m pip install lightgbm --no-deps
elif [[ "$DISTRIB" == "conda-pip-scipy-dev" ]]; then
    make_conda "python=$PYTHON_VERSION"
    python -m pip install -U pip
<<<<<<< HEAD
=======
    python -m pip install pytest==$PYTEST_VERSION pytest-cov
>>>>>>> a13ead29
    echo "Installing numpy and scipy master wheels"
    dev_url=https://7933911d6844c6c53a7d-47bd50c35cd79bd838daf386af554a83.ssl.cf2.rackcdn.com
    pip install --pre --upgrade --timeout=60 -f $dev_url numpy scipy pandas cython
    echo "Installing joblib master"
    pip install https://github.com/joblib/joblib/archive/master.zip
    echo "Installing pillow master"
    pip install https://github.com/python-pillow/Pillow/archive/master.zip
fi

python -m pip install $(get_dep threadpoolctl $THREADPOOLCTL_VERSION) \
                      $(get_dep pytest $PYTEST_VERSION) \
                      $(get_dep pytest-xdist $PYTEST_XDIST_VERSION)

if [[ "$COVERAGE" == "true" ]]; then
    python -m pip install codecov $(get_dep pytest-cov "latest")
fi

if [[ "$PYTEST_XDIST" == "true" ]]; then
    python -m pip install pytest-xdist
fi

if [[ "$TEST_DOCSTRINGS" == "true" ]]; then
    # numpydoc requires sphinx
    python -m pip install $(get_dep sphinx "latest") \
                          $(get_dep numpydoc "latest")
fi

python --version
python -c "import numpy; print('numpy %s' % numpy.__version__)"
python -c "import scipy; print('scipy %s' % scipy.__version__)"
python -c "\
try:
    import pandas
    print('pandas %s' % pandas.__version__)
except ImportError:
    print('pandas not installed')
"
python -m pip list

if [[ "$DISTRIB" == "conda-pip-latest" ]]; then
    # Check that pip can automatically install the build dependencies from
    # pyproject.toml using an isolated build environment:
    pip install --verbose --editable .
else
    # Use the pre-installed build dependencies and build directly in the
    # current environment.
    # Use setup.py instead of `pip install -e .` to be able to pass the -j flag
    # to speed-up the building multicore CI machines.
    python setup.py build_ext --inplace -j 3
    python setup.py develop
fi<|MERGE_RESOLUTION|>--- conflicted
+++ resolved
@@ -69,17 +69,6 @@
 
 	make_conda $TO_INSTALL
 
-<<<<<<< HEAD
-=======
-    pip install threadpoolctl==$THREADPOOLCTL_VERSION
-
-    if [[ "$PYTEST_VERSION" == "*" ]]; then
-        python -m pip install pytest
-    else
-        python -m pip install pytest=="$PYTEST_VERSION"
-    fi
-
->>>>>>> a13ead29
 elif [[ "$DISTRIB" == "ubuntu" ]]; then
     sudo add-apt-repository --remove ppa:ubuntu-toolchain-r/test
     sudo apt-get update
@@ -103,10 +92,6 @@
     # conda is still used as a convenient way to install Python and pip.
     make_conda "python=$PYTHON_VERSION"
     python -m pip install -U pip
-<<<<<<< HEAD
-=======
-    python -m pip install pytest==$PYTEST_VERSION pytest-cov
->>>>>>> a13ead29
 
     python -m pip install pandas matplotlib pyamg scikit-image
     # do not install dependencies for lightgbm since it requires scikit-learn
@@ -114,10 +99,6 @@
 elif [[ "$DISTRIB" == "conda-pip-scipy-dev" ]]; then
     make_conda "python=$PYTHON_VERSION"
     python -m pip install -U pip
-<<<<<<< HEAD
-=======
-    python -m pip install pytest==$PYTEST_VERSION pytest-cov
->>>>>>> a13ead29
     echo "Installing numpy and scipy master wheels"
     dev_url=https://7933911d6844c6c53a7d-47bd50c35cd79bd838daf386af554a83.ssl.cf2.rackcdn.com
     pip install --pre --upgrade --timeout=60 -f $dev_url numpy scipy pandas cython

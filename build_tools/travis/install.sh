--- conflicted
+++ resolved
@@ -27,12 +27,6 @@
 	ccache --max-size 100M --show-stats
 elif [ $TRAVIS_OS_NAME = "osx" ]
 then
-<<<<<<< HEAD
-    # use clang installed by conda which supports OpenMP
-    export CC=clang
-    export CXX=clang
-    # avoid error due to multiple openmp libraries loaded simultaneously
-=======
     # install OpenMP not present by default on osx
     brew install libomp
 
@@ -46,7 +40,6 @@
     export DYLD_LIBRARY_PATH=/usr/local/opt/libomp/lib
 
     # avoid error due to multiple OpenMP libraries loaded simultaneously
->>>>>>> c2d56a6c
     export KMP_DUPLICATE_LIB_OK=TRUE
 fi
 
